--- conflicted
+++ resolved
@@ -1466,7 +1466,6 @@
 is_formatter = true
 
 [[linter]]
-<<<<<<< HEAD
 code = 'SHFMT'
 include_patterns = [
     '**/*.sh',
@@ -1488,7 +1487,16 @@
     # These files are all grandfathered in, feel free to remove from this list
     # as necessary
     "scripts/**/*.sh",
-=======
+]
+init_command = [
+    'python3',
+    'tools/linter/adapters/pip_init.py',
+    '--dry-run={{DRYRUN}}',
+    'shfmt-py==3.11.0.2',
+]
+is_formatter = true
+
+[[linter]]
 code = 'PYPROJECT'
 command = [
     'python3',
@@ -1523,21 +1531,14 @@
     "**/*.cmake.in",
     "**/*requirements*.txt",
     "**/*requirements*.in",
->>>>>>> 7f14b42a
 ]
 init_command = [
     'python3',
     'tools/linter/adapters/pip_init.py',
     '--dry-run={{DRYRUN}}',
-<<<<<<< HEAD
-    'shfmt-py==3.11.0.2',
-]
-is_formatter = true
-=======
     'packaging==25.0',
     'tomli==2.2.1 ; python_version < "3.11"',
 ]
->>>>>>> 7f14b42a
 
 [[linter]]
 code = 'COPYRIGHT'
