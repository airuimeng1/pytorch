#!/bin/bash
set -x

if [ -z "$1" ]; then
  echo "Need wheel location argument" && exit 1
fi

WHEELHOUSE_DIR=$1
PATCHELF_BIN=patchelf
ROCM_LIB=backends/amd/lib
ROCM_LD=backends/amd/llvm/bin
PREFIX=triton
fname_without_so_number() {
  LINKNAME=$(echo $1 | sed -e 's/\.so.*/.so/g')
  echo "$LINKNAME"
}

replace_needed_sofiles() {
<<<<<<< HEAD
  find $1 -name '*.so*' -o -name 'ld.lld' | while read sofile; do
    origname=$2
    patchedname=$3
    if [[ "$origname" != "$patchedname" ]]; then
      set +e
      origname=$($PATCHELF_BIN --print-needed $sofile | grep "$origname.*")
      ERRCODE=$?
      set -e
      if [ "$ERRCODE" -eq "0" ]; then
        echo "patching $sofile entry $origname to $patchedname"
        $PATCHELF_BIN --replace-needed $origname $patchedname $sofile
      fi
    fi
  done
=======
    find $1 -name '*.so*' -o -name 'ld.lld' | while read sofile; do
        origname=$2
        patchedname=$3
        set +e
        origname=$($PATCHELF_BIN --print-needed $sofile | grep "$origname.*")
        ERRCODE=$?
        set -e
        if [ "$ERRCODE" -eq "0" ]; then
            echo "patching $sofile entry $origname to $patchedname"
            $PATCHELF_BIN --replace-needed $origname $patchedname $sofile
        fi
    done
>>>>>>> 5270b052
}

mkdir -p "/tmp_dir"
pushd /tmp_dir
for pkg in /$WHEELHOUSE_DIR/*triton*.whl; do
  echo "Modifying $pkg"
  rm -rf tmp
  mkdir -p tmp
  cd tmp
  cp $pkg .
  unzip -q $(basename $pkg)
  rm -f $(basename $pkg)
  $PATCHELF_BIN --set-rpath ${LD_SO_RPATH:-'$ORIGIN:$ORIGIN/../../lib'} $PREFIX/$ROCM_LD/ld.lld
  $PATCHELF_BIN --print-rpath $PREFIX/$ROCM_LD/ld.lld
  # Modify libtriton.so as it sits in _C directory apart from its dependencies
  find $PREFIX/_C -type f -name "*.so*" | while read sofile; do
    echo "Setting rpath of $sofile"
    $PATCHELF_BIN --set-rpath ${C_SO_RPATH:-'$ORIGIN:$ORIGIN/'../$ROCM_LIB} ${FORCE_RPATH:-} $sofile
    $PATCHELF_BIN --print-rpath $sofile
  done

  # All included dependencies are included in a single lib directory
  deps=()
  deps_soname=()
  while read sofile; do
    echo "Setting rpath of $sofile to ${LIB_SO_RPATH:-'$ORIGIN'}"
    $PATCHELF_BIN --set-rpath ${LIB_SO_RPATH:-'$ORIGIN'} ${FORCE_RPATH:-} $sofile
    $PATCHELF_BIN --print-rpath $sofile
    deps+=("$sofile")
    deps_soname+=("$(basename $sofile)")
  done < <(find $PREFIX/$ROCM_LIB -type f -name "*.so*")

  patched=()
  for filepath in "${deps[@]}"; do
    filename=$(basename $filepath)
    destpath=$PREFIX/$ROCM_LIB/$filename
    if [[ "$filepath" != "$destpath" ]]; then
      cp $filepath $destpath
    fi
    patchedpath=$(fname_without_so_number $destpath)
    patchedname=$(basename $patchedpath)
    if [[ "$destpath" != "$patchedpath" ]]; then
      mv $destpath $patchedpath
    fi
    patched+=("$patchedname")
    echo "Copied $filepath to $patchedpath"
  done

  # Go through all required shared objects and see if any of our other objects are dependants.  If so, replace so.ver with so
  for ((i = 0; i < ${#deps[@]}; ++i)); do
    echo "replacing "${deps_soname[i]} ${patched[i]}
    replace_needed_sofiles $PREFIX/$ROCM_LIB ${deps_soname[i]} ${patched[i]}
    replace_needed_sofiles $PREFIX/_C ${deps_soname[i]} ${patched[i]}
    replace_needed_sofiles $PREFIX/$ROCM_LD ${deps_soname[i]} ${patched[i]}
  done

  # Re-bundle whl with so adjustments
  zip -rqy $(basename $pkg) *

  if [[ -z "${MANYLINUX_VERSION}" ]]; then
    newpkg=$pkg
  else
    newpkg=$(echo $pkg | sed -e "s/\linux_x86_64/${MANYLINUX_VERSION}/g")
  fi

  # Remove original whl
  rm -f $pkg

  # Move rebuilt whl to original location with new name.
  mv $(basename $pkg) $newpkg
done<|MERGE_RESOLUTION|>--- conflicted
+++ resolved
@@ -16,35 +16,18 @@
 }
 
 replace_needed_sofiles() {
-<<<<<<< HEAD
   find $1 -name '*.so*' -o -name 'ld.lld' | while read sofile; do
     origname=$2
     patchedname=$3
-    if [[ "$origname" != "$patchedname" ]]; then
-      set +e
-      origname=$($PATCHELF_BIN --print-needed $sofile | grep "$origname.*")
-      ERRCODE=$?
-      set -e
-      if [ "$ERRCODE" -eq "0" ]; then
-        echo "patching $sofile entry $origname to $patchedname"
-        $PATCHELF_BIN --replace-needed $origname $patchedname $sofile
-      fi
+    set +e
+    origname=$($PATCHELF_BIN --print-needed $sofile | grep "$origname.*")
+    ERRCODE=$?
+    set -e
+    if [ "$ERRCODE" -eq "0" ]; then
+      echo "patching $sofile entry $origname to $patchedname"
+      $PATCHELF_BIN --replace-needed $origname $patchedname $sofile
     fi
   done
-=======
-    find $1 -name '*.so*' -o -name 'ld.lld' | while read sofile; do
-        origname=$2
-        patchedname=$3
-        set +e
-        origname=$($PATCHELF_BIN --print-needed $sofile | grep "$origname.*")
-        ERRCODE=$?
-        set -e
-        if [ "$ERRCODE" -eq "0" ]; then
-            echo "patching $sofile entry $origname to $patchedname"
-            $PATCHELF_BIN --replace-needed $origname $patchedname $sofile
-        fi
-    done
->>>>>>> 5270b052
 }
 
 mkdir -p "/tmp_dir"
