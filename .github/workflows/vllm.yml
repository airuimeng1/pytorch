--- conflicted
+++ resolved
@@ -42,21 +42,11 @@
           { config:  "vllm_basic_correctness_test", shard: 1, num_shards: 1, runner: "linux.g6.4xlarge.experimental.nvidia.gpu" },
           { config: "vllm_basic_models_test", shard: 1, num_shards: 1, runner: "linux.g6.4xlarge.experimental.nvidia.gpu" },
           { config: "vllm_entrypoints_test", shard: 1, num_shards: 1,runner: "linux.g6.4xlarge.experimental.nvidia.gpu" },
-<<<<<<< HEAD
           { config: "vllm_regression_test", shard: 1, num_shards: 1, runner: "linux.g6.4xlarge.experimental.nvidia.gpu" },
           { config: "vllm_lora_280_failure_test", shard: 1, num_shards: 1, runner: "linux.g6.4xlarge.experimental.nvidia.gpu" },
           { config: "vllm_multi_model_processor_test", shard: 1, num_shards: 1, runner: "linux.g6.4xlarge.experimental.nvidia.gpu" },
           { config: "vllm_pytorch_compilation_unit_tests", shard: 1, num_shards: 1, runner: "linux.g6.4xlarge.experimental.nvidia.gpu" },
-          { config: "vllm_basic_correctness_test", shard: 1, num_shards: 1, runner: "linux.aws.a100" },
-          { config: "vllm_basic_models_test", shard: 1, num_shards: 1, runner: "linux.aws.a100" },
-          { config: "vllm_entrypoints_test", shard: 1, num_shards: 1, runner: "linux.aws.a100" },
-          { config: "vllm_regression_test", shard: 1, num_shards: 1, runner: "linux.aws.a100" },
-          { config: "vllm_lora_280_failure_test", shard: 1, num_shards: 1, runner: "linux.aws.a100" },
-          { config: "vllm_multi_model_processor_test", shard: 1, num_shards: 1, runner: "linux.aws.a100" },
-          { config: "vllm_pytorch_compilation_unit_tests", shard: 1, num_shards: 1, runner: "linux.aws.a100" },
           { config: "vllm_lora_tp_test_distributed", shard: 1, num_shards: 1, runner: "linux.aws.h100.4"},
-=======
->>>>>>> e5b07ebb
         ]}
     secrets: inherit
 
