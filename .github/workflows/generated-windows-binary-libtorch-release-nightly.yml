# @generated DO NOT EDIT MANUALLY

# Template is at:    .github/templates/windows_binary_build_workflow.yml.j2
# Generation script: .github/scripts/generate_ci_workflows.py
name: windows-binary-libtorch-release

on:
  push:
    # NOTE: Meta Employees can trigger new nightlies using: https://fburl.com/trigger_pytorch_nightly_build
    branches:
      - nightly
    tags:
      # NOTE: Binary build pipelines should only get triggered on release candidate builds
      # Release candidate tags look like: v1.11.0-rc1
      - v[0-9]+.[0-9]+.[0-9]+-rc[0-9]+
      - 'ciflow/binaries/*'
      - 'ciflow/binaries_libtorch/*'
  workflow_dispatch:

env:
  # Needed for conda builds
  ALPINE_IMAGE: "308535385114.dkr.ecr.us-east-1.amazonaws.com/tool/alpine"
  AWS_DEFAULT_REGION: us-east-1
  BUILD_ENVIRONMENT: windows-binary-libtorch-release
  GITHUB_TOKEN: ${{ secrets.GITHUB_TOKEN }}
  PR_NUMBER: ${{ github.event.pull_request.number }}
  SHA1: ${{ github.event.pull_request.head.sha || github.sha }}
  SKIP_ALL_TESTS: 1
  OS: windows
concurrency:
  group: windows-binary-libtorch-release-${{ github.event.pull_request.number || github.ref_name }}-${{ github.ref_type == 'branch' && github.sha }}-${{ github.event_name == 'workflow_dispatch' }}
  cancel-in-progress: true

jobs:
  get-label-type:
    if: github.repository_owner == 'pytorch'
    name: get-label-type
    uses: pytorch/pytorch/.github/workflows/_runner-determinator.yml@main
    with:
      triggering_actor: ${{ github.triggering_actor }}
      issue_owner: ${{ github.event.pull_request.user.login || github.event.issue.user.login }}
      curr_branch: ${{ github.head_ref || github.ref_name }}
      curr_ref_type: ${{ github.ref_type }}
  libtorch-cpu-shared-with-deps-release-build:
    if: ${{ github.repository_owner == 'pytorch' }}
    needs: get-label-type
    runs-on: "${{ needs.get-label-type.outputs.label-type }}windows.4xlarge"
    timeout-minutes: 360
    env:
      PYTORCH_ROOT: ${{ github.workspace }}/pytorch
      PACKAGE_TYPE: libtorch
      # TODO: This is a legacy variable that we eventually want to get rid of in
      #       favor of GPU_ARCH_VERSION
      DESIRED_CUDA: cpu
      GPU_ARCH_TYPE: cpu
      SKIP_ALL_TESTS: 1
      LIBTORCH_CONFIG: release
      LIBTORCH_VARIANT: shared-with-deps
      # This is a dummy value for libtorch to work correctly with our batch scripts
      # without this value pip does not get installed for some reason
      DESIRED_PYTHON: "3.10"
    steps:
      # NOTE: These environment variables are put here so that they can be applied on every job equally
      #       They are also here because setting them at a workflow level doesn't give us access to the
      #       runner.temp variable, which we need.
      - name: Populate binary env
        shell: bash
        run: |
          echo "BINARY_ENV_FILE=${RUNNER_TEMP}/env" >> "${GITHUB_ENV}"
          echo "PYTORCH_FINAL_PACKAGE_DIR=${RUNNER_TEMP}/artifacts" >> "${GITHUB_ENV}"
          echo "WIN_PACKAGE_WORK_DIR=${RUNNER_TEMP}"
      - name: Display EC2 information
        shell: bash
        run: |
          set -euo pipefail
          function get_ec2_metadata() {
            # Pulled from instance metadata endpoint for EC2
            # see https://docs.aws.amazon.com/AWSEC2/latest/UserGuide/instancedata-data-retrieval.html
            category=$1
            curl -H "X-aws-ec2-metadata-token: $(curl -s -X PUT "http://169.254.169.254/latest/api/token" -H "X-aws-ec2-metadata-token-ttl-seconds: 30")" -fsSL "http://169.254.169.254/latest/meta-data/${category}"
          }
          echo "ami-id: $(get_ec2_metadata ami-id)"
          echo "instance-id: $(get_ec2_metadata instance-id)"
          echo "instance-type: $(get_ec2_metadata instance-type)"
          echo "system info $(uname -a)"
      - name: "[FB EMPLOYEES] Enable SSH (Click me for login details)"
        uses: pytorch/test-infra/.github/actions/setup-ssh@main
        continue-on-error: true
        with:
          github-secret: ${{ secrets.GITHUB_TOKEN }}
      - name: Enable git long paths and symlinks on Windows and disable fsmonitor daemon
        shell: bash
        run: |
          git config --global core.longpaths true
          git config --global core.symlinks true

          # https://git-scm.com/docs/git-fsmonitor--daemon.  The daemon could lock
          # the directory on Windows and prevent GHA from checking out as reported
          # in https://github.com/actions/checkout/issues/1018
          git config --global core.fsmonitor false
      # Needed for binary builds, see: https://github.com/pytorch/pytorch/issues/73339#issuecomment-1058981560
      - name: Enable long paths on Windows
        shell: powershell
        run: |
          Set-ItemProperty -Path "HKLM:\\SYSTEM\CurrentControlSet\Control\FileSystem" -Name "LongPathsEnabled" -Value 1
      # Since it's just a defensive command, the workflow should continue even the command fails. This step can be
      # removed once Windows Defender is removed from the AMI
      - name: Disables Windows Defender scheduled and real-time scanning for files in directories used by PyTorch
        continue-on-error: true
        shell: powershell
        run: |
          Add-MpPreference -ExclusionPath $(Get-Location).tostring(),$Env:TEMP -ErrorAction Ignore
          # Let's both exclude the path and disable Windows Defender completely just to be sure
          # that it doesn't interfere
          Set-MpPreference -DisableRealtimeMonitoring $True -ErrorAction Ignore
      - name: Checkout PyTorch
        uses: actions/checkout@v4
        with:
          ref: ${{ github.event_name == 'pull_request' && github.event.pull_request.head.sha || github.sha }}
          submodules: recursive
          path: pytorch
          show-progress: false
      - name: Clean PyTorch checkout
        run: |
          # Remove any artifacts from the previous checkouts
          git clean -fxd
        working-directory: pytorch
      - name: Populate binary env
        shell: bash
        run: |
          "${PYTORCH_ROOT}/.circleci/scripts/binary_populate_env.sh"
      - name: Build PyTorch binary
        shell: bash
        run: |
          "${PYTORCH_ROOT}/.circleci/scripts/binary_windows_build.sh"
      - uses: actions/upload-artifact@v4.4.0
        if: always()
        with:
          name: libtorch-cpu-shared-with-deps-release
          retention-days: 14
          if-no-files-found: error
          path: "${{ env.PYTORCH_FINAL_PACKAGE_DIR }}"
      - name: Wait until all sessions have drained
        shell: powershell
        working-directory: pytorch
        if: always()
        timeout-minutes: 120
        run: |
          .github\scripts\wait_for_ssh_to_drain.ps1
      - name: Kill active ssh sessions if still around (Useful if workflow was cancelled)
        shell: powershell
        working-directory: pytorch
        if: always()
        run: |
          .github\scripts\kill_active_ssh_sessions.ps1

  libtorch-cpu-shared-with-deps-release-test:  # Testing
    if: ${{ github.repository_owner == 'pytorch' }}
    needs:
      - libtorch-cpu-shared-with-deps-release-build
      - get-label-type
    runs-on: "${{ needs.get-label-type.outputs.label-type }}windows.4xlarge"
    timeout-minutes: 360
    env:
      PYTORCH_ROOT: ${{ github.workspace }}/pytorch
      PACKAGE_TYPE: libtorch
      # TODO: This is a legacy variable that we eventually want to get rid of in
      #       favor of GPU_ARCH_VERSION
      DESIRED_CUDA: cpu
      GPU_ARCH_TYPE: cpu
      SKIP_ALL_TESTS: 1
      LIBTORCH_CONFIG: release
      LIBTORCH_VARIANT: shared-with-deps
      # This is a dummy value for libtorch to work correctly with our batch scripts
      # without this value pip does not get installed for some reason
      DESIRED_PYTHON: "3.10"
    steps:
      - name: Display EC2 information
        shell: bash
        run: |
          set -euo pipefail
          function get_ec2_metadata() {
            # Pulled from instance metadata endpoint for EC2
            # see https://docs.aws.amazon.com/AWSEC2/latest/UserGuide/instancedata-data-retrieval.html
            category=$1
            curl -H "X-aws-ec2-metadata-token: $(curl -s -X PUT "http://169.254.169.254/latest/api/token" -H "X-aws-ec2-metadata-token-ttl-seconds: 30")" -fsSL "http://169.254.169.254/latest/meta-data/${category}"
          }
          echo "ami-id: $(get_ec2_metadata ami-id)"
          echo "instance-id: $(get_ec2_metadata instance-id)"
          echo "instance-type: $(get_ec2_metadata instance-type)"
          echo "system info $(uname -a)"
      - name: "[FB EMPLOYEES] Enable SSH (Click me for login details)"
        uses: pytorch/test-infra/.github/actions/setup-ssh@main
        continue-on-error: true
        with:
          github-secret: ${{ secrets.GITHUB_TOKEN }}
      - name: Enable git long paths and symlinks on Windows and disable fsmonitor daemon
        shell: bash
        run: |
          git config --global core.longpaths true
          git config --global core.symlinks true

          # https://git-scm.com/docs/git-fsmonitor--daemon.  The daemon could lock
          # the directory on Windows and prevent GHA from checking out as reported
          # in https://github.com/actions/checkout/issues/1018
          git config --global core.fsmonitor false
      # Needed for binary builds, see: https://github.com/pytorch/pytorch/issues/73339#issuecomment-1058981560
      - name: Enable long paths on Windows
        shell: powershell
        run: |
          Set-ItemProperty -Path "HKLM:\\SYSTEM\CurrentControlSet\Control\FileSystem" -Name "LongPathsEnabled" -Value 1
      # Since it's just a defensive command, the workflow should continue even the command fails. This step can be
      # removed once Windows Defender is removed from the AMI
      - name: Disables Windows Defender scheduled and real-time scanning for files in directories used by PyTorch
        continue-on-error: true
        shell: powershell
        run: |
          Add-MpPreference -ExclusionPath $(Get-Location).tostring(),$Env:TEMP -ErrorAction Ignore
          # Let's both exclude the path and disable Windows Defender completely just to be sure
          # that it doesn't interfere
          Set-MpPreference -DisableRealtimeMonitoring $True -ErrorAction Ignore
      - name: Checkout PyTorch
        uses: actions/checkout@v4
        with:
          ref: ${{ github.event_name == 'pull_request' && github.event.pull_request.head.sha || github.sha }}
          submodules: recursive
          path: pytorch
          show-progress: false
      - name: Clean PyTorch checkout
        run: |
          # Remove any artifacts from the previous checkouts
          git clean -fxd
        working-directory: pytorch
      # NOTE: These environment variables are put here so that they can be applied on every job equally
      #       They are also here because setting them at a workflow level doesn't give us access to the
      #       runner.temp variable, which we need.
      - name: Populate binary env
        shell: bash
        run: |
          echo "BINARY_ENV_FILE=${RUNNER_TEMP}/env" >> "${GITHUB_ENV}"
          echo "PYTORCH_FINAL_PACKAGE_DIR=${RUNNER_TEMP}/artifacts" >> "${GITHUB_ENV}"
          echo "WIN_PACKAGE_WORK_DIR=${RUNNER_TEMP}"
      - uses: actions/download-artifact@v4.1.7
        name: Download Build Artifacts
        with:
          name: libtorch-cpu-shared-with-deps-release
          path: "${{ env.PYTORCH_FINAL_PACKAGE_DIR }}"
      - name: Populate binary env
        shell: bash
        run: |
          "${PYTORCH_ROOT}/.circleci/scripts/binary_populate_env.sh"
      - name: Test PyTorch binary
        shell: bash
        run: |
          "${PYTORCH_ROOT}/.circleci/scripts/binary_windows_test.sh"
      - name: Wait until all sessions have drained
        shell: powershell
        working-directory: pytorch
        if: always()
        timeout-minutes: 120
        run: |
          .github\scripts\wait_for_ssh_to_drain.ps1
      - name: Kill active ssh sessions if still around (Useful if workflow was cancelled)
        shell: powershell
        working-directory: pytorch
        if: always()
        run: |
          .github\scripts\kill_active_ssh_sessions.ps1
  libtorch-cpu-shared-with-deps-release-upload:  # Uploading
    if: ${{ github.repository_owner == 'pytorch' }}
    permissions:
      id-token: write
      contents: read
    needs: libtorch-cpu-shared-with-deps-release-test
    with:
      PYTORCH_ROOT: ${{ github.workspace }}/pytorch
      PACKAGE_TYPE: libtorch
      # TODO: This is a legacy variable that we eventually want to get rid of in
      #       favor of GPU_ARCH_VERSION
      DESIRED_CUDA: cpu
      GPU_ARCH_TYPE: cpu
      LIBTORCH_CONFIG: release
      LIBTORCH_VARIANT: shared-with-deps
      # This is a dummy value for libtorch to work correctly with our batch scripts
      # without this value pip does not get installed for some reason
      DESIRED_PYTHON: "3.10"
      build_name: libtorch-cpu-shared-with-deps-release
    secrets:
      github-token: ${{ secrets.GITHUB_TOKEN }}
    uses: ./.github/workflows/_binary-upload.yml
  libtorch-cuda12_6-shared-with-deps-release-build:
    if: ${{ github.repository_owner == 'pytorch' }}
    needs: get-label-type
    runs-on: "${{ needs.get-label-type.outputs.label-type }}windows.4xlarge"
    timeout-minutes: 360
    env:
      PYTORCH_ROOT: ${{ github.workspace }}/pytorch
      PACKAGE_TYPE: libtorch
      # TODO: This is a legacy variable that we eventually want to get rid of in
      #       favor of GPU_ARCH_VERSION
      DESIRED_CUDA: cu126
      GPU_ARCH_VERSION: "12.6"
      GPU_ARCH_TYPE: cuda
      SKIP_ALL_TESTS: 1
      LIBTORCH_CONFIG: release
      LIBTORCH_VARIANT: shared-with-deps
      # This is a dummy value for libtorch to work correctly with our batch scripts
      # without this value pip does not get installed for some reason
      DESIRED_PYTHON: "3.10"
    steps:
      # NOTE: These environment variables are put here so that they can be applied on every job equally
      #       They are also here because setting them at a workflow level doesn't give us access to the
      #       runner.temp variable, which we need.
      - name: Populate binary env
        shell: bash
        run: |
          echo "BINARY_ENV_FILE=${RUNNER_TEMP}/env" >> "${GITHUB_ENV}"
          echo "PYTORCH_FINAL_PACKAGE_DIR=${RUNNER_TEMP}/artifacts" >> "${GITHUB_ENV}"
          echo "WIN_PACKAGE_WORK_DIR=${RUNNER_TEMP}"
      - name: Display EC2 information
        shell: bash
        run: |
          set -euo pipefail
          function get_ec2_metadata() {
            # Pulled from instance metadata endpoint for EC2
            # see https://docs.aws.amazon.com/AWSEC2/latest/UserGuide/instancedata-data-retrieval.html
            category=$1
            curl -H "X-aws-ec2-metadata-token: $(curl -s -X PUT "http://169.254.169.254/latest/api/token" -H "X-aws-ec2-metadata-token-ttl-seconds: 30")" -fsSL "http://169.254.169.254/latest/meta-data/${category}"
          }
          echo "ami-id: $(get_ec2_metadata ami-id)"
          echo "instance-id: $(get_ec2_metadata instance-id)"
          echo "instance-type: $(get_ec2_metadata instance-type)"
          echo "system info $(uname -a)"
      - name: "[FB EMPLOYEES] Enable SSH (Click me for login details)"
        uses: pytorch/test-infra/.github/actions/setup-ssh@main
        continue-on-error: true
        with:
          github-secret: ${{ secrets.GITHUB_TOKEN }}
      - name: Enable git long paths and symlinks on Windows and disable fsmonitor daemon
        shell: bash
        run: |
          git config --global core.longpaths true
          git config --global core.symlinks true

          # https://git-scm.com/docs/git-fsmonitor--daemon.  The daemon could lock
          # the directory on Windows and prevent GHA from checking out as reported
          # in https://github.com/actions/checkout/issues/1018
          git config --global core.fsmonitor false
      # Needed for binary builds, see: https://github.com/pytorch/pytorch/issues/73339#issuecomment-1058981560
      - name: Enable long paths on Windows
        shell: powershell
        run: |
          Set-ItemProperty -Path "HKLM:\\SYSTEM\CurrentControlSet\Control\FileSystem" -Name "LongPathsEnabled" -Value 1
      # Since it's just a defensive command, the workflow should continue even the command fails. This step can be
      # removed once Windows Defender is removed from the AMI
      - name: Disables Windows Defender scheduled and real-time scanning for files in directories used by PyTorch
        continue-on-error: true
        shell: powershell
        run: |
          Add-MpPreference -ExclusionPath $(Get-Location).tostring(),$Env:TEMP -ErrorAction Ignore
          # Let's both exclude the path and disable Windows Defender completely just to be sure
          # that it doesn't interfere
          Set-MpPreference -DisableRealtimeMonitoring $True -ErrorAction Ignore
      - name: Checkout PyTorch
        uses: actions/checkout@v4
        with:
          ref: ${{ github.event_name == 'pull_request' && github.event.pull_request.head.sha || github.sha }}
          submodules: recursive
          path: pytorch
          show-progress: false
      - name: Clean PyTorch checkout
        run: |
          # Remove any artifacts from the previous checkouts
          git clean -fxd
        working-directory: pytorch
      - name: Populate binary env
        shell: bash
        run: |
          "${PYTORCH_ROOT}/.circleci/scripts/binary_populate_env.sh"
      - name: Build PyTorch binary
        shell: bash
        run: |
          "${PYTORCH_ROOT}/.circleci/scripts/binary_windows_build.sh"
      - uses: actions/upload-artifact@v4.4.0
        if: always()
        with:
          name: libtorch-cuda12_6-shared-with-deps-release
          retention-days: 14
          if-no-files-found: error
          path: "${{ env.PYTORCH_FINAL_PACKAGE_DIR }}"
      - name: Wait until all sessions have drained
        shell: powershell
        working-directory: pytorch
        if: always()
        timeout-minutes: 120
        run: |
          .github\scripts\wait_for_ssh_to_drain.ps1
      - name: Kill active ssh sessions if still around (Useful if workflow was cancelled)
        shell: powershell
        working-directory: pytorch
        if: always()
        run: |
          .github\scripts\kill_active_ssh_sessions.ps1

  libtorch-cuda12_6-shared-with-deps-release-test:  # Testing
    if: ${{ github.repository_owner == 'pytorch' }}
    needs:
      - libtorch-cuda12_6-shared-with-deps-release-build
      - get-label-type
    runs-on: "${{ needs.get-label-type.outputs.label-type }}windows.g4dn.xlarge"
    timeout-minutes: 360
    env:
      PYTORCH_ROOT: ${{ github.workspace }}/pytorch
      PACKAGE_TYPE: libtorch
      # TODO: This is a legacy variable that we eventually want to get rid of in
      #       favor of GPU_ARCH_VERSION
      DESIRED_CUDA: cu126
      GPU_ARCH_VERSION: "12.6"
      GPU_ARCH_TYPE: cuda
      SKIP_ALL_TESTS: 1
      LIBTORCH_CONFIG: release
      LIBTORCH_VARIANT: shared-with-deps
      # This is a dummy value for libtorch to work correctly with our batch scripts
      # without this value pip does not get installed for some reason
      DESIRED_PYTHON: "3.10"
    steps:
      - name: Display EC2 information
        shell: bash
        run: |
          set -euo pipefail
          function get_ec2_metadata() {
            # Pulled from instance metadata endpoint for EC2
            # see https://docs.aws.amazon.com/AWSEC2/latest/UserGuide/instancedata-data-retrieval.html
            category=$1
            curl -H "X-aws-ec2-metadata-token: $(curl -s -X PUT "http://169.254.169.254/latest/api/token" -H "X-aws-ec2-metadata-token-ttl-seconds: 30")" -fsSL "http://169.254.169.254/latest/meta-data/${category}"
          }
          echo "ami-id: $(get_ec2_metadata ami-id)"
          echo "instance-id: $(get_ec2_metadata instance-id)"
          echo "instance-type: $(get_ec2_metadata instance-type)"
          echo "system info $(uname -a)"
      - name: "[FB EMPLOYEES] Enable SSH (Click me for login details)"
        uses: pytorch/test-infra/.github/actions/setup-ssh@main
        continue-on-error: true
        with:
          github-secret: ${{ secrets.GITHUB_TOKEN }}
      - name: Enable git long paths and symlinks on Windows and disable fsmonitor daemon
        shell: bash
        run: |
          git config --global core.longpaths true
          git config --global core.symlinks true

          # https://git-scm.com/docs/git-fsmonitor--daemon.  The daemon could lock
          # the directory on Windows and prevent GHA from checking out as reported
          # in https://github.com/actions/checkout/issues/1018
          git config --global core.fsmonitor false
      # Needed for binary builds, see: https://github.com/pytorch/pytorch/issues/73339#issuecomment-1058981560
      - name: Enable long paths on Windows
        shell: powershell
        run: |
          Set-ItemProperty -Path "HKLM:\\SYSTEM\CurrentControlSet\Control\FileSystem" -Name "LongPathsEnabled" -Value 1
      # Since it's just a defensive command, the workflow should continue even the command fails. This step can be
      # removed once Windows Defender is removed from the AMI
      - name: Disables Windows Defender scheduled and real-time scanning for files in directories used by PyTorch
        continue-on-error: true
        shell: powershell
        run: |
          Add-MpPreference -ExclusionPath $(Get-Location).tostring(),$Env:TEMP -ErrorAction Ignore
          # Let's both exclude the path and disable Windows Defender completely just to be sure
          # that it doesn't interfere
          Set-MpPreference -DisableRealtimeMonitoring $True -ErrorAction Ignore
      - name: Checkout PyTorch
        uses: actions/checkout@v4
        with:
          ref: ${{ github.event_name == 'pull_request' && github.event.pull_request.head.sha || github.sha }}
          submodules: recursive
          path: pytorch
          show-progress: false
      - name: Clean PyTorch checkout
        run: |
          # Remove any artifacts from the previous checkouts
          git clean -fxd
        working-directory: pytorch
      # NOTE: These environment variables are put here so that they can be applied on every job equally
      #       They are also here because setting them at a workflow level doesn't give us access to the
      #       runner.temp variable, which we need.
      - name: Populate binary env
        shell: bash
        run: |
          echo "BINARY_ENV_FILE=${RUNNER_TEMP}/env" >> "${GITHUB_ENV}"
          echo "PYTORCH_FINAL_PACKAGE_DIR=${RUNNER_TEMP}/artifacts" >> "${GITHUB_ENV}"
          echo "WIN_PACKAGE_WORK_DIR=${RUNNER_TEMP}"
      - uses: actions/download-artifact@v4.1.7
        name: Download Build Artifacts
        with:
          name: libtorch-cuda12_6-shared-with-deps-release
          path: "${{ env.PYTORCH_FINAL_PACKAGE_DIR }}"
      - name: Populate binary env
        shell: bash
        run: |
          "${PYTORCH_ROOT}/.circleci/scripts/binary_populate_env.sh"
      - name: Test PyTorch binary
        shell: bash
        run: |
          "${PYTORCH_ROOT}/.circleci/scripts/binary_windows_test.sh"
      - name: Wait until all sessions have drained
        shell: powershell
        working-directory: pytorch
        if: always()
        timeout-minutes: 120
        run: |
          .github\scripts\wait_for_ssh_to_drain.ps1
      - name: Kill active ssh sessions if still around (Useful if workflow was cancelled)
        shell: powershell
        working-directory: pytorch
        if: always()
        run: |
          .github\scripts\kill_active_ssh_sessions.ps1
  libtorch-cuda12_6-shared-with-deps-release-upload:  # Uploading
    if: ${{ github.repository_owner == 'pytorch' }}
    permissions:
      id-token: write
      contents: read
    needs: libtorch-cuda12_6-shared-with-deps-release-test
    with:
      PYTORCH_ROOT: ${{ github.workspace }}/pytorch
      PACKAGE_TYPE: libtorch
      # TODO: This is a legacy variable that we eventually want to get rid of in
      #       favor of GPU_ARCH_VERSION
      DESIRED_CUDA: cu126
      GPU_ARCH_VERSION: "12.6"
      GPU_ARCH_TYPE: cuda
      LIBTORCH_CONFIG: release
      LIBTORCH_VARIANT: shared-with-deps
      # This is a dummy value for libtorch to work correctly with our batch scripts
      # without this value pip does not get installed for some reason
      DESIRED_PYTHON: "3.10"
      build_name: libtorch-cuda12_6-shared-with-deps-release
    secrets:
      github-token: ${{ secrets.GITHUB_TOKEN }}
    uses: ./.github/workflows/_binary-upload.yml
  libtorch-cuda12_8-shared-with-deps-release-build:
    if: ${{ github.repository_owner == 'pytorch' }}
    needs: get-label-type
    runs-on: "${{ needs.get-label-type.outputs.label-type }}windows.4xlarge"
    timeout-minutes: 360
    env:
      PYTORCH_ROOT: ${{ github.workspace }}/pytorch
      PACKAGE_TYPE: libtorch
      # TODO: This is a legacy variable that we eventually want to get rid of in
      #       favor of GPU_ARCH_VERSION
      DESIRED_CUDA: cu128
      GPU_ARCH_VERSION: "12.8"
      GPU_ARCH_TYPE: cuda
      SKIP_ALL_TESTS: 1
      LIBTORCH_CONFIG: release
      LIBTORCH_VARIANT: shared-with-deps
      # This is a dummy value for libtorch to work correctly with our batch scripts
      # without this value pip does not get installed for some reason
      DESIRED_PYTHON: "3.10"
    steps:
      # NOTE: These environment variables are put here so that they can be applied on every job equally
      #       They are also here because setting them at a workflow level doesn't give us access to the
      #       runner.temp variable, which we need.
      - name: Populate binary env
        shell: bash
        run: |
          echo "BINARY_ENV_FILE=${RUNNER_TEMP}/env" >> "${GITHUB_ENV}"
          echo "PYTORCH_FINAL_PACKAGE_DIR=${RUNNER_TEMP}/artifacts" >> "${GITHUB_ENV}"
          echo "WIN_PACKAGE_WORK_DIR=${RUNNER_TEMP}"
      - name: Display EC2 information
        shell: bash
        run: |
          set -euo pipefail
          function get_ec2_metadata() {
            # Pulled from instance metadata endpoint for EC2
            # see https://docs.aws.amazon.com/AWSEC2/latest/UserGuide/instancedata-data-retrieval.html
            category=$1
            curl -H "X-aws-ec2-metadata-token: $(curl -s -X PUT "http://169.254.169.254/latest/api/token" -H "X-aws-ec2-metadata-token-ttl-seconds: 30")" -fsSL "http://169.254.169.254/latest/meta-data/${category}"
          }
          echo "ami-id: $(get_ec2_metadata ami-id)"
          echo "instance-id: $(get_ec2_metadata instance-id)"
          echo "instance-type: $(get_ec2_metadata instance-type)"
          echo "system info $(uname -a)"
      - name: "[FB EMPLOYEES] Enable SSH (Click me for login details)"
        uses: pytorch/test-infra/.github/actions/setup-ssh@main
        continue-on-error: true
        with:
          github-secret: ${{ secrets.GITHUB_TOKEN }}
      - name: Enable git long paths and symlinks on Windows and disable fsmonitor daemon
        shell: bash
        run: |
          git config --global core.longpaths true
          git config --global core.symlinks true

          # https://git-scm.com/docs/git-fsmonitor--daemon.  The daemon could lock
          # the directory on Windows and prevent GHA from checking out as reported
          # in https://github.com/actions/checkout/issues/1018
          git config --global core.fsmonitor false
      # Needed for binary builds, see: https://github.com/pytorch/pytorch/issues/73339#issuecomment-1058981560
      - name: Enable long paths on Windows
        shell: powershell
        run: |
          Set-ItemProperty -Path "HKLM:\\SYSTEM\CurrentControlSet\Control\FileSystem" -Name "LongPathsEnabled" -Value 1
      # Since it's just a defensive command, the workflow should continue even the command fails. This step can be
      # removed once Windows Defender is removed from the AMI
      - name: Disables Windows Defender scheduled and real-time scanning for files in directories used by PyTorch
        continue-on-error: true
        shell: powershell
        run: |
          Add-MpPreference -ExclusionPath $(Get-Location).tostring(),$Env:TEMP -ErrorAction Ignore
          # Let's both exclude the path and disable Windows Defender completely just to be sure
          # that it doesn't interfere
          Set-MpPreference -DisableRealtimeMonitoring $True -ErrorAction Ignore
      - name: Checkout PyTorch
        uses: actions/checkout@v4
        with:
          ref: ${{ github.event_name == 'pull_request' && github.event.pull_request.head.sha || github.sha }}
          submodules: recursive
          path: pytorch
          show-progress: false
      - name: Clean PyTorch checkout
        run: |
          # Remove any artifacts from the previous checkouts
          git clean -fxd
        working-directory: pytorch
      - name: Populate binary env
        shell: bash
        run: |
          "${PYTORCH_ROOT}/.circleci/scripts/binary_populate_env.sh"
      - name: Build PyTorch binary
        shell: bash
        run: |
          "${PYTORCH_ROOT}/.circleci/scripts/binary_windows_build.sh"
      - uses: actions/upload-artifact@v4.4.0
        if: always()
        with:
          name: libtorch-cuda12_8-shared-with-deps-release
          retention-days: 14
          if-no-files-found: error
          path: "${{ env.PYTORCH_FINAL_PACKAGE_DIR }}"
      - name: Wait until all sessions have drained
        shell: powershell
        working-directory: pytorch
        if: always()
        timeout-minutes: 120
        run: |
          .github\scripts\wait_for_ssh_to_drain.ps1
      - name: Kill active ssh sessions if still around (Useful if workflow was cancelled)
        shell: powershell
        working-directory: pytorch
        if: always()
        run: |
          .github\scripts\kill_active_ssh_sessions.ps1

  libtorch-cuda12_8-shared-with-deps-release-test:  # Testing
    if: ${{ github.repository_owner == 'pytorch' }}
    needs:
      - libtorch-cuda12_8-shared-with-deps-release-build
      - get-label-type
    runs-on: "${{ needs.get-label-type.outputs.label-type }}windows.g4dn.xlarge"
    timeout-minutes: 360
    env:
      PYTORCH_ROOT: ${{ github.workspace }}/pytorch
      PACKAGE_TYPE: libtorch
      # TODO: This is a legacy variable that we eventually want to get rid of in
      #       favor of GPU_ARCH_VERSION
      DESIRED_CUDA: cu128
      GPU_ARCH_VERSION: "12.8"
      GPU_ARCH_TYPE: cuda
      SKIP_ALL_TESTS: 1
      LIBTORCH_CONFIG: release
      LIBTORCH_VARIANT: shared-with-deps
      # This is a dummy value for libtorch to work correctly with our batch scripts
      # without this value pip does not get installed for some reason
      DESIRED_PYTHON: "3.10"
    steps:
      - name: Display EC2 information
        shell: bash
        run: |
          set -euo pipefail
          function get_ec2_metadata() {
            # Pulled from instance metadata endpoint for EC2
            # see https://docs.aws.amazon.com/AWSEC2/latest/UserGuide/instancedata-data-retrieval.html
            category=$1
            curl -H "X-aws-ec2-metadata-token: $(curl -s -X PUT "http://169.254.169.254/latest/api/token" -H "X-aws-ec2-metadata-token-ttl-seconds: 30")" -fsSL "http://169.254.169.254/latest/meta-data/${category}"
          }
          echo "ami-id: $(get_ec2_metadata ami-id)"
          echo "instance-id: $(get_ec2_metadata instance-id)"
          echo "instance-type: $(get_ec2_metadata instance-type)"
          echo "system info $(uname -a)"
      - name: "[FB EMPLOYEES] Enable SSH (Click me for login details)"
        uses: pytorch/test-infra/.github/actions/setup-ssh@main
        continue-on-error: true
        with:
          github-secret: ${{ secrets.GITHUB_TOKEN }}
      - name: Enable git long paths and symlinks on Windows and disable fsmonitor daemon
        shell: bash
        run: |
          git config --global core.longpaths true
          git config --global core.symlinks true

          # https://git-scm.com/docs/git-fsmonitor--daemon.  The daemon could lock
          # the directory on Windows and prevent GHA from checking out as reported
          # in https://github.com/actions/checkout/issues/1018
          git config --global core.fsmonitor false
      # Needed for binary builds, see: https://github.com/pytorch/pytorch/issues/73339#issuecomment-1058981560
      - name: Enable long paths on Windows
        shell: powershell
        run: |
          Set-ItemProperty -Path "HKLM:\\SYSTEM\CurrentControlSet\Control\FileSystem" -Name "LongPathsEnabled" -Value 1
      # Since it's just a defensive command, the workflow should continue even the command fails. This step can be
      # removed once Windows Defender is removed from the AMI
      - name: Disables Windows Defender scheduled and real-time scanning for files in directories used by PyTorch
        continue-on-error: true
        shell: powershell
        run: |
          Add-MpPreference -ExclusionPath $(Get-Location).tostring(),$Env:TEMP -ErrorAction Ignore
          # Let's both exclude the path and disable Windows Defender completely just to be sure
          # that it doesn't interfere
          Set-MpPreference -DisableRealtimeMonitoring $True -ErrorAction Ignore
      - name: Checkout PyTorch
        uses: actions/checkout@v4
        with:
          ref: ${{ github.event_name == 'pull_request' && github.event.pull_request.head.sha || github.sha }}
          submodules: recursive
          path: pytorch
          show-progress: false
      - name: Clean PyTorch checkout
        run: |
          # Remove any artifacts from the previous checkouts
          git clean -fxd
        working-directory: pytorch
      # NOTE: These environment variables are put here so that they can be applied on every job equally
      #       They are also here because setting them at a workflow level doesn't give us access to the
      #       runner.temp variable, which we need.
      - name: Populate binary env
        shell: bash
        run: |
          echo "BINARY_ENV_FILE=${RUNNER_TEMP}/env" >> "${GITHUB_ENV}"
          echo "PYTORCH_FINAL_PACKAGE_DIR=${RUNNER_TEMP}/artifacts" >> "${GITHUB_ENV}"
          echo "WIN_PACKAGE_WORK_DIR=${RUNNER_TEMP}"
      - uses: actions/download-artifact@v4.1.7
        name: Download Build Artifacts
        with:
          name: libtorch-cuda12_8-shared-with-deps-release
          path: "${{ env.PYTORCH_FINAL_PACKAGE_DIR }}"
      - name: Populate binary env
        shell: bash
        run: |
          "${PYTORCH_ROOT}/.circleci/scripts/binary_populate_env.sh"
      - name: Test PyTorch binary
        shell: bash
        run: |
          "${PYTORCH_ROOT}/.circleci/scripts/binary_windows_test.sh"
      - name: Wait until all sessions have drained
        shell: powershell
        working-directory: pytorch
        if: always()
        timeout-minutes: 120
        run: |
          .github\scripts\wait_for_ssh_to_drain.ps1
      - name: Kill active ssh sessions if still around (Useful if workflow was cancelled)
        shell: powershell
        working-directory: pytorch
        if: always()
        run: |
          .github\scripts\kill_active_ssh_sessions.ps1
  libtorch-cuda12_8-shared-with-deps-release-upload:  # Uploading
    if: ${{ github.repository_owner == 'pytorch' }}
    permissions:
      id-token: write
      contents: read
    needs: libtorch-cuda12_8-shared-with-deps-release-test
    with:
      PYTORCH_ROOT: ${{ github.workspace }}/pytorch
      PACKAGE_TYPE: libtorch
      # TODO: This is a legacy variable that we eventually want to get rid of in
      #       favor of GPU_ARCH_VERSION
      DESIRED_CUDA: cu128
      GPU_ARCH_VERSION: "12.8"
      GPU_ARCH_TYPE: cuda
      LIBTORCH_CONFIG: release
      LIBTORCH_VARIANT: shared-with-deps
      # This is a dummy value for libtorch to work correctly with our batch scripts
      # without this value pip does not get installed for some reason
      DESIRED_PYTHON: "3.10"
      build_name: libtorch-cuda12_8-shared-with-deps-release
    secrets:
      github-token: ${{ secrets.GITHUB_TOKEN }}
    uses: ./.github/workflows/_binary-upload.yml
<<<<<<< HEAD
  libtorch-cuda12_9-shared-with-deps-release-build:
    if: ${{ github.repository_owner == 'pytorch' }}
    needs: get-label-type
    runs-on: "${{ needs.get-label-type.outputs.label-type }}windows.4xlarge"
    timeout-minutes: 360
    env:
      PYTORCH_ROOT: ${{ github.workspace }}/pytorch
      PACKAGE_TYPE: libtorch
      # TODO: This is a legacy variable that we eventually want to get rid of in
      #       favor of GPU_ARCH_VERSION
      DESIRED_CUDA: cu129
      GPU_ARCH_VERSION: "12.9"
      GPU_ARCH_TYPE: cuda
      SKIP_ALL_TESTS: 1
      LIBTORCH_CONFIG: release
      LIBTORCH_VARIANT: shared-with-deps
      # This is a dummy value for libtorch to work correctly with our batch scripts
      # without this value pip does not get installed for some reason
      DESIRED_PYTHON: "3.10"
    steps:
      # NOTE: These environment variables are put here so that they can be applied on every job equally
      #       They are also here because setting them at a workflow level doesn't give us access to the
      #       runner.temp variable, which we need.
      - name: Populate binary env
        shell: bash
        run: |
          echo "BINARY_ENV_FILE=${RUNNER_TEMP}/env" >> "${GITHUB_ENV}"
          echo "PYTORCH_FINAL_PACKAGE_DIR=${RUNNER_TEMP}/artifacts" >> "${GITHUB_ENV}"
          echo "WIN_PACKAGE_WORK_DIR=${RUNNER_TEMP}"
      - name: Display EC2 information
        shell: bash
        run: |
          set -euo pipefail
          function get_ec2_metadata() {
            # Pulled from instance metadata endpoint for EC2
            # see https://docs.aws.amazon.com/AWSEC2/latest/UserGuide/instancedata-data-retrieval.html
            category=$1
            curl -H "X-aws-ec2-metadata-token: $(curl -s -X PUT "http://169.254.169.254/latest/api/token" -H "X-aws-ec2-metadata-token-ttl-seconds: 30")" -fsSL "http://169.254.169.254/latest/meta-data/${category}"
          }
          echo "ami-id: $(get_ec2_metadata ami-id)"
          echo "instance-id: $(get_ec2_metadata instance-id)"
          echo "instance-type: $(get_ec2_metadata instance-type)"
          echo "system info $(uname -a)"
      - name: "[FB EMPLOYEES] Enable SSH (Click me for login details)"
        uses: pytorch/test-infra/.github/actions/setup-ssh@main
        continue-on-error: true
        with:
          github-secret: ${{ secrets.GITHUB_TOKEN }}
      - name: Enable git long paths and symlinks on Windows and disable fsmonitor daemon
        shell: bash
        run: |
          git config --global core.longpaths true
          git config --global core.symlinks true

          # https://git-scm.com/docs/git-fsmonitor--daemon.  The daemon could lock
          # the directory on Windows and prevent GHA from checking out as reported
          # in https://github.com/actions/checkout/issues/1018
          git config --global core.fsmonitor false
      # Needed for binary builds, see: https://github.com/pytorch/pytorch/issues/73339#issuecomment-1058981560
      - name: Enable long paths on Windows
        shell: powershell
        run: |
          Set-ItemProperty -Path "HKLM:\\SYSTEM\CurrentControlSet\Control\FileSystem" -Name "LongPathsEnabled" -Value 1
      # Since it's just a defensive command, the workflow should continue even the command fails. This step can be
      # removed once Windows Defender is removed from the AMI
      - name: Disables Windows Defender scheduled and real-time scanning for files in directories used by PyTorch
        continue-on-error: true
        shell: powershell
        run: |
          Add-MpPreference -ExclusionPath $(Get-Location).tostring(),$Env:TEMP -ErrorAction Ignore
          # Let's both exclude the path and disable Windows Defender completely just to be sure
          # that it doesn't interfere
          Set-MpPreference -DisableRealtimeMonitoring $True -ErrorAction Ignore
      - name: Checkout PyTorch
        uses: actions/checkout@v4
        with:
          ref: ${{ github.event_name == 'pull_request' && github.event.pull_request.head.sha || github.sha }}
          submodules: recursive
          path: pytorch
          show-progress: false
      - name: Clean PyTorch checkout
        run: |
          # Remove any artifacts from the previous checkouts
          git clean -fxd
        working-directory: pytorch
      - name: Populate binary env
        shell: bash
        run: |
          "${PYTORCH_ROOT}/.circleci/scripts/binary_populate_env.sh"
      - name: Build PyTorch binary
        shell: bash
        run: |
          "${PYTORCH_ROOT}/.circleci/scripts/binary_windows_build.sh"
      - uses: actions/upload-artifact@v4.4.0
        if: always()
        with:
          name: libtorch-cuda12_9-shared-with-deps-release
          retention-days: 14
          if-no-files-found: error
          path: "${{ env.PYTORCH_FINAL_PACKAGE_DIR }}"
      - name: Wait until all sessions have drained
        shell: powershell
        working-directory: pytorch
        if: always()
        timeout-minutes: 120
        run: |
          .github\scripts\wait_for_ssh_to_drain.ps1
      - name: Kill active ssh sessions if still around (Useful if workflow was cancelled)
        shell: powershell
        working-directory: pytorch
        if: always()
        run: |
          .github\scripts\kill_active_ssh_sessions.ps1

  libtorch-cuda12_9-shared-with-deps-release-test:  # Testing
    if: ${{ github.repository_owner == 'pytorch' }}
    needs:
      - libtorch-cuda12_9-shared-with-deps-release-build
      - get-label-type
    runs-on: "${{ needs.get-label-type.outputs.label-type }}windows.g4dn.xlarge"
    timeout-minutes: 360
    env:
      PYTORCH_ROOT: ${{ github.workspace }}/pytorch
      PACKAGE_TYPE: libtorch
      # TODO: This is a legacy variable that we eventually want to get rid of in
      #       favor of GPU_ARCH_VERSION
      DESIRED_CUDA: cu129
      GPU_ARCH_VERSION: "12.9"
      GPU_ARCH_TYPE: cuda
      SKIP_ALL_TESTS: 1
      LIBTORCH_CONFIG: release
      LIBTORCH_VARIANT: shared-with-deps
      # This is a dummy value for libtorch to work correctly with our batch scripts
      # without this value pip does not get installed for some reason
      DESIRED_PYTHON: "3.10"
    steps:
      - name: Display EC2 information
        shell: bash
        run: |
          set -euo pipefail
          function get_ec2_metadata() {
            # Pulled from instance metadata endpoint for EC2
            # see https://docs.aws.amazon.com/AWSEC2/latest/UserGuide/instancedata-data-retrieval.html
            category=$1
            curl -H "X-aws-ec2-metadata-token: $(curl -s -X PUT "http://169.254.169.254/latest/api/token" -H "X-aws-ec2-metadata-token-ttl-seconds: 30")" -fsSL "http://169.254.169.254/latest/meta-data/${category}"
          }
          echo "ami-id: $(get_ec2_metadata ami-id)"
          echo "instance-id: $(get_ec2_metadata instance-id)"
          echo "instance-type: $(get_ec2_metadata instance-type)"
          echo "system info $(uname -a)"
      - name: "[FB EMPLOYEES] Enable SSH (Click me for login details)"
        uses: pytorch/test-infra/.github/actions/setup-ssh@main
        continue-on-error: true
        with:
          github-secret: ${{ secrets.GITHUB_TOKEN }}
      - name: Enable git long paths and symlinks on Windows and disable fsmonitor daemon
        shell: bash
        run: |
          git config --global core.longpaths true
          git config --global core.symlinks true

          # https://git-scm.com/docs/git-fsmonitor--daemon.  The daemon could lock
          # the directory on Windows and prevent GHA from checking out as reported
          # in https://github.com/actions/checkout/issues/1018
          git config --global core.fsmonitor false
      # Needed for binary builds, see: https://github.com/pytorch/pytorch/issues/73339#issuecomment-1058981560
      - name: Enable long paths on Windows
        shell: powershell
        run: |
          Set-ItemProperty -Path "HKLM:\\SYSTEM\CurrentControlSet\Control\FileSystem" -Name "LongPathsEnabled" -Value 1
      # Since it's just a defensive command, the workflow should continue even the command fails. This step can be
      # removed once Windows Defender is removed from the AMI
      - name: Disables Windows Defender scheduled and real-time scanning for files in directories used by PyTorch
        continue-on-error: true
        shell: powershell
        run: |
          Add-MpPreference -ExclusionPath $(Get-Location).tostring(),$Env:TEMP -ErrorAction Ignore
          # Let's both exclude the path and disable Windows Defender completely just to be sure
          # that it doesn't interfere
          Set-MpPreference -DisableRealtimeMonitoring $True -ErrorAction Ignore
      - name: Checkout PyTorch
        uses: actions/checkout@v4
        with:
          ref: ${{ github.event_name == 'pull_request' && github.event.pull_request.head.sha || github.sha }}
          submodules: recursive
          path: pytorch
          show-progress: false
      - name: Clean PyTorch checkout
        run: |
          # Remove any artifacts from the previous checkouts
          git clean -fxd
        working-directory: pytorch
      # NOTE: These environment variables are put here so that they can be applied on every job equally
      #       They are also here because setting them at a workflow level doesn't give us access to the
      #       runner.temp variable, which we need.
      - name: Populate binary env
        shell: bash
        run: |
          echo "BINARY_ENV_FILE=${RUNNER_TEMP}/env" >> "${GITHUB_ENV}"
          echo "PYTORCH_FINAL_PACKAGE_DIR=${RUNNER_TEMP}/artifacts" >> "${GITHUB_ENV}"
          echo "WIN_PACKAGE_WORK_DIR=${RUNNER_TEMP}"
      - uses: actions/download-artifact@v4.1.7
        name: Download Build Artifacts
        with:
          name: libtorch-cuda12_9-shared-with-deps-release
          path: "${{ env.PYTORCH_FINAL_PACKAGE_DIR }}"
      - name: Populate binary env
        shell: bash
        run: |
          "${PYTORCH_ROOT}/.circleci/scripts/binary_populate_env.sh"
      - name: Test PyTorch binary
        shell: bash
        run: |
          "${PYTORCH_ROOT}/.circleci/scripts/binary_windows_test.sh"
      - name: Wait until all sessions have drained
        shell: powershell
        working-directory: pytorch
        if: always()
        timeout-minutes: 120
        run: |
          .github\scripts\wait_for_ssh_to_drain.ps1
      - name: Kill active ssh sessions if still around (Useful if workflow was cancelled)
        shell: powershell
        working-directory: pytorch
        if: always()
        run: |
          .github\scripts\kill_active_ssh_sessions.ps1
  libtorch-cuda12_9-shared-with-deps-release-upload:  # Uploading
    if: ${{ github.repository_owner == 'pytorch' }}
    permissions:
      id-token: write
      contents: read
    needs: libtorch-cuda12_9-shared-with-deps-release-test
    with:
      PYTORCH_ROOT: ${{ github.workspace }}/pytorch
      PACKAGE_TYPE: libtorch
      # TODO: This is a legacy variable that we eventually want to get rid of in
      #       favor of GPU_ARCH_VERSION
      DESIRED_CUDA: cu129
      GPU_ARCH_VERSION: "12.9"
      GPU_ARCH_TYPE: cuda
      LIBTORCH_CONFIG: release
      LIBTORCH_VARIANT: shared-with-deps
      # This is a dummy value for libtorch to work correctly with our batch scripts
      # without this value pip does not get installed for some reason
      DESIRED_PYTHON: "3.10"
      build_name: libtorch-cuda12_9-shared-with-deps-release
    secrets:
      github-token: ${{ secrets.GITHUB_TOKEN }}
    uses: ./.github/workflows/_binary-upload.yml
=======
>>>>>>> 79fcd524
  libtorch-cuda13_0-shared-with-deps-release-build:
    if: ${{ github.repository_owner == 'pytorch' }}
    needs: get-label-type
    runs-on: "${{ needs.get-label-type.outputs.label-type }}windows.4xlarge"
    timeout-minutes: 360
    env:
      PYTORCH_ROOT: ${{ github.workspace }}/pytorch
      PACKAGE_TYPE: libtorch
      # TODO: This is a legacy variable that we eventually want to get rid of in
      #       favor of GPU_ARCH_VERSION
      DESIRED_CUDA: cu130
      GPU_ARCH_VERSION: "13.0"
      GPU_ARCH_TYPE: cuda
      SKIP_ALL_TESTS: 1
      LIBTORCH_CONFIG: release
      LIBTORCH_VARIANT: shared-with-deps
      # This is a dummy value for libtorch to work correctly with our batch scripts
      # without this value pip does not get installed for some reason
      DESIRED_PYTHON: "3.10"
    steps:
      # NOTE: These environment variables are put here so that they can be applied on every job equally
      #       They are also here because setting them at a workflow level doesn't give us access to the
      #       runner.temp variable, which we need.
      - name: Populate binary env
        shell: bash
        run: |
          echo "BINARY_ENV_FILE=${RUNNER_TEMP}/env" >> "${GITHUB_ENV}"
          echo "PYTORCH_FINAL_PACKAGE_DIR=${RUNNER_TEMP}/artifacts" >> "${GITHUB_ENV}"
          echo "WIN_PACKAGE_WORK_DIR=${RUNNER_TEMP}"
      - name: Display EC2 information
        shell: bash
        run: |
          set -euo pipefail
          function get_ec2_metadata() {
            # Pulled from instance metadata endpoint for EC2
            # see https://docs.aws.amazon.com/AWSEC2/latest/UserGuide/instancedata-data-retrieval.html
            category=$1
            curl -H "X-aws-ec2-metadata-token: $(curl -s -X PUT "http://169.254.169.254/latest/api/token" -H "X-aws-ec2-metadata-token-ttl-seconds: 30")" -fsSL "http://169.254.169.254/latest/meta-data/${category}"
          }
          echo "ami-id: $(get_ec2_metadata ami-id)"
          echo "instance-id: $(get_ec2_metadata instance-id)"
          echo "instance-type: $(get_ec2_metadata instance-type)"
          echo "system info $(uname -a)"
      - name: "[FB EMPLOYEES] Enable SSH (Click me for login details)"
        uses: pytorch/test-infra/.github/actions/setup-ssh@main
        continue-on-error: true
        with:
          github-secret: ${{ secrets.GITHUB_TOKEN }}
      - name: Enable git long paths and symlinks on Windows and disable fsmonitor daemon
        shell: bash
        run: |
          git config --global core.longpaths true
          git config --global core.symlinks true

          # https://git-scm.com/docs/git-fsmonitor--daemon.  The daemon could lock
          # the directory on Windows and prevent GHA from checking out as reported
          # in https://github.com/actions/checkout/issues/1018
          git config --global core.fsmonitor false
      # Needed for binary builds, see: https://github.com/pytorch/pytorch/issues/73339#issuecomment-1058981560
      - name: Enable long paths on Windows
        shell: powershell
        run: |
          Set-ItemProperty -Path "HKLM:\\SYSTEM\CurrentControlSet\Control\FileSystem" -Name "LongPathsEnabled" -Value 1
      # Since it's just a defensive command, the workflow should continue even the command fails. This step can be
      # removed once Windows Defender is removed from the AMI
      - name: Disables Windows Defender scheduled and real-time scanning for files in directories used by PyTorch
        continue-on-error: true
        shell: powershell
        run: |
          Add-MpPreference -ExclusionPath $(Get-Location).tostring(),$Env:TEMP -ErrorAction Ignore
          # Let's both exclude the path and disable Windows Defender completely just to be sure
          # that it doesn't interfere
          Set-MpPreference -DisableRealtimeMonitoring $True -ErrorAction Ignore
      - name: Checkout PyTorch
        uses: actions/checkout@v4
        with:
          ref: ${{ github.event_name == 'pull_request' && github.event.pull_request.head.sha || github.sha }}
          submodules: recursive
          path: pytorch
          show-progress: false
      - name: Clean PyTorch checkout
        run: |
          # Remove any artifacts from the previous checkouts
          git clean -fxd
        working-directory: pytorch
      - name: Populate binary env
        shell: bash
        run: |
          "${PYTORCH_ROOT}/.circleci/scripts/binary_populate_env.sh"
      - name: Build PyTorch binary
        shell: bash
        run: |
          "${PYTORCH_ROOT}/.circleci/scripts/binary_windows_build.sh"
      - uses: actions/upload-artifact@v4.4.0
        if: always()
        with:
          name: libtorch-cuda13_0-shared-with-deps-release
          retention-days: 14
          if-no-files-found: error
          path: "${{ env.PYTORCH_FINAL_PACKAGE_DIR }}"
      - name: Wait until all sessions have drained
        shell: powershell
        working-directory: pytorch
        if: always()
        timeout-minutes: 120
        run: |
          .github\scripts\wait_for_ssh_to_drain.ps1
      - name: Kill active ssh sessions if still around (Useful if workflow was cancelled)
        shell: powershell
        working-directory: pytorch
        if: always()
        run: |
          .github\scripts\kill_active_ssh_sessions.ps1

  libtorch-cuda13_0-shared-with-deps-release-test:  # Testing
    if: ${{ github.repository_owner == 'pytorch' }}
    needs:
      - libtorch-cuda13_0-shared-with-deps-release-build
      - get-label-type
    runs-on: "${{ needs.get-label-type.outputs.label-type }}windows.g4dn.xlarge"
    timeout-minutes: 360
    env:
      PYTORCH_ROOT: ${{ github.workspace }}/pytorch
      PACKAGE_TYPE: libtorch
      # TODO: This is a legacy variable that we eventually want to get rid of in
      #       favor of GPU_ARCH_VERSION
      DESIRED_CUDA: cu130
      GPU_ARCH_VERSION: "13.0"
      GPU_ARCH_TYPE: cuda
      SKIP_ALL_TESTS: 1
      LIBTORCH_CONFIG: release
      LIBTORCH_VARIANT: shared-with-deps
      # This is a dummy value for libtorch to work correctly with our batch scripts
      # without this value pip does not get installed for some reason
      DESIRED_PYTHON: "3.10"
    steps:
      - name: Display EC2 information
        shell: bash
        run: |
          set -euo pipefail
          function get_ec2_metadata() {
            # Pulled from instance metadata endpoint for EC2
            # see https://docs.aws.amazon.com/AWSEC2/latest/UserGuide/instancedata-data-retrieval.html
            category=$1
            curl -H "X-aws-ec2-metadata-token: $(curl -s -X PUT "http://169.254.169.254/latest/api/token" -H "X-aws-ec2-metadata-token-ttl-seconds: 30")" -fsSL "http://169.254.169.254/latest/meta-data/${category}"
          }
          echo "ami-id: $(get_ec2_metadata ami-id)"
          echo "instance-id: $(get_ec2_metadata instance-id)"
          echo "instance-type: $(get_ec2_metadata instance-type)"
          echo "system info $(uname -a)"
      - name: "[FB EMPLOYEES] Enable SSH (Click me for login details)"
        uses: pytorch/test-infra/.github/actions/setup-ssh@main
        continue-on-error: true
        with:
          github-secret: ${{ secrets.GITHUB_TOKEN }}
      - name: Enable git long paths and symlinks on Windows and disable fsmonitor daemon
        shell: bash
        run: |
          git config --global core.longpaths true
          git config --global core.symlinks true

          # https://git-scm.com/docs/git-fsmonitor--daemon.  The daemon could lock
          # the directory on Windows and prevent GHA from checking out as reported
          # in https://github.com/actions/checkout/issues/1018
          git config --global core.fsmonitor false
      # Needed for binary builds, see: https://github.com/pytorch/pytorch/issues/73339#issuecomment-1058981560
      - name: Enable long paths on Windows
        shell: powershell
        run: |
          Set-ItemProperty -Path "HKLM:\\SYSTEM\CurrentControlSet\Control\FileSystem" -Name "LongPathsEnabled" -Value 1
      # Since it's just a defensive command, the workflow should continue even the command fails. This step can be
      # removed once Windows Defender is removed from the AMI
      - name: Disables Windows Defender scheduled and real-time scanning for files in directories used by PyTorch
        continue-on-error: true
        shell: powershell
        run: |
          Add-MpPreference -ExclusionPath $(Get-Location).tostring(),$Env:TEMP -ErrorAction Ignore
          # Let's both exclude the path and disable Windows Defender completely just to be sure
          # that it doesn't interfere
          Set-MpPreference -DisableRealtimeMonitoring $True -ErrorAction Ignore
      - name: Checkout PyTorch
        uses: actions/checkout@v4
        with:
          ref: ${{ github.event_name == 'pull_request' && github.event.pull_request.head.sha || github.sha }}
          submodules: recursive
          path: pytorch
          show-progress: false
      - name: Clean PyTorch checkout
        run: |
          # Remove any artifacts from the previous checkouts
          git clean -fxd
        working-directory: pytorch
      # NOTE: These environment variables are put here so that they can be applied on every job equally
      #       They are also here because setting them at a workflow level doesn't give us access to the
      #       runner.temp variable, which we need.
      - name: Populate binary env
        shell: bash
        run: |
          echo "BINARY_ENV_FILE=${RUNNER_TEMP}/env" >> "${GITHUB_ENV}"
          echo "PYTORCH_FINAL_PACKAGE_DIR=${RUNNER_TEMP}/artifacts" >> "${GITHUB_ENV}"
          echo "WIN_PACKAGE_WORK_DIR=${RUNNER_TEMP}"
      - uses: actions/download-artifact@v4.1.7
        name: Download Build Artifacts
        with:
          name: libtorch-cuda13_0-shared-with-deps-release
          path: "${{ env.PYTORCH_FINAL_PACKAGE_DIR }}"
      - name: Populate binary env
        shell: bash
        run: |
          "${PYTORCH_ROOT}/.circleci/scripts/binary_populate_env.sh"
      - name: Test PyTorch binary
        shell: bash
        run: |
          "${PYTORCH_ROOT}/.circleci/scripts/binary_windows_test.sh"
      - name: Wait until all sessions have drained
        shell: powershell
        working-directory: pytorch
        if: always()
        timeout-minutes: 120
        run: |
          .github\scripts\wait_for_ssh_to_drain.ps1
      - name: Kill active ssh sessions if still around (Useful if workflow was cancelled)
        shell: powershell
        working-directory: pytorch
        if: always()
        run: |
          .github\scripts\kill_active_ssh_sessions.ps1
  libtorch-cuda13_0-shared-with-deps-release-upload:  # Uploading
    if: ${{ github.repository_owner == 'pytorch' }}
    permissions:
      id-token: write
      contents: read
    needs: libtorch-cuda13_0-shared-with-deps-release-test
    with:
      PYTORCH_ROOT: ${{ github.workspace }}/pytorch
      PACKAGE_TYPE: libtorch
      # TODO: This is a legacy variable that we eventually want to get rid of in
      #       favor of GPU_ARCH_VERSION
      DESIRED_CUDA: cu130
      GPU_ARCH_VERSION: "13.0"
      GPU_ARCH_TYPE: cuda
      LIBTORCH_CONFIG: release
      LIBTORCH_VARIANT: shared-with-deps
      # This is a dummy value for libtorch to work correctly with our batch scripts
      # without this value pip does not get installed for some reason
      DESIRED_PYTHON: "3.10"
      build_name: libtorch-cuda13_0-shared-with-deps-release
    secrets:
      github-token: ${{ secrets.GITHUB_TOKEN }}
    uses: ./.github/workflows/_binary-upload.yml<|MERGE_RESOLUTION|>--- conflicted
+++ resolved
@@ -788,8 +788,7 @@
     secrets:
       github-token: ${{ secrets.GITHUB_TOKEN }}
     uses: ./.github/workflows/_binary-upload.yml
-<<<<<<< HEAD
-  libtorch-cuda12_9-shared-with-deps-release-build:
+  libtorch-cuda13_0-shared-with-deps-release-build:
     if: ${{ github.repository_owner == 'pytorch' }}
     needs: get-label-type
     runs-on: "${{ needs.get-label-type.outputs.label-type }}windows.4xlarge"
@@ -799,8 +798,8 @@
       PACKAGE_TYPE: libtorch
       # TODO: This is a legacy variable that we eventually want to get rid of in
       #       favor of GPU_ARCH_VERSION
-      DESIRED_CUDA: cu129
-      GPU_ARCH_VERSION: "12.9"
+      DESIRED_CUDA: cu130
+      GPU_ARCH_VERSION: "13.0"
       GPU_ARCH_TYPE: cuda
       SKIP_ALL_TESTS: 1
       LIBTORCH_CONFIG: release
@@ -885,7 +884,7 @@
       - uses: actions/upload-artifact@v4.4.0
         if: always()
         with:
-          name: libtorch-cuda12_9-shared-with-deps-release
+          name: libtorch-cuda13_0-shared-with-deps-release
           retention-days: 14
           if-no-files-found: error
           path: "${{ env.PYTORCH_FINAL_PACKAGE_DIR }}"
@@ -903,10 +902,10 @@
         run: |
           .github\scripts\kill_active_ssh_sessions.ps1
 
-  libtorch-cuda12_9-shared-with-deps-release-test:  # Testing
+  libtorch-cuda13_0-shared-with-deps-release-test:  # Testing
     if: ${{ github.repository_owner == 'pytorch' }}
     needs:
-      - libtorch-cuda12_9-shared-with-deps-release-build
+      - libtorch-cuda13_0-shared-with-deps-release-build
       - get-label-type
     runs-on: "${{ needs.get-label-type.outputs.label-type }}windows.g4dn.xlarge"
     timeout-minutes: 360
@@ -915,8 +914,8 @@
       PACKAGE_TYPE: libtorch
       # TODO: This is a legacy variable that we eventually want to get rid of in
       #       favor of GPU_ARCH_VERSION
-      DESIRED_CUDA: cu129
-      GPU_ARCH_VERSION: "12.9"
+      DESIRED_CUDA: cu130
+      GPU_ARCH_VERSION: "13.0"
       GPU_ARCH_TYPE: cuda
       SKIP_ALL_TESTS: 1
       LIBTORCH_CONFIG: release
@@ -993,258 +992,6 @@
       - uses: actions/download-artifact@v4.1.7
         name: Download Build Artifacts
         with:
-          name: libtorch-cuda12_9-shared-with-deps-release
-          path: "${{ env.PYTORCH_FINAL_PACKAGE_DIR }}"
-      - name: Populate binary env
-        shell: bash
-        run: |
-          "${PYTORCH_ROOT}/.circleci/scripts/binary_populate_env.sh"
-      - name: Test PyTorch binary
-        shell: bash
-        run: |
-          "${PYTORCH_ROOT}/.circleci/scripts/binary_windows_test.sh"
-      - name: Wait until all sessions have drained
-        shell: powershell
-        working-directory: pytorch
-        if: always()
-        timeout-minutes: 120
-        run: |
-          .github\scripts\wait_for_ssh_to_drain.ps1
-      - name: Kill active ssh sessions if still around (Useful if workflow was cancelled)
-        shell: powershell
-        working-directory: pytorch
-        if: always()
-        run: |
-          .github\scripts\kill_active_ssh_sessions.ps1
-  libtorch-cuda12_9-shared-with-deps-release-upload:  # Uploading
-    if: ${{ github.repository_owner == 'pytorch' }}
-    permissions:
-      id-token: write
-      contents: read
-    needs: libtorch-cuda12_9-shared-with-deps-release-test
-    with:
-      PYTORCH_ROOT: ${{ github.workspace }}/pytorch
-      PACKAGE_TYPE: libtorch
-      # TODO: This is a legacy variable that we eventually want to get rid of in
-      #       favor of GPU_ARCH_VERSION
-      DESIRED_CUDA: cu129
-      GPU_ARCH_VERSION: "12.9"
-      GPU_ARCH_TYPE: cuda
-      LIBTORCH_CONFIG: release
-      LIBTORCH_VARIANT: shared-with-deps
-      # This is a dummy value for libtorch to work correctly with our batch scripts
-      # without this value pip does not get installed for some reason
-      DESIRED_PYTHON: "3.10"
-      build_name: libtorch-cuda12_9-shared-with-deps-release
-    secrets:
-      github-token: ${{ secrets.GITHUB_TOKEN }}
-    uses: ./.github/workflows/_binary-upload.yml
-=======
->>>>>>> 79fcd524
-  libtorch-cuda13_0-shared-with-deps-release-build:
-    if: ${{ github.repository_owner == 'pytorch' }}
-    needs: get-label-type
-    runs-on: "${{ needs.get-label-type.outputs.label-type }}windows.4xlarge"
-    timeout-minutes: 360
-    env:
-      PYTORCH_ROOT: ${{ github.workspace }}/pytorch
-      PACKAGE_TYPE: libtorch
-      # TODO: This is a legacy variable that we eventually want to get rid of in
-      #       favor of GPU_ARCH_VERSION
-      DESIRED_CUDA: cu130
-      GPU_ARCH_VERSION: "13.0"
-      GPU_ARCH_TYPE: cuda
-      SKIP_ALL_TESTS: 1
-      LIBTORCH_CONFIG: release
-      LIBTORCH_VARIANT: shared-with-deps
-      # This is a dummy value for libtorch to work correctly with our batch scripts
-      # without this value pip does not get installed for some reason
-      DESIRED_PYTHON: "3.10"
-    steps:
-      # NOTE: These environment variables are put here so that they can be applied on every job equally
-      #       They are also here because setting them at a workflow level doesn't give us access to the
-      #       runner.temp variable, which we need.
-      - name: Populate binary env
-        shell: bash
-        run: |
-          echo "BINARY_ENV_FILE=${RUNNER_TEMP}/env" >> "${GITHUB_ENV}"
-          echo "PYTORCH_FINAL_PACKAGE_DIR=${RUNNER_TEMP}/artifacts" >> "${GITHUB_ENV}"
-          echo "WIN_PACKAGE_WORK_DIR=${RUNNER_TEMP}"
-      - name: Display EC2 information
-        shell: bash
-        run: |
-          set -euo pipefail
-          function get_ec2_metadata() {
-            # Pulled from instance metadata endpoint for EC2
-            # see https://docs.aws.amazon.com/AWSEC2/latest/UserGuide/instancedata-data-retrieval.html
-            category=$1
-            curl -H "X-aws-ec2-metadata-token: $(curl -s -X PUT "http://169.254.169.254/latest/api/token" -H "X-aws-ec2-metadata-token-ttl-seconds: 30")" -fsSL "http://169.254.169.254/latest/meta-data/${category}"
-          }
-          echo "ami-id: $(get_ec2_metadata ami-id)"
-          echo "instance-id: $(get_ec2_metadata instance-id)"
-          echo "instance-type: $(get_ec2_metadata instance-type)"
-          echo "system info $(uname -a)"
-      - name: "[FB EMPLOYEES] Enable SSH (Click me for login details)"
-        uses: pytorch/test-infra/.github/actions/setup-ssh@main
-        continue-on-error: true
-        with:
-          github-secret: ${{ secrets.GITHUB_TOKEN }}
-      - name: Enable git long paths and symlinks on Windows and disable fsmonitor daemon
-        shell: bash
-        run: |
-          git config --global core.longpaths true
-          git config --global core.symlinks true
-
-          # https://git-scm.com/docs/git-fsmonitor--daemon.  The daemon could lock
-          # the directory on Windows and prevent GHA from checking out as reported
-          # in https://github.com/actions/checkout/issues/1018
-          git config --global core.fsmonitor false
-      # Needed for binary builds, see: https://github.com/pytorch/pytorch/issues/73339#issuecomment-1058981560
-      - name: Enable long paths on Windows
-        shell: powershell
-        run: |
-          Set-ItemProperty -Path "HKLM:\\SYSTEM\CurrentControlSet\Control\FileSystem" -Name "LongPathsEnabled" -Value 1
-      # Since it's just a defensive command, the workflow should continue even the command fails. This step can be
-      # removed once Windows Defender is removed from the AMI
-      - name: Disables Windows Defender scheduled and real-time scanning for files in directories used by PyTorch
-        continue-on-error: true
-        shell: powershell
-        run: |
-          Add-MpPreference -ExclusionPath $(Get-Location).tostring(),$Env:TEMP -ErrorAction Ignore
-          # Let's both exclude the path and disable Windows Defender completely just to be sure
-          # that it doesn't interfere
-          Set-MpPreference -DisableRealtimeMonitoring $True -ErrorAction Ignore
-      - name: Checkout PyTorch
-        uses: actions/checkout@v4
-        with:
-          ref: ${{ github.event_name == 'pull_request' && github.event.pull_request.head.sha || github.sha }}
-          submodules: recursive
-          path: pytorch
-          show-progress: false
-      - name: Clean PyTorch checkout
-        run: |
-          # Remove any artifacts from the previous checkouts
-          git clean -fxd
-        working-directory: pytorch
-      - name: Populate binary env
-        shell: bash
-        run: |
-          "${PYTORCH_ROOT}/.circleci/scripts/binary_populate_env.sh"
-      - name: Build PyTorch binary
-        shell: bash
-        run: |
-          "${PYTORCH_ROOT}/.circleci/scripts/binary_windows_build.sh"
-      - uses: actions/upload-artifact@v4.4.0
-        if: always()
-        with:
-          name: libtorch-cuda13_0-shared-with-deps-release
-          retention-days: 14
-          if-no-files-found: error
-          path: "${{ env.PYTORCH_FINAL_PACKAGE_DIR }}"
-      - name: Wait until all sessions have drained
-        shell: powershell
-        working-directory: pytorch
-        if: always()
-        timeout-minutes: 120
-        run: |
-          .github\scripts\wait_for_ssh_to_drain.ps1
-      - name: Kill active ssh sessions if still around (Useful if workflow was cancelled)
-        shell: powershell
-        working-directory: pytorch
-        if: always()
-        run: |
-          .github\scripts\kill_active_ssh_sessions.ps1
-
-  libtorch-cuda13_0-shared-with-deps-release-test:  # Testing
-    if: ${{ github.repository_owner == 'pytorch' }}
-    needs:
-      - libtorch-cuda13_0-shared-with-deps-release-build
-      - get-label-type
-    runs-on: "${{ needs.get-label-type.outputs.label-type }}windows.g4dn.xlarge"
-    timeout-minutes: 360
-    env:
-      PYTORCH_ROOT: ${{ github.workspace }}/pytorch
-      PACKAGE_TYPE: libtorch
-      # TODO: This is a legacy variable that we eventually want to get rid of in
-      #       favor of GPU_ARCH_VERSION
-      DESIRED_CUDA: cu130
-      GPU_ARCH_VERSION: "13.0"
-      GPU_ARCH_TYPE: cuda
-      SKIP_ALL_TESTS: 1
-      LIBTORCH_CONFIG: release
-      LIBTORCH_VARIANT: shared-with-deps
-      # This is a dummy value for libtorch to work correctly with our batch scripts
-      # without this value pip does not get installed for some reason
-      DESIRED_PYTHON: "3.10"
-    steps:
-      - name: Display EC2 information
-        shell: bash
-        run: |
-          set -euo pipefail
-          function get_ec2_metadata() {
-            # Pulled from instance metadata endpoint for EC2
-            # see https://docs.aws.amazon.com/AWSEC2/latest/UserGuide/instancedata-data-retrieval.html
-            category=$1
-            curl -H "X-aws-ec2-metadata-token: $(curl -s -X PUT "http://169.254.169.254/latest/api/token" -H "X-aws-ec2-metadata-token-ttl-seconds: 30")" -fsSL "http://169.254.169.254/latest/meta-data/${category}"
-          }
-          echo "ami-id: $(get_ec2_metadata ami-id)"
-          echo "instance-id: $(get_ec2_metadata instance-id)"
-          echo "instance-type: $(get_ec2_metadata instance-type)"
-          echo "system info $(uname -a)"
-      - name: "[FB EMPLOYEES] Enable SSH (Click me for login details)"
-        uses: pytorch/test-infra/.github/actions/setup-ssh@main
-        continue-on-error: true
-        with:
-          github-secret: ${{ secrets.GITHUB_TOKEN }}
-      - name: Enable git long paths and symlinks on Windows and disable fsmonitor daemon
-        shell: bash
-        run: |
-          git config --global core.longpaths true
-          git config --global core.symlinks true
-
-          # https://git-scm.com/docs/git-fsmonitor--daemon.  The daemon could lock
-          # the directory on Windows and prevent GHA from checking out as reported
-          # in https://github.com/actions/checkout/issues/1018
-          git config --global core.fsmonitor false
-      # Needed for binary builds, see: https://github.com/pytorch/pytorch/issues/73339#issuecomment-1058981560
-      - name: Enable long paths on Windows
-        shell: powershell
-        run: |
-          Set-ItemProperty -Path "HKLM:\\SYSTEM\CurrentControlSet\Control\FileSystem" -Name "LongPathsEnabled" -Value 1
-      # Since it's just a defensive command, the workflow should continue even the command fails. This step can be
-      # removed once Windows Defender is removed from the AMI
-      - name: Disables Windows Defender scheduled and real-time scanning for files in directories used by PyTorch
-        continue-on-error: true
-        shell: powershell
-        run: |
-          Add-MpPreference -ExclusionPath $(Get-Location).tostring(),$Env:TEMP -ErrorAction Ignore
-          # Let's both exclude the path and disable Windows Defender completely just to be sure
-          # that it doesn't interfere
-          Set-MpPreference -DisableRealtimeMonitoring $True -ErrorAction Ignore
-      - name: Checkout PyTorch
-        uses: actions/checkout@v4
-        with:
-          ref: ${{ github.event_name == 'pull_request' && github.event.pull_request.head.sha || github.sha }}
-          submodules: recursive
-          path: pytorch
-          show-progress: false
-      - name: Clean PyTorch checkout
-        run: |
-          # Remove any artifacts from the previous checkouts
-          git clean -fxd
-        working-directory: pytorch
-      # NOTE: These environment variables are put here so that they can be applied on every job equally
-      #       They are also here because setting them at a workflow level doesn't give us access to the
-      #       runner.temp variable, which we need.
-      - name: Populate binary env
-        shell: bash
-        run: |
-          echo "BINARY_ENV_FILE=${RUNNER_TEMP}/env" >> "${GITHUB_ENV}"
-          echo "PYTORCH_FINAL_PACKAGE_DIR=${RUNNER_TEMP}/artifacts" >> "${GITHUB_ENV}"
-          echo "WIN_PACKAGE_WORK_DIR=${RUNNER_TEMP}"
-      - uses: actions/download-artifact@v4.1.7
-        name: Download Build Artifacts
-        with:
           name: libtorch-cuda13_0-shared-with-deps-release
           path: "${{ env.PYTORCH_FINAL_PACKAGE_DIR }}"
       - name: Populate binary env
