import logging
<<<<<<< HEAD
from pathlib import Path
from typing import Any, Optional
=======
import os
import textwrap
from typing import Any
>>>>>>> 44eb5db9

from cli.lib.common.gh_summary import write_gh_step_summary
from cli.lib.common.git_helper import clone_external_repo
from cli.lib.common.pip_helper import pip_install_packages
<<<<<<< HEAD
from cli.lib.common.utils import (
    attach_junitxml_if_pytest,
    run_command,
    temp_environ,
    working_directory,
)
=======
from cli.lib.common.utils import run_command, temp_environ, working_directory
from jinja2 import Template
>>>>>>> 44eb5db9


logger = logging.getLogger(__name__)

_TPL_VLLM_INFO = Template(
    textwrap.dedent("""\
    ##  Vllm against Pytorch CI Test Summary
    **Vllm Commit**: [{{ vllm_commit }}](https://github.com/vllm-project/vllm/commit/{{ vllm_commit }})
    {%- if torch_sha %}
    **Pytorch Commit**: [{{ torch_sha }}](https://github.com/pytorch/pytorch/commit/{{ torch_sha }})
    {%- endif %}
""")
)


def sample_vllm_test_library():
    """
    Simple sample to unblock the vllm ci development, which is mimic to
    https://github.com/vllm-project/vllm/blob/main/.buildkite/test-pipeline.yaml
    see run_test_plan for more details
    """
    # TODO(elainewy): Read from yaml file to handle the env and tests for vllm
    return {
        "vllm_basic_correctness_test": {
            "title": "Basic Correctness Test",
            "id": "vllm_basic_correctness_test",
            "env_vars": {
                "VLLM_WORKER_MULTIPROC_METHOD": "spawn",
            },
            "steps": [
                "pytest -v -s basic_correctness/test_cumem.py",
                "pytest -v -s basic_correctness/test_basic_correctness.py",
                "pytest -v -s basic_correctness/test_cpu_offload.py",
                "VLLM_TEST_ENABLE_ARTIFICIAL_PREEMPT=1 pytest -v -s basic_correctness/test_preemption.py",
            ],
        },
        "vllm_basic_models_test": {
            "title": "Basic models test",
            "id": "vllm_basic_models_test",
            "steps": [
                "pytest -v -s models/test_transformers.py",
                "pytest -v -s models/test_registry.py",
                "pytest -v -s models/test_utils.py",
                "pytest -v -s models/test_vision.py",
                "pytest -v -s models/test_initialization.py",
            ],
        },
        "vllm_entrypoints_test": {
            "title": "Entrypoints Test ",
            "id": "vllm_entrypoints_test",
            "env_vars": {
                "VLLM_WORKER_MULTIPROC_METHOD": "spawn",
            },
            "steps": [
                " ".join(
                    [
                        "pytest",
                        "-v",
                        "-s",
                        "entrypoints/llm",
                        "--ignore=entrypoints/llm/test_lazy_outlines.py",
                        "--ignore=entrypoints/llm/test_generate.py",
                        "--ignore=entrypoints/llm/test_generate_multiple_loras.py",
                        "--ignore=entrypoints/llm/test_collective_rpc.py",
                    ]
                ),
                "pytest -v -s entrypoints/llm/test_lazy_outlines.py",
                "pytest -v -s entrypoints/llm/test_generate.py ",
                "pytest -v -s entrypoints/llm/test_generate_multiple_loras.py",
                "VLLM_USE_V1=0 pytest -v -s entrypoints/offline_mode",
            ],
        },
        "vllm_regression_test": {
            "title": "Regression Test",
            "id": "vllm_regression_test",
            "package_install": ["modelscope"],
            "steps": [
                "pytest -v -s test_regression.py",
            ],
        },
        "vllm_lora_tp_test_distributed": {
            "title": "LoRA TP Test (Distributed)",
            "id": "vllm_lora_tp_test_distributed",
            "env_vars": {
                "VLLM_WORKER_MULTIPROC_METHOD": "spawn",
            },
            "num_gpus": 4,
            "steps": [
                "pytest -v -s -x lora/test_chatglm3_tp.py",
                "echo $VLLM_WORKER_MULTIPROC_METHOD",
                "pytest -v -s -x lora/test_llama_tp.py",
                "pytest -v -s -x lora/test_multi_loras_with_tp.py",
            ],
        },
        "vllm_lora_280_failure_test": {
            "title": "LoRA 280 failure test",
            "id": "vllm_lora_280_failure_test",
            "steps": ["pytest -v lora/test_quant_model.py"],
        },
        "vllm_multi_model_processor_test": {
            "title": "Multi-Modal Processor Test",
            "id": "vllm_multi_model_processor_test",
            "package_install": ["git+https://github.com/TIGER-AI-Lab/Mantis.git"],
            "steps": [
                "pytest -v -s models/multimodal/processing --ignore models/multimodal/processing/test_tensor_schema.py",
            ],
        },
        "vllm_pytorch_compilation_unit_tests": {
            "title": "PyTorch Compilation Unit Tests",
            "id": "vllm_pytorch_compilation_unit_tests",
            "steps": [
                "pytest -v -s compile/test_pass_manager.py",
                "pytest -v -s compile/test_fusion.py",
                "pytest -v -s compile/test_fusion_attn.py",
                "pytest -v -s compile/test_silu_mul_quant_fusion.py",
                "pytest -v -s compile/test_sequence_parallelism.py",
                "pytest -v -s compile/test_async_tp.py",
                "pytest -v -s compile/test_fusion_all_reduce.py",
                "pytest -v -s compile/test_decorator.py",
            ],
        },
        # TODO(elainewy):need to add g6 with 4 gpus to run this test
        "vllm_lora_test": {
            "title": "LoRA Test %N",
            "id": "lora_test",
            "parallelism": 4,
            "steps": [
                "echo '[checking] list sharded lora tests:'",
                " ".join(
                    [
                        "pytest -q --collect-only lora",
                        "--shard-id=$$BUILDKITE_PARALLEL_JOB",
                        "--num-shards=$$BUILDKITE_PARALLEL_JOB_COUNT",
                        "--ignore=lora/test_chatglm3_tp.py --ignore=lora/test_llama_tp.py",
                    ]
                ),
                "echo '[checking] Done. list lora tests'",
                " ".join(
                    [
                        "pytest -v -s lora --shard-id=$$BUILDKITE_PARALLEL_JOB",
                        "--num-shards=$$BUILDKITE_PARALLEL_JOB_COUNT",
                        "--ignore=lora/test_chatglm3_tp.py --ignore=lora/test_llama_tp.py",
                    ]
                ),
            ],
        },
    }


def check_parallelism(tests: Any, title: str, shard_id: int = 0, num_shards: int = 0):
    """
    a method to check if the test plan is parallelism or not.
    """
    parallelism = int(tests.get("parallelism", "0"))
    is_parallel = parallelism and parallelism > 1

    if not is_parallel:
        return False

    if shard_id > num_shards:
        raise RuntimeError(
            f"Test {title} expects {num_shards} shards, but invalid {shard_id} is provided"
        )

    if num_shards != parallelism:
        raise RuntimeError(
            f"Test {title} expects {parallelism} shards, but invalid {num_shards} is provided"
        )

    return True


def run_test_plan(
    test_plan: str,
    test_target: str,
    tests_map: dict[str, Any],
    shard_id: int = 0,
    num_shards: int = 0,
    *,
    test_summary_path: Optional[Path] = None,
    test_summary_result: Optional[list[tuple[str, str]]] = None,
):
    """
    a method to run list of tests based on the test plan.
    """
    logger.info("run %s tests.....", test_target)
    if test_plan not in tests_map:
        raise RuntimeError(
            f"test {test_plan} not found, please add it to test plan pool"
        )
    tests = tests_map[test_plan]
    pkgs = tests.get("package_install", [])
    title = tests.get("title", "unknown test")
    is_parallel = check_parallelism(tests, title, shard_id, num_shards)
    if is_parallel:
        title = title.replace("%N", f"{shard_id}/{num_shards}")

    logger.info("Running tests: %s", title)
    if pkgs:
        logger.info("Installing packages: %s", pkgs)
        pip_install_packages(packages=pkgs, prefer_uv=True)
    with (
        working_directory(tests.get("working_directory", "tests")),
        temp_environ(tests.get("env_vars", {})),
    ):
        failures = []
        for idx, step in enumerate(tests["steps"]):
            # generate xml report for each test for test summary if needed
            step, xml_file_path = attach_junitxml_if_pytest(
                cmd=step, dir=test_summary_path, prefix=f"{test_plan}_{idx}"
            )
            if xml_file_path and xml_file_path.exists() and test_summary_result:
                test_summary_result.append((title, str(xml_file_path)))
            else:
                logger.info("No test report will be generate for %s", step)
            logger.info("Running step: %s", step)
            if is_parallel:
                step = replace_buildkite_placeholders(step, shard_id, num_shards)
                logger.info("Running parallel step: %s", step)
            code = run_command(cmd=step, check=False, use_shell=True)
            if code != 0:
                failures.append(step)
            logger.info("Finish running step: %s", step)
        if failures:
            logger.error("Failed tests: %s", failures)
            raise RuntimeError(f"{len(failures)} pytest runs failed: {failures}")
        logger.info("Done. All tests passed")


def clone_vllm(dst: str = "vllm"):
    _, commit = clone_external_repo(
        target="vllm",
        repo="https://github.com/vllm-project/vllm.git",
        dst=dst,
        update_submodules=True,
    )
    return commit


def replace_buildkite_placeholders(step: str, shard_id: int, num_shards: int) -> str:
    mapping = {
        "$$BUILDKITE_PARALLEL_JOB_COUNT": str(num_shards),
        "$$BUILDKITE_PARALLEL_JOB": str(shard_id),
    }
    for k in sorted(mapping, key=len, reverse=True):
        step = step.replace(k, mapping[k])
    return step


def summarize_build_info(vllm_commit: str) -> bool:
    torch_sha = os.getenv("GITHUB_SHA")
    md = (
        _TPL_VLLM_INFO.render(vllm_commit=vllm_commit, torch_sha=torch_sha).strip()
        + "\n"
    )
    return write_gh_step_summary(md)<|MERGE_RESOLUTION|>--- conflicted
+++ resolved
@@ -1,27 +1,19 @@
 import logging
-<<<<<<< HEAD
+import os
+import textwrap
 from pathlib import Path
 from typing import Any, Optional
-=======
-import os
-import textwrap
-from typing import Any
->>>>>>> 44eb5db9
 
 from cli.lib.common.gh_summary import write_gh_step_summary
 from cli.lib.common.git_helper import clone_external_repo
 from cli.lib.common.pip_helper import pip_install_packages
-<<<<<<< HEAD
 from cli.lib.common.utils import (
     attach_junitxml_if_pytest,
     run_command,
     temp_environ,
     working_directory,
 )
-=======
-from cli.lib.common.utils import run_command, temp_environ, working_directory
 from jinja2 import Template
->>>>>>> 44eb5db9
 
 
 logger = logging.getLogger(__name__)
