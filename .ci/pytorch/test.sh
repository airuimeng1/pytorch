--- conflicted
+++ resolved
@@ -11,6 +11,8 @@
 
 # shellcheck source=./common.sh
 source "$(dirname "${BASH_SOURCE[0]}")/common.sh"
+# shellcheck source=./common-build.sh
+source "$(dirname "${BASH_SOURCE[0]}")/common-build.sh"
 
 # Do not change workspace permissions for ROCm and s390x CI jobs
 # as it can leave workspace with bad permissions for cancelled jobs
@@ -163,8 +165,6 @@
   export PYTORCH_TESTING_DEVICE_ONLY_FOR="xpu"
   # setting PYTHON_TEST_EXTRA_OPTION
   export PYTHON_TEST_EXTRA_OPTION="--xpu"
-  # Disable sccache for xpu test due to flaky issue https://github.com/pytorch/pytorch/issues/143585
-  sudo rm -rf /opt/cache
 fi
 
 if [[ "$TEST_CONFIG" == *crossref* ]]; then
@@ -196,12 +196,12 @@
   # shellcheck disable=SC1091
   source /opt/intel/oneapi/mpi/latest/env/vars.sh
   # Check XPU status before testing
-  xpu-smi discovery
+  timeout 30 xpu-smi discovery || true
 fi
 
 if [[ "$BUILD_ENVIRONMENT" != *-bazel-* ]] ; then
   # JIT C++ extensions require ninja.
-  pip_install --user "ninja==1.10.2"
+  pip_install "ninja==1.10.2"
   # ninja is installed in $HOME/.local/bin, e.g., /var/lib/jenkins/.local/bin for CI user jenkins
   # but this script should be runnable by any user, including root
   export PATH="$HOME/.local/bin:$PATH"
@@ -211,8 +211,6 @@
   # TODO: revisit this once the CI is stabilized on aarch64 linux
   export VALGRIND=OFF
 fi
-
-install_tlparse
 
 # DANGER WILL ROBINSON.  The LD_PRELOAD here could cause you problems
 # if you're not careful.  Check this if you made some changes and the
@@ -226,7 +224,7 @@
     export PYTORCH_TEST_WITH_ASAN=1
     export PYTORCH_TEST_WITH_UBSAN=1
     # TODO: Figure out how to avoid hard-coding these paths
-    export ASAN_SYMBOLIZER_PATH=/usr/lib/llvm-15/bin/llvm-symbolizer
+    export ASAN_SYMBOLIZER_PATH=/usr/lib/llvm-18/bin/llvm-symbolizer
     export TORCH_USE_RTLD_GLOBAL=1
     # NB: We load libtorch.so with RTLD_GLOBAL for UBSAN, unlike our
     # default behavior.
@@ -291,6 +289,12 @@
   export ATEN_CPU_CAPABILITY=avx2
 fi
 
+if [[ "${TEST_CONFIG}" == "legacy_nvidia_driver" ]]; then
+  # Make sure that CUDA can be initialized
+  (cd test && python -c "import torch; torch.rand(2, 2, device='cuda')")
+  export USE_LEGACY_DRIVER=1
+fi
+
 test_python_legacy_jit() {
   time python test/run_test.py --include test_jit_legacy test_jit_fuser_legacy --verbose
   assert_git_not_dirty
@@ -327,7 +331,24 @@
 test_h100_distributed() {
   # Distributed tests at H100
   time python test/run_test.py --include distributed/_composable/test_composability/test_pp_composability.py  $PYTHON_TEST_EXTRA_OPTION --upload-artifacts-while-running
-  assert_git_not_dirty
+  # This test requires multicast support
+  time python test/run_test.py --include distributed/_composable/fsdp/test_fully_shard_comm.py -k TestFullyShardAllocFromPG $PYTHON_TEST_EXTRA_OPTION --upload-artifacts-while-running
+  assert_git_not_dirty
+}
+
+test_h100_symm_mem() {
+  # symmetric memory test
+  time python test/run_test.py --include distributed/test_symmetric_memory.py  $PYTHON_TEST_EXTRA_OPTION --upload-artifacts-while-running
+  time python test/run_test.py --include distributed/test_nvshmem.py $PYTHON_TEST_EXTRA_OPTION --upload-artifacts-while-running
+  time python test/run_test.py --include distributed/test_nvshmem_triton.py $PYTHON_TEST_EXTRA_OPTION --upload-artifacts-while-running
+  time python test/run_test.py --include distributed/test_nccl.py $PYTHON_TEST_EXTRA_OPTION --upload-artifacts-while-running
+  assert_git_not_dirty
+}
+
+test_h100_cutlass_backend() {
+  # cutlass backend tests for H100
+  TORCHINDUCTOR_CUTLASS_DIR=$(realpath "./third_party/cutlass") python test/run_test.py --include inductor/test_cutlass_backend -k "not addmm" $PYTHON_TEST_EXTRA_OPTION --upload-artifacts-while-running
+  TORCHINDUCTOR_CUTLASS_DIR=$(realpath "./third_party/cutlass") python test/run_test.py --include inductor/test_cutlass_evt $PYTHON_TEST_EXTRA_OPTION --upload-artifacts-while-running
 }
 
 test_lazy_tensor_meta_reference_disabled() {
@@ -358,12 +379,24 @@
   assert_git_not_dirty
 }
 
+test_einops() {
+  pip install einops==0.6.1
+  time python test/run_test.py --einops --verbose --upload-artifacts-while-running
+  pip install einops==0.7.0
+  time python test/run_test.py --einops --verbose --upload-artifacts-while-running
+  pip install einops==0.8.1
+  time python test/run_test.py --einops --verbose --upload-artifacts-while-running
+  assert_git_not_dirty
+}
+
+
 test_inductor_distributed() {
   # Smuggle a few multi-gpu tests here so that we don't have to request another large node
   echo "Testing multi_gpu tests in test_torchinductor"
-  python test/run_test.py -i inductor/test_torchinductor.py -k test_multi_gpu --verbose
-  python test/run_test.py -i inductor/test_aot_inductor.py -k test_non_default_cuda_device --verbose
   python test/run_test.py -i inductor/test_aot_inductor.py -k test_replicate_on_devices --verbose
+  python test/run_test.py -i inductor/test_aot_inductor.py -k test_on_gpu_device1 --verbose
+  python test/run_test.py -i inductor/test_aot_inductor.py -k test_non_default_gpu_device --verbose
+  python test/run_test.py -i inductor/test_aot_inductor.py -k test_load_package_multiple_gpus --verbose
   python test/run_test.py -i distributed/test_c10d_functional_native.py --verbose
   python test/run_test.py -i distributed/tensor/test_dtensor_compile.py --verbose
   python test/run_test.py -i distributed/tensor/parallel/test_micro_pipeline_tp.py --verbose
@@ -415,14 +448,21 @@
     python3 tools/amd_build/build_amd.py
   fi
   if [[ "$BUILD_ENVIRONMENT" == *sm86* ]]; then
-    BUILD_AOT_INDUCTOR_TEST=1 TORCH_CUDA_ARCH_LIST=8.6 USE_FLASH_ATTENTION=OFF python setup.py develop
+    BUILD_COMMAND=(TORCH_CUDA_ARCH_LIST=8.6 USE_FLASH_ATTENTION=OFF python -m pip install --no-build-isolation -v -e .)
     # TODO: Replace me completely, as one should not use conda libstdc++, nor need special path to TORCH_LIB
-    LD_LIBRARY_PATH=/opt/conda/envs/py_3.10/lib/:${TORCH_LIB_DIR}:$LD_LIBRARY_PATH
-    CPP_TESTS_DIR="${BUILD_BIN_DIR}" python test/run_test.py --cpp --verbose -i cpp/test_aoti_abi_check cpp/test_aoti_inference -dist=loadfile
+    TEST_ENVS=(CPP_TESTS_DIR="${BUILD_BIN_DIR}" LD_LIBRARY_PATH="/opt/conda/envs/py_3.10/lib:${TORCH_LIB_DIR}:${LD_LIBRARY_PATH}")
   else
-    BUILD_AOT_INDUCTOR_TEST=1 python setup.py develop
-    CPP_TESTS_DIR="${BUILD_BIN_DIR}" LD_LIBRARY_PATH="${TORCH_LIB_DIR}" python test/run_test.py --cpp --verbose -i cpp/test_aoti_abi_check cpp/test_aoti_inference -dist=loadfile
-  fi
+    BUILD_COMMAND=(python -m pip install --no-build-isolation -v -e .)
+    TEST_ENVS=(CPP_TESTS_DIR="${BUILD_BIN_DIR}" LD_LIBRARY_PATH="${TORCH_LIB_DIR}")
+  fi
+
+  # aoti cmake custom command requires `torch` to be installed
+  # initialize the cmake build cache and install torch
+  /usr/bin/env "${BUILD_COMMAND[@]}"
+  # rebuild with the build cache with `BUILD_AOT_INDUCTOR_TEST` enabled
+  /usr/bin/env CMAKE_FRESH=1 BUILD_AOT_INDUCTOR_TEST=1 "${BUILD_COMMAND[@]}"
+
+  /usr/bin/env "${TEST_ENVS[@]}" python test/run_test.py --cpp --verbose -i cpp/test_aoti_abi_check cpp/test_aoti_inference cpp/test_vec_half_AVX2 -dist=loadfile
 }
 
 test_inductor_cpp_wrapper_shard() {
@@ -435,47 +475,26 @@
   TEST_REPORTS_DIR=$(pwd)/test/test-reports
   mkdir -p "$TEST_REPORTS_DIR"
 
-  if [[ "$1" -eq "2" ]]; then
-    # For now, manually put the opinfo tests in shard 2, and all other tests in
-    # shard 1.  Run all CPU tests, as well as specific GPU tests triggering past
-    # bugs, for now.
-    python test/run_test.py \
-      --include inductor/test_torchinductor_opinfo \
-      -k 'linalg or to_sparse or TestInductorOpInfoCPU' \
-      --verbose
-    exit
-  fi
-
   # Run certain inductor unit tests with cpp wrapper. In the end state, we
   # should be able to run all the inductor unit tests with cpp_wrapper.
+  #
+  # TODO: I'm pretty sure that "TestInductorOpInfoCPU" is not a valid filter,
+  # but change that in another PR to more accurately monitor the increased CI
+  # usage.
+  python test/run_test.py \
+    --include inductor/test_torchinductor_opinfo \
+    -k 'linalg or to_sparse or TestInductorOpInfoCPU' \
+    --shard "$1" "$NUM_TEST_SHARDS" \
+    --verbose
   python test/run_test.py \
     --include inductor/test_torchinductor inductor/test_max_autotune inductor/test_cpu_repro \
+    --shard "$1" "$NUM_TEST_SHARDS" \
     --verbose
-  python test/run_test.py --inductor --include test_torch -k 'take' --verbose
-
-  # Run inductor benchmark tests with cpp wrapper.
-  # Skip benchmark tests if it's in rerun-disabled-mode.
-  if [[ "${PYTORCH_TEST_RERUN_DISABLED_TESTS}" == "1" ]]; then
-    echo "skip dynamo benchmark tests for rerun-disabled-test"
-  else
-    echo "run dynamo benchmark tests with cpp wrapper"
-    python benchmarks/dynamo/timm_models.py --device cuda --accuracy --amp \
-    --training --inductor --disable-cudagraphs --only vit_base_patch16_224 \
-    --output "$TEST_REPORTS_DIR/inductor_cpp_wrapper_training.csv"
-    python benchmarks/dynamo/check_accuracy.py \
-      --actual "$TEST_REPORTS_DIR/inductor_cpp_wrapper_training.csv" \
-      --expected "benchmarks/dynamo/ci_expected_accuracy/${MAYBE_ROCM}inductor_timm_training.csv"
-
-    python benchmarks/dynamo/torchbench.py --device cuda --accuracy \
-      --bfloat16 --inference --inductor --only hf_T5 --output "$TEST_REPORTS_DIR/inductor_cpp_wrapper_inference.csv"
-    python benchmarks/dynamo/torchbench.py --device cuda --accuracy \
-      --bfloat16 --inference --inductor --only llama --output "$TEST_REPORTS_DIR/inductor_cpp_wrapper_inference.csv"
-    python benchmarks/dynamo/torchbench.py --device cuda --accuracy \
-      --bfloat16 --inference --inductor --only moco --output "$TEST_REPORTS_DIR/inductor_cpp_wrapper_inference.csv"
-    python benchmarks/dynamo/check_accuracy.py \
-      --actual "$TEST_REPORTS_DIR/inductor_cpp_wrapper_inference.csv" \
-      --expected "benchmarks/dynamo/ci_expected_accuracy/${MAYBE_ROCM}inductor_torchbench_inference.csv"
-  fi
+  python test/run_test.py --inductor \
+    --include test_torch \
+    -k 'take' \
+    --shard "$1" "$NUM_TEST_SHARDS" \
+    --verbose
 }
 
 # "Global" flags for inductor benchmarking controlled by TEST_CONFIG
@@ -488,7 +507,7 @@
 
 pr_time_benchmarks() {
 
-  pip_install --user "fbscribelogger"
+  pip_install "fbscribelogger"
 
   TEST_REPORTS_DIR=$(pwd)/test/test-reports
   mkdir -p "$TEST_REPORTS_DIR"
@@ -596,7 +615,9 @@
 
   local device=cuda
   if [[ "${TEST_CONFIG}" == *cpu* ]]; then
-    if [[ "${TEST_CONFIG}" == *cpu_x86* ]]; then
+    if [[ "${TEST_CONFIG}" == *cpu_x86_zen* ]]; then
+      device=cpu_x86_zen
+    elif [[ "${TEST_CONFIG}" == *cpu_x86* ]]; then
       device=cpu_x86
     elif [[ "${TEST_CONFIG}" == *cpu_aarch64* ]]; then
       device=cpu_aarch64
@@ -606,13 +627,19 @@
     device=cuda_a10g
   elif [[ "${TEST_CONFIG}" == *h100* ]]; then
     device=cuda_h100
+  elif [[ "${TEST_CONFIG}" == *b200* ]]; then
+    device=cuda_b200
   elif [[ "${TEST_CONFIG}" == *rocm* ]]; then
     device=rocm
   fi
 
   for mode in "${modes[@]}"; do
     if [[ "$mode" == "inference" ]]; then
-      dtype=bfloat16
+      if [[ "$device" == "cpu_x86" ]]; then
+        dtype=amp
+      else
+        dtype=bfloat16
+      fi
     elif [[ "$mode" == "training" ]]; then
       dtype=amp
     fi
@@ -622,6 +649,10 @@
         target_flag+=( --cold-start-latency)
       elif [[ "$target" == "accuracy" ]]; then
         target_flag+=( --no-translation-validation)
+      fi
+
+      if [[ "$DASHBOARD_TAG" == *freezing-true* ]]; then
+        target_flag+=( --freezing)
       fi
 
       if [[ "$DASHBOARD_TAG" == *default-true* ]]; then
@@ -772,6 +803,16 @@
   if [[ "${TEST_CONFIG}" == *perf_compare* ]]; then
     test_single_dynamo_benchmark "training" "$suite" "$shard_id" --training --amp "$@"
   elif [[ "${TEST_CONFIG}" == *perf* ]]; then
+    # TODO (huydhn): Just smoke test some sample models
+    if [[ "${TEST_CONFIG}" == *b200* ]]; then
+      if [[ "${suite}" == "huggingface" ]]; then
+        export TORCHBENCH_ONLY_MODELS="DistillGPT2"
+      elif [[ "${suite}" == "timm_models" ]]; then
+        export TORCHBENCH_ONLY_MODELS="inception_v3"
+      elif [[ "${suite}" == "torchbench" ]]; then
+        export TORCHBENCH_ONLY_MODELS="hf_Bert"
+      fi
+    fi
     test_single_dynamo_benchmark "dashboard" "$suite" "$shard_id" "$@"
   else
     if [[ "${TEST_CONFIG}" == *cpu* ]]; then
@@ -899,12 +940,6 @@
   popd
 }
 
-test_python_gloo_with_tls() {
-  source "$(dirname "${BASH_SOURCE[0]}")/run_glootls_test.sh"
-  assert_git_not_dirty
-}
-
-
 test_aten() {
   # Test ATen
   # The following test(s) of ATen have already been skipped by caffe2 in rocm environment:
@@ -951,6 +986,8 @@
   if [[ "${TEST_CONFIG}" == *dynamo_wrapped* ]]; then
     python -c "import sys;sys.path.insert(0, 'fake_numpy');import torch;torch.compile(lambda x:print(x))('Hello World')"
   fi
+  # Regression test for https://github.com/pytorch/pytorch/pull/157734 (torch.onnx should be importable without numpy)
+  python -c "import sys;sys.path.insert(0, 'fake_numpy');import torch; import torch.onnx"
   popd
 }
 
@@ -1127,6 +1164,12 @@
 
 test_custom_script_ops() {
   echo "Testing custom script operators"
+
+  if [[ "$BUILD_ENVIRONMENT" == *s390x* ]]; then
+    echo "Skipping custom script operators until it's fixed"
+    return 0
+  fi
+
   CUSTOM_OP_BUILD="${CUSTOM_TEST_ARTIFACT_BUILD_DIR}/custom-op-build"
   pushd test/custom_operator
   cp -a "$CUSTOM_OP_BUILD" build
@@ -1279,10 +1322,13 @@
 
   # Step 2. Make sure that the public API test "test_correct_module_names" fails when an existing
   # file is modified to introduce an invalid public API function.
-  EXISTING_FILEPATH="${TORCH_INSTALL_DIR}/nn/parameter.py"
+  # The filepath here must not have __all__ defined in it, otherwise the test will pass.
+  # If your PR introduces __all__ to torch/cuda/streams.py please point this to another file
+  # that does not have __all__ defined.
+  EXISTING_FILEPATH="${TORCH_INSTALL_DIR}/cuda/streams.py"
   cp -v "${EXISTING_FILEPATH}" "${EXISTING_FILEPATH}.orig"
   echo "${BAD_PUBLIC_FUNC}" >> "${EXISTING_FILEPATH}"
-  invalid_api="torch.nn.parameter.new_public_func"
+  invalid_api="torch.cuda.streams.new_public_func"
   echo "Appended an invalid public API function to existing file ${EXISTING_FILEPATH}..."
 
   check_public_api_test_fails \
@@ -1437,8 +1483,8 @@
 
 test_benchmarks() {
   if [[ "$BUILD_ENVIRONMENT" == *cuda* && $TEST_CONFIG != *nogpu* ]]; then
-    pip_install --user "pytest-benchmark==3.2.3"
-    pip_install --user "requests"
+    pip_install "pytest-benchmark==3.2.3"
+    pip_install "requests"
     BENCHMARK_DATA="benchmarks/.data"
     mkdir -p ${BENCHMARK_DATA}
     pytest benchmarks/fastrnns/test_bench.py --benchmark-sort=Name --benchmark-json=${BENCHMARK_DATA}/fastrnns_default.json --fuser=default --executor=default
@@ -1516,7 +1562,7 @@
 test_linux_aarch64() {
   python test/run_test.py --include test_modules test_mkldnn test_mkldnn_fusion test_openmp test_torch test_dynamic_shapes \
         test_transformers test_multiprocessing test_numpy_interop test_autograd test_binary_ufuncs test_complex test_spectral_ops \
-        test_foreach test_reductions test_unary_ufuncs test_tensor_creation_ops test_ops test_cpp_extensions_open_device_registration \
+        test_foreach test_reductions test_unary_ufuncs test_tensor_creation_ops test_ops \
         --shard "$SHARD_NUMBER" "$NUM_TEST_SHARDS" --verbose
 
   # Dynamo tests
@@ -1546,7 +1592,7 @@
   test_inductor_set_cpu_affinity
 
   cd benchmarks/operator_benchmark/pt_extension
-  python setup.py install
+  python -m pip install .
 
   cd "${TEST_DIR}"/benchmarks/operator_benchmark
   $TASKSET python -m benchmark_all_test --device "$1" --tag-filter "$2" \
@@ -1566,7 +1612,13 @@
 fi
 if [[ "${TEST_CONFIG}" == *numpy_2* ]]; then
   # Install numpy-2.0.2 and compatible scipy & numba versions
-  python -mpip install --pre numpy==2.0.2 scipy==1.13.1 numba==0.60.0
+  # Force re-install of pandas to avoid error where pandas checks numpy version from initial install and fails upon import
+  TMP_PANDAS_VERSION=$(python -c "import pandas; print(pandas.__version__)" 2>/dev/null)
+  if [ -n "$TMP_PANDAS_VERSION" ]; then
+    python -m pip install --pre numpy==2.0.2 scipy==1.13.1 numba==0.60.0 pandas=="$TMP_PANDAS_VERSION" --force-reinstall
+  else
+    python -m pip install --pre numpy==2.0.2 scipy==1.13.1 numba==0.60.0
+  fi
   python test/run_test.py --include dynamo/test_functions.py dynamo/test_unspec.py test_binary_ufuncs.py test_fake_tensor.py test_linalg.py test_numpy_interop.py test_tensor_creation_ops.py test_torch.py torch_np/test_basic.py
 elif [[ "${BUILD_ENVIRONMENT}" == *aarch64* && "${TEST_CONFIG}" != *perf_cpu_aarch64* ]]; then
   test_linux_aarch64
@@ -1620,24 +1672,16 @@
   id=$((SHARD_NUMBER-1))
   test_dynamo_benchmark timm_models "$id"
 elif [[ "${TEST_CONFIG}" == cachebench ]]; then
-  install_torchaudio cuda
+  install_torchaudio
   install_torchvision
   PYTHONPATH=/torchbench test_cachebench
 elif [[ "${TEST_CONFIG}" == verify_cachebench ]]; then
-  install_torchaudio cpu
+  install_torchaudio
   install_torchvision
   PYTHONPATH=/torchbench test_verify_cachebench
 elif [[ "${TEST_CONFIG}" == *torchbench* ]]; then
-  if [[ "${TEST_CONFIG}" == *cpu* ]]; then
-    install_torchaudio cpu
-  else
-    install_torchaudio cuda
-  fi
+  install_torchaudio
   install_torchvision
-<<<<<<< HEAD
-  TORCH_CUDA_ARCH_LIST="8.0;8.6" install_torchao
-=======
->>>>>>> eaa5d9d3
   id=$((SHARD_NUMBER-1))
   # https://github.com/opencv/opencv-python/issues/885
   pip_install opencv-python==4.8.0.74
@@ -1656,18 +1700,11 @@
     PYTHONPATH=/torchbench test_dynamo_benchmark torchbench "$id"
   fi
 elif [[ "${TEST_CONFIG}" == *inductor_cpp_wrapper* ]]; then
-  install_torchaudio cuda
   install_torchvision
-<<<<<<< HEAD
-  checkout_install_torchbench hf_T5 llama moco
-  PYTHONPATH=$(pwd)/torchbench test_inductor_cpp_wrapper_shard "$SHARD_NUMBER"
-  test_inductor_aoti
-=======
   PYTHONPATH=/torchbench test_inductor_cpp_wrapper_shard "$SHARD_NUMBER"
   if [[ "$SHARD_NUMBER" -eq "1" ]]; then
     test_inductor_aoti
   fi
->>>>>>> eaa5d9d3
 elif [[ "${TEST_CONFIG}" == *inductor* ]]; then
   install_torchvision
   test_inductor_shard "${SHARD_NUMBER}"
@@ -1676,6 +1713,8 @@
       test_inductor_distributed
     fi
   fi
+elif [[ "${TEST_CONFIG}" == *einops* ]]; then
+  test_einops
 elif [[ "${TEST_CONFIG}" == *dynamo_wrapped* ]]; then
   install_torchvision
   test_dynamo_wrapped_shard "${SHARD_NUMBER}"
@@ -1725,6 +1764,10 @@
   test_python_smoke
 elif [[ "${TEST_CONFIG}" == h100_distributed ]]; then
   test_h100_distributed
+elif [[ "${TEST_CONFIG}" == "h100-symm-mem" ]]; then
+  test_h100_symm_mem
+elif [[ "${TEST_CONFIG}" == h100_cutlass_backend ]]; then
+  test_h100_cutlass_backend
 else
   install_torchvision
   install_monkeytype
