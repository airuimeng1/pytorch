--- conflicted
+++ resolved
@@ -936,14 +936,6 @@
   popd
 }
 
-<<<<<<< HEAD
-test_python_gloo_with_tls() {
-  source "$(dirname "${BASH_SOURCE[0]}")/run_glootls_test.sh"
-  assert_git_not_dirty
-}
-
-=======
->>>>>>> a459d338
 test_aten() {
   # Test ATen
   # The following test(s) of ATen have already been skipped by caffe2 in rocm environment:
@@ -1331,13 +1323,8 @@
   # that does not have __all__ defined.
   EXISTING_FILEPATH="${TORCH_INSTALL_DIR}/cuda/streams.py"
   cp -v "${EXISTING_FILEPATH}" "${EXISTING_FILEPATH}.orig"
-<<<<<<< HEAD
   echo "${BAD_PUBLIC_FUNC}" >>"${EXISTING_FILEPATH}"
-  invalid_api="torch.nn.parameter.new_public_func"
-=======
-  echo "${BAD_PUBLIC_FUNC}" >> "${EXISTING_FILEPATH}"
   invalid_api="torch.cuda.streams.new_public_func"
->>>>>>> a459d338
   echo "Appended an invalid public API function to existing file ${EXISTING_FILEPATH}..."
 
   check_public_api_test_fails \
@@ -1569,15 +1556,9 @@
 
 test_linux_aarch64() {
   python test/run_test.py --include test_modules test_mkldnn test_mkldnn_fusion test_openmp test_torch test_dynamic_shapes \
-<<<<<<< HEAD
     test_transformers test_multiprocessing test_numpy_interop test_autograd test_binary_ufuncs test_complex test_spectral_ops \
-    test_foreach test_reductions test_unary_ufuncs test_tensor_creation_ops test_ops test_cpp_extensions_open_device_registration \
+    test_foreach test_reductions test_unary_ufuncs test_tensor_creation_ops test_ops \
     --shard "$SHARD_NUMBER" "$NUM_TEST_SHARDS" --verbose
-=======
-        test_transformers test_multiprocessing test_numpy_interop test_autograd test_binary_ufuncs test_complex test_spectral_ops \
-        test_foreach test_reductions test_unary_ufuncs test_tensor_creation_ops test_ops \
-        --shard "$SHARD_NUMBER" "$NUM_TEST_SHARDS" --verbose
->>>>>>> a459d338
 
   # Dynamo tests
   python test/run_test.py --include dynamo/test_compile dynamo/test_backends dynamo/test_comptime dynamo/test_config \
