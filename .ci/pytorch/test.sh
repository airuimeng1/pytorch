#!/bin/bash

# Required environment variable: $BUILD_ENVIRONMENT
# (This is set by default in the Docker images we build, so you don't
# need to set it yourself.

set -ex -o pipefail

# Suppress ANSI color escape sequences
export TERM=vt100

# shellcheck source=./common.sh
source "$(dirname "${BASH_SOURCE[0]}")/common.sh"
# shellcheck source=./common-build.sh
source "$(dirname "${BASH_SOURCE[0]}")/common-build.sh"

# Do not change workspace permissions for ROCm and s390x CI jobs
# as it can leave workspace with bad permissions for cancelled jobs
if [[ "$BUILD_ENVIRONMENT" != *rocm* && "$BUILD_ENVIRONMENT" != *s390x* && -d /var/lib/jenkins/workspace ]]; then
  # Workaround for dind-rootless userid mapping (https://github.com/pytorch/ci-infra/issues/96)
  WORKSPACE_ORIGINAL_OWNER_ID=$(stat -c '%u' "/var/lib/jenkins/workspace")
  cleanup_workspace() {
    echo "sudo may print the following warning message that can be ignored. The chown command will still run."
    echo "    sudo: setrlimit(RLIMIT_STACK): Operation not permitted"
    echo "For more details refer to https://github.com/sudo-project/sudo/issues/42"
    sudo chown -R "$WORKSPACE_ORIGINAL_OWNER_ID" /var/lib/jenkins/workspace
  }
  # Disable shellcheck SC2064 as we want to parse the original owner immediately.
  # shellcheck disable=SC2064
  trap_add cleanup_workspace EXIT
  sudo chown -R jenkins /var/lib/jenkins/workspace
  git config --global --add safe.directory /var/lib/jenkins/workspace
fi

echo "Environment variables:"
env

TORCH_INSTALL_DIR=$(python -c "import site; print(site.getsitepackages()[0])")/torch
TORCH_BIN_DIR="$TORCH_INSTALL_DIR"/bin
TORCH_LIB_DIR="$TORCH_INSTALL_DIR"/lib
TORCH_TEST_DIR="$TORCH_INSTALL_DIR"/test

BUILD_DIR="build"
BUILD_RENAMED_DIR="build_renamed"
BUILD_BIN_DIR="$BUILD_DIR"/bin

#Set Default values for these variables in case they are not set
SHARD_NUMBER="${SHARD_NUMBER:=1}"
NUM_TEST_SHARDS="${NUM_TEST_SHARDS:=1}"

# enable debug asserts in serialization
export TORCH_SERIALIZATION_DEBUG=1

export VALGRIND=ON
# export TORCH_INDUCTOR_INSTALL_GXX=ON
if [[ "$BUILD_ENVIRONMENT" == *clang9* || "$BUILD_ENVIRONMENT" == *xpu* ]]; then
  # clang9 appears to miscompile code involving std::optional<c10::SymInt>,
  # such that valgrind complains along these lines:
  #
  # Conditional jump or move depends on uninitialised value(s)
  #    at 0x40303A: ~optional_base (Optional.h:281)
  #    by 0x40303A: call (Dispatcher.h:448)
  #    by 0x40303A: call(at::Tensor const&, c10::ArrayRef<c10::SymInt>, c10::ArrayRef<c10::SymInt>, std::optional<c10::SymInt>) (basic.cpp:10)
  #    by 0x403700: main (basic.cpp:16)
  #  Uninitialised value was created by a stack allocation
  #    at 0x402AAA: call(at::Tensor const&, c10::ArrayRef<c10::SymInt>, c10::ArrayRef<c10::SymInt>, std::optional<c10::SymInt>) (basic.cpp:6)
  #
  # The problem does not appear with gcc or newer versions of clang (we tested
  # clang14).  So we suppress valgrind testing for clang9 specifically.
  # You may need to suppress it for other versions of clang if they still have
  # the bug.
  #
  # A minimal repro for the valgrind error is below:
  #
  # #include <ATen/ATen.h>
  # #include <ATen/core/dispatch/Dispatcher.h>
  #
  # using namespace at;
  #
  # Tensor call(const at::Tensor & self, c10::SymIntArrayRef size, c10::SymIntArrayRef stride, std::optional<c10::SymInt> storage_offset) {
  #   auto op = c10::Dispatcher::singleton()
  #       .findSchemaOrThrow(at::_ops::as_strided::name, at::_ops::as_strided::overload_name)
  #       .typed<at::_ops::as_strided::schema>();
  #   return op.call(self, size, stride, storage_offset);
  # }
  #
  # int main(int argv) {
  #   Tensor b = empty({3, 4});
  #   auto z = call(b, b.sym_sizes(), b.sym_strides(), std::nullopt);
  # }
  export VALGRIND=OFF
fi

detect_cuda_arch

if [[ "$BUILD_ENVIRONMENT" == *s390x* ]]; then
  # There are additional warnings on s390x, maybe due to newer gcc.
  # Skip this check for now
  export VALGRIND=OFF
fi

if [[ "${PYTORCH_TEST_RERUN_DISABLED_TESTS}" == "1" ]] || [[ "${CONTINUE_THROUGH_ERROR}" == "1" ]]; then
  # When rerunning disable tests, do not generate core dumps as it could consume
  # the runner disk space when crashed tests are run multiple times. Running out
  # of space is a nasty issue because there is no space left to even download the
  # GHA to clean up the disk
  #
  # We also want to turn off core dump when CONTINUE_THROUGH_ERROR is set as there
  # is a small risk of having multiple core files generated. Arguably, they are not
  # that useful in this case anyway and the test will still continue
  ulimit -c 0

  # Note that by piping the core dump to a script set in /proc/sys/kernel/core_pattern
  # as documented in https://man7.org/linux/man-pages/man5/core.5.html, we could
  # dynamically stop generating more core file when the disk space drops below a
  # certain threshold. However, this is not supported inside Docker container atm
fi

# Get fully qualified path using realpath
if [[ "$BUILD_ENVIRONMENT" != *bazel* ]]; then
  CUSTOM_TEST_ARTIFACT_BUILD_DIR=$(realpath "${CUSTOM_TEST_ARTIFACT_BUILD_DIR:-"build/custom_test_artifacts"}")
fi

# Reduce set of tests to include when running run_test.py
if [[ -n $TESTS_TO_INCLUDE ]]; then
  echo "Setting INCLUDE_CLAUSE"
  INCLUDE_CLAUSE="--include $TESTS_TO_INCLUDE"
fi

echo "Environment variables"
env

echo "Testing pytorch"

export LANG=C.UTF-8

PR_NUMBER=${PR_NUMBER:-${CIRCLE_PR_NUMBER:-}}

if [[ "$TEST_CONFIG" == 'default' ]]; then
  export CUDA_VISIBLE_DEVICES=0
  export HIP_VISIBLE_DEVICES=0
fi

if [[ "$TEST_CONFIG" == 'distributed' ]] && [[ "$BUILD_ENVIRONMENT" == *rocm* ]]; then
  export HIP_VISIBLE_DEVICES=0,1,2,3
fi

if [[ "$TEST_CONFIG" == 'slow' ]]; then
  export PYTORCH_TEST_WITH_SLOW=1
  export PYTORCH_TEST_SKIP_FAST=1
fi

if [[ "$BUILD_ENVIRONMENT" == *slow-gradcheck* ]]; then
  export PYTORCH_TEST_WITH_SLOW_GRADCHECK=1
  # TODO: slow gradcheck tests run out of memory a lot recently, so setting this
  # to run them sequentially with only one process to mitigate the issue
  export PYTORCH_TEST_CUDA_MEM_LEAK_CHECK=1
fi

if [[ "$BUILD_ENVIRONMENT" == *cuda* || "$BUILD_ENVIRONMENT" == *rocm* ]]; then
  # Used so that only cuda/rocm specific versions of tests are generated
  # mainly used so that we're not spending extra cycles testing cpu
  # devices on expensive gpu machines
  export PYTORCH_TESTING_DEVICE_ONLY_FOR="cuda"
elif [[ "$BUILD_ENVIRONMENT" == *xpu* ]]; then
  export PYTORCH_TESTING_DEVICE_ONLY_FOR="xpu"
  # setting PYTHON_TEST_EXTRA_OPTION
  export PYTHON_TEST_EXTRA_OPTION="--xpu"
fi

if [[ "$TEST_CONFIG" == *crossref* ]]; then
  export PYTORCH_TEST_WITH_CROSSREF=1
fi

if [[ "$BUILD_ENVIRONMENT" == *rocm* ]]; then
  # regression in ROCm 6.0 on MI50 CI runners due to hipblaslt; remove in 6.1
  export VALGRIND=OFF
  # Print GPU info
  rocminfo
  rocminfo | grep -E 'Name:.*\sgfx|Marketing'

  # for benchmarks/dynamo/check_accuracy.py, we need to put results in a rocm specific directory to avoid clashes with cuda
  MAYBE_ROCM="rocm/"
fi

if [[ "$BUILD_ENVIRONMENT" == *xpu* ]]; then
  # Source Intel oneAPI envrioment script to enable xpu runtime related libraries
  # refer to https://www.intel.com/content/www/us/en/developer/articles/tool/pytorch-prerequisites-for-intel-gpus.html
  # shellcheck disable=SC1091
  source /opt/intel/oneapi/compiler/latest/env/vars.sh
  if [ -f /opt/intel/oneapi/umf/latest/env/vars.sh ]; then
    # shellcheck disable=SC1091
    source /opt/intel/oneapi/umf/latest/env/vars.sh
  fi
  # shellcheck disable=SC1091
  source /opt/intel/oneapi/ccl/latest/env/vars.sh
  # shellcheck disable=SC1091
  source /opt/intel/oneapi/mpi/latest/env/vars.sh
  # Check XPU status before testing
  timeout 30 xpu-smi discovery || true
fi

if [[ "$BUILD_ENVIRONMENT" != *-bazel-* ]] ; then
  # JIT C++ extensions require ninja.
  pip_install "ninja==1.10.2"
  # ninja is installed in $HOME/.local/bin, e.g., /var/lib/jenkins/.local/bin for CI user jenkins
  # but this script should be runnable by any user, including root
  export PATH="$HOME/.local/bin:$PATH"
fi

if [[ "$BUILD_ENVIRONMENT" == *aarch64* ]]; then
  # TODO: revisit this once the CI is stabilized on aarch64 linux
  export VALGRIND=OFF
fi

# DANGER WILL ROBINSON.  The LD_PRELOAD here could cause you problems
# if you're not careful.  Check this if you made some changes and the
# ASAN test is not working
if [[ "$BUILD_ENVIRONMENT" == *asan* ]]; then
    export ASAN_OPTIONS=detect_leaks=0:symbolize=1:detect_stack_use_after_return=true:strict_init_order=true:detect_odr_violation=1:detect_container_overflow=0:check_initialization_order=true:debug=true
    if [[ "$BUILD_ENVIRONMENT" == *cuda* ]]; then
        export ASAN_OPTIONS="${ASAN_OPTIONS}:protect_shadow_gap=0"
    fi
    export UBSAN_OPTIONS=print_stacktrace=1:suppressions=$PWD/ubsan.supp
    export PYTORCH_TEST_WITH_ASAN=1
    export PYTORCH_TEST_WITH_UBSAN=1
    # TODO: Figure out how to avoid hard-coding these paths
    export ASAN_SYMBOLIZER_PATH=/usr/lib/llvm-18/bin/llvm-symbolizer
    export TORCH_USE_RTLD_GLOBAL=1
    # NB: We load libtorch.so with RTLD_GLOBAL for UBSAN, unlike our
    # default behavior.
    #
    # The reason for this is that without RTLD_GLOBAL, if we load multiple
    # libraries that depend on libtorch (as is the case with C++ extensions), we
    # will get multiple copies of libtorch in our address space.  When UBSAN is
    # turned on, it will do a bunch of virtual pointer consistency checks which
    # won't work correctly.  When this happens, you get a violation like:
    #
    #    member call on address XXXXXX which does not point to an object of
    #    type 'std::_Sp_counted_base<__gnu_cxx::_Lock_policy::_S_atomic>'
    #    XXXXXX note: object is of type
    #    'std::_Sp_counted_ptr<torch::nn::LinearImpl*, (__gnu_cxx::_Lock_policy)2>'
    #
    # (NB: the textual types of the objects here are misleading, because
    # they actually line up; it just so happens that there's two copies
    # of the type info floating around in the address space, so they
    # don't pointer compare equal.  See also
    #   https://github.com/google/sanitizers/issues/1175
    #
    # UBSAN is kind of right here: if we relied on RTTI across C++ extension
    # modules they would indeed do the wrong thing;  but in our codebase, we
    # don't use RTTI (because it doesn't work in mobile).  To appease
    # UBSAN, however, it's better if we ensure all the copies agree!
    #
    # By the way, an earlier version of this code attempted to load
    # libtorch_python.so with LD_PRELOAD, which has a similar effect of causing
    # it to be loaded globally.  This isn't really a good idea though, because
    # it depends on a ton of dynamic libraries that most programs aren't gonna
    # have, and it applies to child processes.

    LD_PRELOAD=$(clang --print-file-name=libclang_rt.asan-x86_64.so)
    export LD_PRELOAD
    # Disable valgrind for asan
    export VALGRIND=OFF

    (cd test && python -c "import torch; print(torch.__version__, torch.version.git_version)")
    echo "The next four invocations are expected to crash; if they don't that means ASAN/UBSAN is misconfigured"
    (cd test && ! get_exit_code python -c "import torch; torch._C._crash_if_csrc_asan(3)")
    #(cd test && ! get_exit_code python -c "import torch; torch._C._crash_if_csrc_ubsan(0)")
    (cd test && ! get_exit_code python -c "import torch; torch._C._crash_if_vptr_ubsan()")
    (cd test && ! get_exit_code python -c "import torch; torch._C._crash_if_aten_asan(3)")
fi

# The torch._C._crash_if_debug_asserts_fail() function should only fail if both of the following are true:
# 1. The build is in debug mode
# 2. The value 424242 is passed in
# This tests that the debug asserts are working correctly.
if [[ "$BUILD_ENVIRONMENT" == *-debug* ]]; then
    echo "We are in debug mode: $BUILD_ENVIRONMENT. Expect the python assertion to fail"
    (cd test && ! get_exit_code python -c "import torch; torch._C._crash_if_debug_asserts_fail(424242)")
elif [[ "$BUILD_ENVIRONMENT" != *-bazel-* ]]; then
    # Noop when debug is disabled. Skip bazel jobs because torch isn't available there yet.
    echo "We are not in debug mode: $BUILD_ENVIRONMENT. Expect the assertion to pass"
    (cd test && python -c "import torch; torch._C._crash_if_debug_asserts_fail(424242)")
fi

if [[ $TEST_CONFIG == 'nogpu_NO_AVX2' ]]; then
  export ATEN_CPU_CAPABILITY=default
elif [[ $TEST_CONFIG == 'nogpu_AVX512' ]]; then
  export ATEN_CPU_CAPABILITY=avx2
fi

if [[ "${TEST_CONFIG}" == "legacy_nvidia_driver" ]]; then
  # Make sure that CUDA can be initialized
  (cd test && python -c "import torch; torch.rand(2, 2, device='cuda')")
  export USE_LEGACY_DRIVER=1
fi

test_python_legacy_jit() {
  time python test/run_test.py --include test_jit_legacy test_jit_fuser_legacy --verbose
  assert_git_not_dirty
}

test_python_shard() {
  if [[ -z "$NUM_TEST_SHARDS" ]]; then
    echo "NUM_TEST_SHARDS must be defined to run a Python test shard"
    exit 1
  fi

  # Bare --include flag is not supported and quoting for lint ends up with flag not being interpreted correctly
  # shellcheck disable=SC2086

  # modify LD_LIBRARY_PATH to ensure it has the conda env.
  # This set of tests has been shown to be buggy without it for the split-build
  time python test/run_test.py --exclude-jit-executor --exclude-distributed-tests $INCLUDE_CLAUSE --shard "$1" "$NUM_TEST_SHARDS" --verbose $PYTHON_TEST_EXTRA_OPTION --upload-artifacts-while-running

  assert_git_not_dirty
}

test_python() {
  # shellcheck disable=SC2086
  time python test/run_test.py --exclude-jit-executor --exclude-distributed-tests $INCLUDE_CLAUSE --verbose $PYTHON_TEST_EXTRA_OPTION
  assert_git_not_dirty
}

test_python_smoke() {
  # Smoke tests for H100
  time python test/run_test.py --include test_matmul_cuda inductor/test_fp8 inductor/test_max_autotune $PYTHON_TEST_EXTRA_OPTION --upload-artifacts-while-running
  assert_git_not_dirty
}

test_h100_distributed() {
  # Distributed tests at H100
  time python test/run_test.py --include distributed/_composable/test_composability/test_pp_composability.py  $PYTHON_TEST_EXTRA_OPTION --upload-artifacts-while-running
  # This test requires multicast support
  time python test/run_test.py --include distributed/_composable/fsdp/test_fully_shard_comm.py -k TestFullyShardAllocFromPG $PYTHON_TEST_EXTRA_OPTION --upload-artifacts-while-running
  assert_git_not_dirty
}

test_h100_symm_mem() {
  # symmetric memory test
  time python test/run_test.py --include distributed/test_symmetric_memory.py  $PYTHON_TEST_EXTRA_OPTION --upload-artifacts-while-running
  time python test/run_test.py --include distributed/test_nvshmem.py $PYTHON_TEST_EXTRA_OPTION --upload-artifacts-while-running
  time python test/run_test.py --include distributed/test_nvshmem_triton.py $PYTHON_TEST_EXTRA_OPTION --upload-artifacts-while-running
  time python test/run_test.py --include distributed/test_nccl.py $PYTHON_TEST_EXTRA_OPTION --upload-artifacts-while-running
  assert_git_not_dirty
}

test_h100_cutlass_backend() {
  # cutlass backend tests for H100
  TORCHINDUCTOR_CUTLASS_DIR=$(realpath "./third_party/cutlass") python test/run_test.py --include inductor/test_cutlass_backend -k "not addmm" $PYTHON_TEST_EXTRA_OPTION --upload-artifacts-while-running
  TORCHINDUCTOR_CUTLASS_DIR=$(realpath "./third_party/cutlass") python test/run_test.py --include inductor/test_cutlass_evt $PYTHON_TEST_EXTRA_OPTION --upload-artifacts-while-running
}

test_lazy_tensor_meta_reference_disabled() {
  export TORCH_DISABLE_FUNCTIONALIZATION_META_REFERENCE=1
  echo "Testing lazy tensor operations without meta reference"
  time python test/run_test.py --include lazy/test_ts_opinfo.py --verbose
  export -n TORCH_DISABLE_FUNCTIONALIZATION_META_REFERENCE
}


test_dynamo_wrapped_shard() {
  if [[ -z "$NUM_TEST_SHARDS" ]]; then
    echo "NUM_TEST_SHARDS must be defined to run a Python test shard"
    exit 1
  fi
  python tools/dynamo/verify_dynamo.py
  # PLEASE DO NOT ADD ADDITIONAL EXCLUDES HERE.
  # Instead, use @skipIfTorchDynamo on your tests.
  time python test/run_test.py --dynamo \
    --exclude-inductor-tests \
    --exclude-jit-executor \
    --exclude-distributed-tests \
    --exclude-torch-export-tests \
    --exclude-aot-dispatch-tests \
    --shard "$1" "$NUM_TEST_SHARDS" \
    --verbose \
    --upload-artifacts-while-running
  assert_git_not_dirty
}

test_einops() {
  pip install einops==0.6.1
  time python test/run_test.py --einops --verbose --upload-artifacts-while-running
  pip install einops==0.7.0
  time python test/run_test.py --einops --verbose --upload-artifacts-while-running
  pip install einops==0.8.1
  time python test/run_test.py --einops --verbose --upload-artifacts-while-running
  assert_git_not_dirty
}


test_inductor_distributed() {
  # Smuggle a few multi-gpu tests here so that we don't have to request another large node
  echo "Testing multi_gpu tests in test_torchinductor"
  python test/run_test.py -i inductor/test_aot_inductor.py -k test_replicate_on_devices --verbose
  python test/run_test.py -i inductor/test_aot_inductor.py -k test_on_gpu_device1 --verbose
  python test/run_test.py -i inductor/test_aot_inductor.py -k test_non_default_gpu_device --verbose
  python test/run_test.py -i inductor/test_aot_inductor.py -k test_load_package_multiple_gpus --verbose
  python test/run_test.py -i distributed/test_c10d_functional_native.py --verbose
  python test/run_test.py -i distributed/tensor/test_dtensor_compile.py --verbose
  python test/run_test.py -i distributed/tensor/parallel/test_micro_pipeline_tp.py --verbose
  python test/run_test.py -i distributed/_composable/test_replicate_with_compiler.py --verbose
  python test/run_test.py -i distributed/_composable/fsdp/test_fully_shard_comm.py --verbose
  python test/run_test.py -i distributed/_composable/fsdp/test_fully_shard_training.py -k test_train_parity_multi_group --verbose
  python test/run_test.py -i distributed/_composable/fsdp/test_fully_shard_training.py -k test_train_parity_with_activation_checkpointing --verbose
  python test/run_test.py -i distributed/_composable/fsdp/test_fully_shard_training.py -k test_train_parity_hsdp --verbose
  python test/run_test.py -i distributed/_composable/fsdp/test_fully_shard_training.py -k test_train_parity_2d_transformer_checkpoint_resume --verbose
  python test/run_test.py -i distributed/_composable/fsdp/test_fully_shard_training.py -k test_gradient_accumulation --verbose
  python test/run_test.py -i distributed/_composable/fsdp/test_fully_shard_state_dict.py -k test_dp_state_dict_save_load --verbose
  python test/run_test.py -i distributed/_composable/fsdp/test_fully_shard_frozen.py --verbose
  python test/run_test.py -i distributed/_composable/fsdp/test_fully_shard_mixed_precision.py -k test_compute_dtype --verbose
  python test/run_test.py -i distributed/_composable/fsdp/test_fully_shard_mixed_precision.py -k test_reduce_dtype --verbose
  python test/run_test.py -i distributed/_composable/fsdp/test_fully_shard_clip_grad_norm_.py -k test_clip_grad_norm_2d --verbose
  python test/run_test.py -i distributed/_composable/fsdp/test_fully_shard_compile.py --verbose
  python test/run_test.py -i distributed/fsdp/test_fsdp_tp_integration.py -k test_fsdp_tp_integration --verbose

  # this runs on both single-gpu and multi-gpu instance. It should be smart about skipping tests that aren't supported
  # with if required # gpus aren't available
  python test/run_test.py --include distributed/test_dynamo_distributed distributed/test_inductor_collectives distributed/test_compute_comm_reordering --verbose
  assert_git_not_dirty
}

test_inductor_shard() {
  if [[ -z "$NUM_TEST_SHARDS" ]]; then
    echo "NUM_TEST_SHARDS must be defined to run a Python test shard"
    exit 1
  fi

  python tools/dynamo/verify_dynamo.py
  python test/run_test.py --inductor \
    --include test_modules test_ops test_ops_gradients test_torch \
    --shard "$1" "$NUM_TEST_SHARDS" \
    --verbose

  # Do not add --inductor for the following inductor unit tests, otherwise we will fail because of nested dynamo state
  python test/run_test.py \
    --include inductor/test_torchinductor inductor/test_torchinductor_opinfo inductor/test_aot_inductor \
    --shard "$1" "$NUM_TEST_SHARDS" \
    --verbose
}

test_inductor_aoti() {
  # docker build uses bdist_wheel which does not work with test_aot_inductor
  # TODO: need a faster way to build
  if [[ "$BUILD_ENVIRONMENT" == *rocm* ]]; then
    # We need to hipify before building again
    python3 tools/amd_build/build_amd.py
  fi
  if [[ "$BUILD_ENVIRONMENT" == *sm86* ]]; then
    BUILD_COMMAND=(TORCH_CUDA_ARCH_LIST=8.6 USE_FLASH_ATTENTION=OFF python -m pip install --no-build-isolation -v -e .)
    # TODO: Replace me completely, as one should not use conda libstdc++, nor need special path to TORCH_LIB
    TEST_ENVS=(CPP_TESTS_DIR="${BUILD_BIN_DIR}" LD_LIBRARY_PATH="/opt/conda/envs/py_3.10/lib:${TORCH_LIB_DIR}:${LD_LIBRARY_PATH}")
  else
    BUILD_COMMAND=(python -m pip install --no-build-isolation -v -e .)
    TEST_ENVS=(CPP_TESTS_DIR="${BUILD_BIN_DIR}" LD_LIBRARY_PATH="${TORCH_LIB_DIR}")
  fi

  # aoti cmake custom command requires `torch` to be installed
  # initialize the cmake build cache and install torch
  /usr/bin/env "${BUILD_COMMAND[@]}"
  # rebuild with the build cache with `BUILD_AOT_INDUCTOR_TEST` enabled
  /usr/bin/env CMAKE_FRESH=1 BUILD_AOT_INDUCTOR_TEST=1 "${BUILD_COMMAND[@]}"

  /usr/bin/env "${TEST_ENVS[@]}" python test/run_test.py --cpp --verbose -i cpp/test_aoti_abi_check cpp/test_aoti_inference cpp/test_vec_half_AVX2 -dist=loadfile
}

test_inductor_cpp_wrapper_shard() {
  if [[ -z "$NUM_TEST_SHARDS" ]]; then
    echo "NUM_TEST_SHARDS must be defined to run a Python test shard"
    exit 1
  fi

  export TORCHINDUCTOR_CPP_WRAPPER=1
  TEST_REPORTS_DIR=$(pwd)/test/test-reports
  mkdir -p "$TEST_REPORTS_DIR"

  # Run certain inductor unit tests with cpp wrapper. In the end state, we
  # should be able to run all the inductor unit tests with cpp_wrapper.
  #
  # TODO: I'm pretty sure that "TestInductorOpInfoCPU" is not a valid filter,
  # but change that in another PR to more accurately monitor the increased CI
  # usage.
  python test/run_test.py \
    --include inductor/test_torchinductor_opinfo \
    -k 'linalg or to_sparse or TestInductorOpInfoCPU' \
    --shard "$1" "$NUM_TEST_SHARDS" \
    --verbose
  python test/run_test.py \
    --include inductor/test_torchinductor inductor/test_max_autotune inductor/test_cpu_repro \
    --shard "$1" "$NUM_TEST_SHARDS" \
    --verbose
  python test/run_test.py --inductor \
    --include test_torch \
    -k 'take' \
    --shard "$1" "$NUM_TEST_SHARDS" \
    --verbose
}

# "Global" flags for inductor benchmarking controlled by TEST_CONFIG
# For example 'dynamic_aot_eager_torchbench' TEST_CONFIG means we run
# the benchmark script with '--dynamic-shapes --backend aot_eager --device cuda'
# The matrix of test options is specified in .github/workflows/inductor.yml,
# .github/workflows/inductor-periodic.yml, and
# .github/workflows/inductor-perf-test-nightly.yml
DYNAMO_BENCHMARK_FLAGS=()

pr_time_benchmarks() {

  pip_install "fbscribelogger"

  TEST_REPORTS_DIR=$(pwd)/test/test-reports
  mkdir -p "$TEST_REPORTS_DIR"
  PYTHONPATH=$(pwd)/benchmarks/dynamo/pr_time_benchmarks source benchmarks/dynamo/pr_time_benchmarks/benchmark_runner.sh "$TEST_REPORTS_DIR/pr_time_benchmarks_results.csv" "benchmarks/dynamo/pr_time_benchmarks/benchmarks"
  echo "benchmark results on current PR: "
  cat  "$TEST_REPORTS_DIR/pr_time_benchmarks_results.csv"
  PYTHONPATH=$(pwd)/benchmarks/dynamo/pr_time_benchmarks python benchmarks/dynamo/pr_time_benchmarks/check_results.py "benchmarks/dynamo/pr_time_benchmarks/expected_results.csv" "$TEST_REPORTS_DIR/pr_time_benchmarks_results.csv" "$TEST_REPORTS_DIR/new_expected_results.csv"
}

if [[ "${TEST_CONFIG}" == *pr_time_benchmarks* ]]; then
  pr_time_benchmarks
  exit 0
elif [[ "${TEST_CONFIG}" == *dynamo_eager* ]]; then
  DYNAMO_BENCHMARK_FLAGS+=(--backend eager)
elif [[ "${TEST_CONFIG}" == *aot_eager* ]]; then
  DYNAMO_BENCHMARK_FLAGS+=(--backend aot_eager)
elif [[ "${TEST_CONFIG}" == *aot_inductor* ]]; then
  DYNAMO_BENCHMARK_FLAGS+=(--export-aot-inductor)
elif [[ "${TEST_CONFIG}" == *max_autotune_inductor* ]]; then
  DYNAMO_BENCHMARK_FLAGS+=(--inductor --inductor-compile-mode max-autotune)
elif [[ "${TEST_CONFIG}" == *inductor* && "${TEST_CONFIG}" != *perf* ]]; then
  DYNAMO_BENCHMARK_FLAGS+=(--inductor)
fi

if [[ "${TEST_CONFIG}" == *dynamic* ]]; then
  DYNAMO_BENCHMARK_FLAGS+=(--dynamic-shapes --dynamic-batch-only)
fi

if [[ "${TEST_CONFIG}" == *cpu* ]]; then
  DYNAMO_BENCHMARK_FLAGS+=(--device cpu)
else
  DYNAMO_BENCHMARK_FLAGS+=(--device cuda)
fi

test_cachebench() {
  TEST_REPORTS_DIR=$(pwd)/test/test-reports
  mkdir -p "$TEST_REPORTS_DIR"

  local BENCHMARK
  if [[ "${SHARD_NUMBER}" == 1 ]]; then
    local BENCHMARK=torchbench
  elif [[ "${SHARD_NUMBER}" == 2 ]]; then
    local BENCHMARK=huggingface
  else
    echo "invalid SHARD_NUMBER: ${SHARD_NUMBER}"
    exit 1
  fi

  local mode_options=("training" "inference")

  for mode in "${mode_options[@]}"; do
    $TASKSET python "benchmarks/dynamo/cachebench.py" \
        --mode "$mode" \
        --device cuda \
        --benchmark "$BENCHMARK" \
        --repeat 3 \
        --output "$TEST_REPORTS_DIR/cachebench_${BENCHMARK}_${mode}.json"

    $TASKSET python "benchmarks/dynamo/cachebench.py" \
        --mode "$mode" \
        --dynamic \
        --device cuda \
        --benchmark "$BENCHMARK" \
        --repeat 3 \
        --output "$TEST_REPORTS_DIR/cachebench_${BENCHMARK}_${mode}_dynamic.json"
  done
}

test_verify_cachebench() {
  TMP_TEST_REPORTS_DIR=$(mktemp -d)
  TEST_OUTPUT="$TMP_TEST_REPORTS_DIR/test.json"

  $TASKSET python "benchmarks/dynamo/cachebench.py" \
      --mode training \
      --device cpu \
      --model nanogpt \
      --benchmark torchbench \
      --output "$TEST_OUTPUT"

  # -s checks file exists and is non empty
  if [[ ! -s "$TEST_OUTPUT" ]]; then
    echo "Cachebench failed to produce an output."
    echo "Run 'python benchmarks/dynamo/cachebench.py' to make sure it works"
    exit 1
  fi
}

test_perf_for_dashboard() {
  TEST_REPORTS_DIR=$(pwd)/test/test-reports
  mkdir -p "$TEST_REPORTS_DIR"

  local suite="$1"
  shift

  local backend=inductor
  local modes=()
  if [[ "$DASHBOARD_TAG" == *training-true* ]]; then
    modes+=(training)
  fi
  if [[ "$DASHBOARD_TAG" == *inference-true* ]]; then
    modes+=(inference)
  fi
  # TODO: All the accuracy tests can be skipped once the CI accuracy checking is stable enough
  local targets=(accuracy performance)

  local device=cuda
  if [[ "${TEST_CONFIG}" == *cpu* ]]; then
    if [[ "${TEST_CONFIG}" == *cpu_x86_zen* ]]; then
      device=cpu_x86_zen
    elif [[ "${TEST_CONFIG}" == *cpu_x86* ]]; then
      device=cpu_x86
    elif [[ "${TEST_CONFIG}" == *cpu_aarch64* ]]; then
      device=cpu_aarch64
    fi
    test_inductor_set_cpu_affinity
  elif [[ "${TEST_CONFIG}" == *cuda_a10g* ]]; then
    device=cuda_a10g
  elif [[ "${TEST_CONFIG}" == *h100* ]]; then
    device=cuda_h100
  elif [[ "${TEST_CONFIG}" == *b200* ]]; then
    device=cuda_b200
  elif [[ "${TEST_CONFIG}" == *rocm* ]]; then
    device=rocm
  fi

  for mode in "${modes[@]}"; do
    if [[ "$mode" == "inference" ]]; then
      if [[ "$device" == "cpu_x86" ]]; then
        dtype=amp
      else
        dtype=bfloat16
      fi
    elif [[ "$mode" == "training" ]]; then
      dtype=amp
    fi
    for target in "${targets[@]}"; do
      local target_flag=("--${target}")
      if [[ "$target" == "performance" ]]; then
        target_flag+=( --cold-start-latency)
      elif [[ "$target" == "accuracy" ]]; then
        target_flag+=( --no-translation-validation)
      fi

      if [[ "$DASHBOARD_TAG" == *freezing-true* ]]; then
        target_flag+=( --freezing)
      fi

      if [[ "$DASHBOARD_TAG" == *default-true* ]]; then
        $TASKSET python "benchmarks/dynamo/$suite.py" \
            "${target_flag[@]}" --"$mode" --"$dtype" --backend "$backend" --disable-cudagraphs "$@" \
            --output "$TEST_REPORTS_DIR/${backend}_no_cudagraphs_${suite}_${dtype}_${mode}_${device}_${target}.csv"
      fi
      if [[ "$DASHBOARD_TAG" == *cudagraphs-true* ]]; then
        $TASKSET python "benchmarks/dynamo/$suite.py" \
            "${target_flag[@]}" --"$mode" --"$dtype" --backend "$backend" "$@" \
            --output "$TEST_REPORTS_DIR/${backend}_with_cudagraphs_${suite}_${dtype}_${mode}_${device}_${target}.csv"
      fi
      if [[ "$DASHBOARD_TAG" == *dynamic-true* ]]; then
        $TASKSET python "benchmarks/dynamo/$suite.py" \
            "${target_flag[@]}" --"$mode" --"$dtype" --backend "$backend" --dynamic-shapes \
            --dynamic-batch-only "$@" \
            --output "$TEST_REPORTS_DIR/${backend}_dynamic_${suite}_${dtype}_${mode}_${device}_${target}.csv"
      fi
      if [[ "$DASHBOARD_TAG" == *cppwrapper-true* ]]; then
        TORCHINDUCTOR_CPP_WRAPPER=1 $TASKSET python "benchmarks/dynamo/$suite.py" \
            "${target_flag[@]}" --"$mode" --"$dtype" --backend "$backend" --disable-cudagraphs "$@" \
            --output "$TEST_REPORTS_DIR/${backend}_cpp_wrapper_${suite}_${dtype}_${mode}_${device}_${target}.csv"
      fi
      if [[ "$DASHBOARD_TAG" == *freezing_cudagraphs-true* ]] && [[ "$mode" == "inference" ]]; then
        $TASKSET python "benchmarks/dynamo/$suite.py" \
            "${target_flag[@]}" --"$mode" --"$dtype" --backend "$backend" "$@" --freezing \
            --output "$TEST_REPORTS_DIR/${backend}_with_cudagraphs_freezing_${suite}_${dtype}_${mode}_${device}_${target}.csv"
      fi
      if [[ "$DASHBOARD_TAG" == *freeze_autotune_cudagraphs-true* ]] && [[ "$mode" == "inference" ]]; then
        TORCHINDUCTOR_MAX_AUTOTUNE=1 $TASKSET python "benchmarks/dynamo/$suite.py" \
            "${target_flag[@]}" --"$mode" --"$dtype" --backend "$backend" "$@" --freezing \
            --output "$TEST_REPORTS_DIR/${backend}_with_cudagraphs_freezing_autotune_${suite}_${dtype}_${mode}_${device}_${target}.csv"
      fi
      if [[ "$DASHBOARD_TAG" == *aotinductor-true* ]] && [[ "$mode" == "inference" ]]; then
        if [[ "$target" == "accuracy" ]]; then
          # Also collect Export pass rate and display as a separate row
          $TASKSET python "benchmarks/dynamo/$suite.py" \
              "${target_flag[@]}" --"$mode" --"$dtype" --export --disable-cudagraphs "$@" \
              --output "$TEST_REPORTS_DIR/${backend}_export_${suite}_${dtype}_${mode}_${device}_${target}.csv"
        fi
        $TASKSET python "benchmarks/dynamo/$suite.py" \
            "${target_flag[@]}" --"$mode" --"$dtype" --export-aot-inductor --disable-cudagraphs "$@" \
            --output "$TEST_REPORTS_DIR/${backend}_aot_inductor_${suite}_${dtype}_${mode}_${device}_${target}.csv"
      fi
      if [[ "$DASHBOARD_TAG" == *maxautotune-true* ]]; then
        TORCHINDUCTOR_MAX_AUTOTUNE=1 $TASKSET python "benchmarks/dynamo/$suite.py" \
            "${target_flag[@]}" --"$mode" --"$dtype" --backend "$backend" "$@" \
            --output "$TEST_REPORTS_DIR/${backend}_max_autotune_${suite}_${dtype}_${mode}_${device}_${target}.csv"
      fi
      if [[ "$DASHBOARD_TAG" == *cudagraphs_low_precision-true* ]] && [[ "$mode" == "inference" ]]; then
        # TODO: This has a new dtype called quant and the benchmarks script needs to be updated to support this.
        # The tentative command is as follows. It doesn't work now, but it's ok because we only need mock data
        # to fill the dashboard.
        $TASKSET python "benchmarks/dynamo/$suite.py" \
          "${target_flag[@]}" --"$mode" --quant --backend "$backend" "$@" \
          --output "$TEST_REPORTS_DIR/${backend}_cudagraphs_low_precision_${suite}_quant_${mode}_${device}_${target}.csv" || true
        # Copy cudagraph results as mock data, easiest choice?
        cp "$TEST_REPORTS_DIR/${backend}_with_cudagraphs_${suite}_${dtype}_${mode}_${device}_${target}.csv" \
          "$TEST_REPORTS_DIR/${backend}_cudagraphs_low_precision_${suite}_quant_${mode}_${device}_${target}.csv"
      fi
    done
  done
}

test_single_dynamo_benchmark() {
  # Usage: test_single_dynamo_benchmark inductor_inference huggingface 0 --args-for-script

  # Use test-reports directory under test folder will allow the CI to automatically pick up
  # the test reports and upload them to S3. Need to use full path here otherwise the script
  # will bark about file not found later on
  TEST_REPORTS_DIR=$(pwd)/test/test-reports
  mkdir -p "$TEST_REPORTS_DIR"

  local name="$1"
  shift
  local suite="$1"
  shift
  # shard id is mandatory, even if it is not passed
  local shard_id="$1"
  shift

  local partition_flags=()
  if [[ -n "$NUM_TEST_SHARDS" && -n "$shard_id" ]]; then
    partition_flags=( --total-partitions "$NUM_TEST_SHARDS" --partition-id "$shard_id" )
  fi

  if [[ "${TEST_CONFIG}" == *perf_compare* ]]; then
    python "benchmarks/dynamo/$suite.py" \
      --ci --performance --disable-cudagraphs --inductor \
      "${DYNAMO_BENCHMARK_FLAGS[@]}" "$@" "${partition_flags[@]}" \
      --output "$TEST_REPORTS_DIR/${name}_${suite}.csv"
  elif [[ "${TEST_CONFIG}" == *perf* ]]; then
    test_perf_for_dashboard "$suite" \
      "${DYNAMO_BENCHMARK_FLAGS[@]}" "$@" "${partition_flags[@]}"
  else
    if [[ "${TEST_CONFIG}" == *_avx2* ]]; then
      TEST_CONFIG=${TEST_CONFIG//_avx2/}
    fi
    if [[ "${TEST_CONFIG}" == *_avx512* ]]; then
      TEST_CONFIG=${TEST_CONFIG//_avx512/}
    fi
    python "benchmarks/dynamo/$suite.py" \
      --ci --accuracy --timing --explain --print-compilation-time \
      "${DYNAMO_BENCHMARK_FLAGS[@]}" \
      "$@" "${partition_flags[@]}" \
      --output "$TEST_REPORTS_DIR/${name}_${suite}.csv"
    python benchmarks/dynamo/check_accuracy.py \
      --actual "$TEST_REPORTS_DIR/${name}_$suite.csv" \
      --expected "benchmarks/dynamo/ci_expected_accuracy/${MAYBE_ROCM}${TEST_CONFIG}_${name}.csv"
    python benchmarks/dynamo/check_graph_breaks.py \
      --actual "$TEST_REPORTS_DIR/${name}_$suite.csv" \
      --expected "benchmarks/dynamo/ci_expected_accuracy/${MAYBE_ROCM}${TEST_CONFIG}_${name}.csv"
  fi
}

test_inductor_micro_benchmark() {
  # torchao requires cuda 8.0 or above for bfloat16 support
  if [[ "$BUILD_ENVIRONMENT" == *cuda* ]]; then
    export TORCH_CUDA_ARCH_LIST="8.0;8.6"
  fi
  install_torchao
  TEST_REPORTS_DIR=$(pwd)/test/test-reports
  if [[ "${TEST_CONFIG}" == *cpu* ]]; then
    test_inductor_set_cpu_affinity
  fi
  python benchmarks/gpt_fast/benchmark.py --output "${TEST_REPORTS_DIR}/gpt_fast_benchmark.csv"
}

test_inductor_halide() {
  python test/run_test.py --include inductor/test_halide.py --verbose
  assert_git_not_dirty
}

test_inductor_triton_cpu() {
  python test/run_test.py --include inductor/test_triton_cpu_backend.py inductor/test_torchinductor_strided_blocks.py --verbose
  assert_git_not_dirty
}

test_dynamo_benchmark() {
  # Usage: test_dynamo_benchmark huggingface 0
  TEST_REPORTS_DIR=$(pwd)/test/test-reports

  local suite="$1"
  shift
  local shard_id="$1"
  shift

  if [[ "${TEST_CONFIG}" == *perf_compare* ]]; then
    test_single_dynamo_benchmark "training" "$suite" "$shard_id" --training --amp "$@"
  elif [[ "${TEST_CONFIG}" == *perf* ]]; then
    # TODO (huydhn): Just smoke test some sample models
    if [[ "${TEST_CONFIG}" == *b200* ]]; then
      if [[ "${suite}" == "huggingface" ]]; then
        export TORCHBENCH_ONLY_MODELS="DistillGPT2"
      elif [[ "${suite}" == "timm_models" ]]; then
        export TORCHBENCH_ONLY_MODELS="inception_v3"
      elif [[ "${suite}" == "torchbench" ]]; then
        export TORCHBENCH_ONLY_MODELS="hf_Bert"
      fi
    fi
    test_single_dynamo_benchmark "dashboard" "$suite" "$shard_id" "$@"
  else
    if [[ "${TEST_CONFIG}" == *cpu* ]]; then
      local dt="float32"
      if [[ "${TEST_CONFIG}" == *amp* ]]; then
        dt="amp"
      fi
      if [[ "${TEST_CONFIG}" == *freezing* ]]; then
        test_single_dynamo_benchmark "inference" "$suite" "$shard_id" --inference --"$dt" --freezing "$@"
      else
        test_single_dynamo_benchmark "inference" "$suite" "$shard_id" --inference --"$dt" "$@"
      fi
    elif [[ "${TEST_CONFIG}" == *aot_inductor* ]]; then
      test_single_dynamo_benchmark "inference" "$suite" "$shard_id" --inference --bfloat16 "$@"
    elif [[ "${TEST_CONFIG}" == *max_autotune_inductor* ]]; then
      test_single_dynamo_benchmark "inference" "$suite" "$shard_id" --inference --bfloat16 "$@"
    else
      test_single_dynamo_benchmark "inference" "$suite" "$shard_id" --inference --bfloat16 "$@"
      test_single_dynamo_benchmark "training" "$suite" "$shard_id" --training --amp "$@"
    fi
  fi
}

test_inductor_torchbench_smoketest_perf() {
  TEST_REPORTS_DIR=$(pwd)/test/test-reports
  mkdir -p "$TEST_REPORTS_DIR"

  python benchmarks/dynamo/torchbench.py --device cuda --performance --backend inductor --float16 --training \
    --batch-size-file "$(realpath benchmarks/dynamo/torchbench_models_list.txt)" --only hf_Bert \
    --output "$TEST_REPORTS_DIR/inductor_training_smoketest.csv"
  # The threshold value needs to be actively maintained to make this check useful
  python benchmarks/dynamo/check_perf_csv.py -f "$TEST_REPORTS_DIR/inductor_training_smoketest.csv" -t 1.4

  # Check memory compression ratio for a few models
  for test in hf_Albert timm_vision_transformer; do
    python benchmarks/dynamo/torchbench.py --device cuda --performance --backend inductor --amp --training \
      --disable-cudagraphs --batch-size-file "$(realpath benchmarks/dynamo/torchbench_models_list.txt)" \
      --only $test --output "$TEST_REPORTS_DIR/inductor_training_smoketest_$test.csv"
    cat "$TEST_REPORTS_DIR/inductor_training_smoketest_$test.csv"
    python benchmarks/dynamo/check_memory_compression_ratio.py --actual \
      "$TEST_REPORTS_DIR/inductor_training_smoketest_$test.csv" \
      --expected benchmarks/dynamo/expected_ci_perf_inductor_torchbench.csv
  done

  # Perform some "warm-start" runs for a few huggingface models.
  for test in AlbertForQuestionAnswering AllenaiLongformerBase DistilBertForMaskedLM DistillGPT2 GoogleFnet YituTechConvBert; do
    python benchmarks/dynamo/huggingface.py --accuracy --training --amp --inductor --device cuda --warm-start-latency \
      --only $test --output "$TEST_REPORTS_DIR/inductor_warm_start_smoketest_$test.csv"
    python benchmarks/dynamo/check_accuracy.py \
      --actual "$TEST_REPORTS_DIR/inductor_warm_start_smoketest_$test.csv" \
      --expected "benchmarks/dynamo/ci_expected_accuracy/${MAYBE_ROCM}inductor_huggingface_training.csv"
  done
}

test_inductor_set_cpu_affinity(){
  JEMALLOC_LIB="$(find /usr/lib -name libjemalloc.so.2)"
  export LD_PRELOAD="$JEMALLOC_LIB":"$LD_PRELOAD"
  export MALLOC_CONF="oversize_threshold:1,background_thread:true,metadata_thp:auto,dirty_decay_ms:-1,muzzy_decay_ms:-1"

  if [[ "${TEST_CONFIG}" != *aarch64* ]]; then
    # Use Intel OpenMP for x86
    IOMP_LIB="$(dirname "$(which python)")/../lib/libiomp5.so"
    export LD_PRELOAD="$IOMP_LIB":"$LD_PRELOAD"
    export KMP_AFFINITY=granularity=fine,compact,1,0
    export KMP_BLOCKTIME=1
  fi

  # Use nproc here instead of lscpu because it takes into account cgroups slice
  cpus=$(nproc)
  thread_per_core=$(lscpu | grep 'Thread(s) per core:' | awk '{print $4}')
  cores=$((cpus / thread_per_core))

  # Set number of cores to 16 on aarch64 for performance runs
  if [[ "${TEST_CONFIG}" == *aarch64* && $cores -gt 16 ]]; then
    cores=16
  fi
  export OMP_NUM_THREADS=$cores

  # Handle cgroups slice start and end CPU
  start_cpu=$(python -c 'import os; print(min(os.sched_getaffinity(0)))')
  # Leaving one physical CPU for other tasks
  end_cpu=$(($(python -c 'import os; print(max(os.sched_getaffinity(0)))') - thread_per_core))
  export TASKSET="taskset -c $start_cpu-$end_cpu"
}

test_inductor_torchbench_cpu_smoketest_perf(){
  TEST_REPORTS_DIR=$(pwd)/test/test-reports
  mkdir -p "$TEST_REPORTS_DIR"

  test_inductor_set_cpu_affinity
  MODELS_SPEEDUP_TARGET=benchmarks/dynamo/expected_ci_speedup_inductor_torchbench_cpu.csv

  grep -v '^ *#' < "$MODELS_SPEEDUP_TARGET" | while IFS=',' read -r -a model_cfg
  do
    local model_name=${model_cfg[0]}
    local data_type=${model_cfg[2]}
    local speedup_target=${model_cfg[5]}
    local backend=${model_cfg[1]}
    if [[ ${model_cfg[4]} == "cpp" ]]; then
      export TORCHINDUCTOR_CPP_WRAPPER=1
    else
      unset TORCHINDUCTOR_CPP_WRAPPER
    fi
    local output_name="$TEST_REPORTS_DIR/inductor_inference_${model_cfg[0]}_${model_cfg[1]}_${model_cfg[2]}_${model_cfg[3]}_cpu_smoketest.csv"

    if [[ ${model_cfg[3]} == "dynamic" ]]; then
      $TASKSET python benchmarks/dynamo/torchbench.py \
        --inference --performance --"$data_type" -dcpu -n50 --only "$model_name" --dynamic-shapes \
        --dynamic-batch-only --freezing --timeout 9000 --"$backend" --output "$output_name"
    else
      $TASKSET python benchmarks/dynamo/torchbench.py \
        --inference --performance --"$data_type" -dcpu -n50 --only "$model_name" \
        --freezing --timeout 9000 --"$backend" --output "$output_name"
    fi
    cat "$output_name"
    # The threshold value needs to be actively maintained to make this check useful.
    # Allow 1% variance for CPU perf to accommodate perf fluctuation
    python benchmarks/dynamo/check_perf_csv.py -f "$output_name" -t "$speedup_target" -s 0.99
  done
}

test_torchbench_gcp_smoketest(){
  pushd "${TORCHBENCHPATH}"
  python test.py -v
  popd
}

test_aten() {
  # Test ATen
  # The following test(s) of ATen have already been skipped by caffe2 in rocm environment:
  # scalar_tensor_test, basic, native_test
  echo "Running ATen tests with pytorch lib"

  if [[ -n "$IN_WHEEL_TEST" ]]; then
    echo "Running test with the install folder"
    # Rename the build folder when running test to ensure it
    # is not depended on the folder
    mv "$BUILD_DIR" "$BUILD_RENAMED_DIR"
    TEST_BASE_DIR="$TORCH_TEST_DIR"
  else
    echo "Running test with the build folder"
    TEST_BASE_DIR="$BUILD_BIN_DIR"
  fi

  # NB: the ATen test binaries don't have RPATH set, so it's necessary to
  # put the dynamic libraries somewhere were the dynamic linker can find them.
  # This is a bit of a hack.
  ${SUDO} ln -sf "$TORCH_LIB_DIR"/libc10* "$TEST_BASE_DIR"
  ${SUDO} ln -sf "$TORCH_LIB_DIR"/libcaffe2* "$TEST_BASE_DIR"
  ${SUDO} ln -sf "$TORCH_LIB_DIR"/libmkldnn* "$TEST_BASE_DIR"
  ${SUDO} ln -sf "$TORCH_LIB_DIR"/libnccl* "$TEST_BASE_DIR"
  ${SUDO} ln -sf "$TORCH_LIB_DIR"/libtorch* "$TEST_BASE_DIR"

  ls "$TEST_BASE_DIR"
  aten/tools/run_tests.sh "$TEST_BASE_DIR"

  if [[ -n "$IN_WHEEL_TEST" ]]; then
    # Restore the build folder to avoid any impact on other tests
    mv "$BUILD_RENAMED_DIR" "$BUILD_DIR"
  fi

  assert_git_not_dirty
}

test_without_numpy() {
  pushd "$(dirname "${BASH_SOURCE[0]}")"
  python -c "import sys;sys.path.insert(0, 'fake_numpy');from unittest import TestCase;import torch;x=torch.randn(3,3);TestCase().assertRaises(RuntimeError, lambda: x.numpy())"
  # Regression test for https://github.com/pytorch/pytorch/issues/66353
  python -c "import sys;sys.path.insert(0, 'fake_numpy');import torch;print(torch.tensor([torch.tensor(0.), torch.tensor(1.)]))"
  # Regression test for https://github.com/pytorch/pytorch/issues/109387
  if [[ "${TEST_CONFIG}" == *dynamo_wrapped* ]]; then
    python -c "import sys;sys.path.insert(0, 'fake_numpy');import torch;torch.compile(lambda x:print(x))('Hello World')"
  fi
  # Regression test for https://github.com/pytorch/pytorch/pull/157734 (torch.onnx should be importable without numpy)
  python -c "import sys;sys.path.insert(0, 'fake_numpy');import torch; import torch.onnx"
  popd
}

test_libtorch() {
  local SHARD="$1"

  # The slow test config corresponds to a default test config that should run
  # the libtorch tests instead.
  if [[ "$TEST_CONFIG" != "slow" ]]; then
    echo "Testing libtorch"
    ln -sf "$TORCH_LIB_DIR"/libbackend_with_compiler.so "$TORCH_BIN_DIR"
    ln -sf "$TORCH_LIB_DIR"/libjitbackend_test.so "$TORCH_BIN_DIR"
    ln -sf "$TORCH_LIB_DIR"/libcaffe2_nvrtc.so "$TORCH_BIN_DIR"
    ln -sf "$TORCH_LIB_DIR"/libc10* "$TORCH_BIN_DIR"
    ln -sf "$TORCH_LIB_DIR"/libshm* "$TORCH_BIN_DIR"
    ln -sf "$TORCH_LIB_DIR"/libtorch* "$TORCH_BIN_DIR"
    ln -sf "$TORCH_LIB_DIR"/libnvfuser* "$TORCH_BIN_DIR"

    export CPP_TESTS_DIR="${TORCH_BIN_DIR}"

    if [[ -z "${SHARD}" || "${SHARD}" == "1" ]]; then
      test_libtorch_api
    fi

    if [[ -z "${SHARD}" || "${SHARD}" == "2" ]]; then
      test_libtorch_jit
    fi

    assert_git_not_dirty
  fi
}

test_libtorch_jit() {
  # Prepare the model used by test_jit, the model needs to be in the test directory
  # to get picked up by run_test
  pushd test
  python cpp/jit/tests_setup.py setup
  popd

  # Run jit and lazy tensor cpp tests together to finish them faster
  if [[ "$BUILD_ENVIRONMENT" == *cuda* && "$TEST_CONFIG" != *nogpu* ]]; then
    LTC_TS_CUDA=1 python test/run_test.py --cpp --verbose -i cpp/test_jit cpp/test_lazy
  else
    # CUDA tests have already been skipped when CUDA is not available
    python test/run_test.py --cpp --verbose -i cpp/test_jit cpp/test_lazy -k "not CUDA"
  fi

  # Cleaning up test artifacts in the test folder
  pushd test
  python cpp/jit/tests_setup.py shutdown
  popd
}

test_libtorch_api() {
  # Start background download
  MNIST_DIR="${PWD}/test/cpp/api/mnist"
  python tools/download_mnist.py --quiet -d "${MNIST_DIR}"

  if [[ "$BUILD_ENVIRONMENT" == *asan* || "$BUILD_ENVIRONMENT" == *slow-gradcheck* ]]; then
    TEST_REPORTS_DIR=test/test-reports/cpp-unittest/test_libtorch
    mkdir -p $TEST_REPORTS_DIR

    OMP_NUM_THREADS=2 TORCH_CPP_TEST_MNIST_PATH="${MNIST_DIR}" "$TORCH_BIN_DIR"/test_api --gtest_filter='-IMethodTest.*' --gtest_output=xml:$TEST_REPORTS_DIR/test_api.xml
  else
    # Exclude IMethodTest that relies on torch::deploy, which will instead be ran in test_deploy
    OMP_NUM_THREADS=2 TORCH_CPP_TEST_MNIST_PATH="${MNIST_DIR}" python test/run_test.py --cpp --verbose -i cpp/test_api -k "not IMethodTest"

  fi

  # quantization is not fully supported on s390x yet
  if [[ "${BUILD_ENVIRONMENT}" != *android* && "${BUILD_ENVIRONMENT}" != *cuda* && "${BUILD_ENVIRONMENT}" != *asan* && "${BUILD_ENVIRONMENT}" != *s390x* ]]; then
    # NB: This test is not under TORCH_BIN_DIR but under BUILD_BIN_DIR
    export CPP_TESTS_DIR="${BUILD_BIN_DIR}"
    python test/run_test.py --cpp --verbose -i cpp/static_runtime_test
  fi
}

test_xpu_bin(){
  TEST_REPORTS_DIR=$(pwd)/test/test-reports
  mkdir -p "$TEST_REPORTS_DIR"

  for xpu_case in "${BUILD_BIN_DIR}"/*{xpu,sycl}*; do
    if [[ "$xpu_case" != *"*"* && "$xpu_case" != *.so && "$xpu_case" != *.a ]]; then
      case_name=$(basename "$xpu_case")
      echo "Testing ${case_name} ..."
      "$xpu_case" --gtest_output=xml:"$TEST_REPORTS_DIR"/"$case_name".xml
    fi
  done
}

test_aot_compilation() {
  echo "Testing Ahead of Time compilation"
  ln -sf "$TORCH_LIB_DIR"/libc10* "$TORCH_BIN_DIR"
  ln -sf "$TORCH_LIB_DIR"/libtorch* "$TORCH_BIN_DIR"

  if [ -f "$TORCH_BIN_DIR"/test_mobile_nnc ]; then
    CPP_TESTS_DIR="${TORCH_BIN_DIR}" python test/run_test.py --cpp --verbose -i cpp/test_mobile_nnc
  fi

  if [ -f "$TORCH_BIN_DIR"/aot_model_compiler_test ]; then
    source test/mobile/nnc/test_aot_compile.sh
  fi
}

test_vulkan() {
  if [[ "$BUILD_ENVIRONMENT" == *vulkan* ]]; then
    ln -sf "$TORCH_LIB_DIR"/libtorch* "$TORCH_TEST_DIR"
    ln -sf "$TORCH_LIB_DIR"/libc10* "$TORCH_TEST_DIR"
    export VK_ICD_FILENAMES=/var/lib/jenkins/swiftshader/swiftshader/build/Linux/vk_swiftshader_icd.json
    CPP_TESTS_DIR="${TORCH_TEST_DIR}" LD_LIBRARY_PATH=/var/lib/jenkins/swiftshader/swiftshader/build/Linux/ python test/run_test.py --cpp --verbose -i cpp/vulkan_api_test
  fi
}

test_distributed() {
  echo "Testing distributed python tests"
  # shellcheck disable=SC2086
  time python test/run_test.py --distributed-tests --shard "$SHARD_NUMBER" "$NUM_TEST_SHARDS" $INCLUDE_CLAUSE --verbose
  assert_git_not_dirty

  if [[ ("$BUILD_ENVIRONMENT" == *cuda* || "$BUILD_ENVIRONMENT" == *rocm*) && "$SHARD_NUMBER" == 1 ]]; then
    echo "Testing distributed C++ tests"
    ln -sf "$TORCH_LIB_DIR"/libtorch* "$TORCH_BIN_DIR"
    ln -sf "$TORCH_LIB_DIR"/libc10* "$TORCH_BIN_DIR"

    export CPP_TESTS_DIR="${TORCH_BIN_DIR}"
    # These are distributed tests, so let's continue running them sequentially here to avoid
    # any surprise
    python test/run_test.py --cpp --verbose -i cpp/FileStoreTest
    python test/run_test.py --cpp --verbose -i cpp/HashStoreTest
    python test/run_test.py --cpp --verbose -i cpp/TCPStoreTest

    echo "Testing multi-GPU linalg tests"
    python test/run_test.py -i test_linalg.py -k test_matmul_offline_mgpu_tunable --verbose

    if [[ "$BUILD_ENVIRONMENT" == *cuda* ]]; then
      MPIEXEC=$(command -v mpiexec)
      if [[ -n "$MPIEXEC" ]]; then
        # NB: mpiexec only works directly with the C++ test binary here
        MPICMD="${MPIEXEC} -np 2 $TORCH_BIN_DIR/ProcessGroupMPITest"
        eval "$MPICMD"
      fi

      python test/run_test.py --cpp --verbose -i cpp/ProcessGroupGlooTest
      python test/run_test.py --cpp --verbose -i cpp/ProcessGroupNCCLTest
      python test/run_test.py --cpp --verbose -i cpp/ProcessGroupNCCLErrorsTest
    fi
  fi
}

test_rpc() {
  echo "Testing RPC C++ tests"
  # NB: the ending test_rpc must match the current function name for the current
  # test reporting process to function as expected.
  ln -sf "$TORCH_LIB_DIR"/libtorch* "$TORCH_BIN_DIR"
  ln -sf "$TORCH_LIB_DIR"/libc10* "$TORCH_BIN_DIR"

  CPP_TESTS_DIR="${TORCH_BIN_DIR}" python test/run_test.py --cpp --verbose -i cpp/test_cpp_rpc
}

test_custom_backend() {
  echo "Testing custom backends"
  CUSTOM_BACKEND_BUILD="${CUSTOM_TEST_ARTIFACT_BUILD_DIR}/custom-backend-build"
  pushd test/custom_backend
  cp -a "$CUSTOM_BACKEND_BUILD" build
  # Run tests Python-side and export a lowered module.
  python test_custom_backend.py -v
  python backend.py --export-module-to=model.pt
  # Run tests C++-side and load the exported lowered module.
  build/test_custom_backend ./model.pt
  rm -f ./model.pt
  popd
  assert_git_not_dirty
}

test_custom_script_ops() {
  echo "Testing custom script operators"

  if [[ "$BUILD_ENVIRONMENT" == *s390x* ]]; then
    echo "Skipping custom script operators until it's fixed"
    return 0
  fi

  CUSTOM_OP_BUILD="${CUSTOM_TEST_ARTIFACT_BUILD_DIR}/custom-op-build"
  pushd test/custom_operator
  cp -a "$CUSTOM_OP_BUILD" build
  # Run tests Python-side and export a script module.
  python test_custom_ops.py -v
  python model.py --export-script-module=model.pt
  # Run tests C++-side and load the exported script module.
  build/test_custom_ops ./model.pt
  popd
  assert_git_not_dirty
}

test_jit_hooks() {
  echo "Testing jit hooks in cpp"
  HOOK_BUILD="${CUSTOM_TEST_ARTIFACT_BUILD_DIR}/jit-hook-build"
  pushd test/jit_hooks
  cp -a "$HOOK_BUILD" build
  # Run tests Python-side and export the script modules with hooks
  python model.py --export-script-module=model
  # Run tests C++-side and load the exported script modules
  build/test_jit_hooks ./model
  popd
  assert_git_not_dirty
}

test_torch_function_benchmark() {
  echo "Testing __torch_function__ benchmarks"
  pushd benchmarks/overrides_benchmark
  python bench.py -n 1 -m 2
  python pyspybench.py Tensor -n 1
  python pyspybench.py SubTensor -n 1
  python pyspybench.py WithTorchFunction -n 1
  python pyspybench.py SubWithTorchFunction -n 1
  popd
  assert_git_not_dirty
}

build_xla() {
  # xla test needs pytorch headers in torch/include
  pushd ..
  python -c "import os, torch, shutil; shutil.copytree(os.path.join(os.path.dirname(torch.__file__), 'include'), 'workspace/torch/include', dirs_exist_ok=True)"
  popd

  # xla test needs sccache setup.
  # shellcheck source=./common-build.sh
  source "$(dirname "${BASH_SOURCE[0]}")/common-build.sh"

  XLA_DIR=xla
  USE_CACHE=1
  clone_pytorch_xla
  # shellcheck disable=SC1091
  source "xla/.circleci/common.sh"

  # TODO: The torch pin #73164 is involved in the sev https://github.com/pytorch/pytorch/issues/86093
  # so this is temporarily removed until XLA fixes the weird logic in https://github.com/pytorch/xla/blob/master/scripts/apply_patches.sh#L17-L18
  rm "${XLA_DIR}/torch_patches/.torch_pin" || true

  apply_patches
  SITE_PACKAGES="$(python -c 'from distutils.sysconfig import get_python_lib; print(get_python_lib())')"
  # These functions are defined in .circleci/common.sh in pytorch/xla repo
  retry install_pre_deps_pytorch_xla $XLA_DIR $USE_CACHE
  CMAKE_PREFIX_PATH="${SITE_PACKAGES}/torch:${CMAKE_PREFIX_PATH}" XLA_SANDBOX_BUILD=1 build_torch_xla $XLA_DIR
  assert_git_not_dirty
}

test_xla() {
  # xla test needs sccache setup.
  # shellcheck source=./common-build.sh
  source "$(dirname "${BASH_SOURCE[0]}")/common-build.sh"

  clone_pytorch_xla
  # shellcheck disable=SC1091
  source "./xla/.circleci/common.sh"
  SITE_PACKAGES="$(python -c 'from distutils.sysconfig import get_python_lib; print(get_python_lib())')"
  # Set LD_LIBRARY_PATH for C++ tests
  export LD_LIBRARY_PATH="/opt/conda/lib/:${LD_LIBRARY_PATH}"
  CMAKE_PREFIX_PATH="${SITE_PACKAGES}/torch:${CMAKE_PREFIX_PATH}" XLA_SKIP_MP_OP_TESTS=1 run_torch_xla_tests "$(pwd)" "$(pwd)/xla"
  assert_git_not_dirty
}

function check_public_api_test_fails {
    test_name=$1
    invalid_item_name=$2
    invalid_item_desc=$3

    echo "Running public API test '${test_name}'..."
    test_output=$(python test/test_public_bindings.py -k "${test_name}" 2>&1) && ret=$? || ret=$?

    # Ensure test fails correctly.
    if [ "$ret" -eq 0 ]; then
        cat << EOF
Expected the public API test '${test_name}' to fail after introducing
${invalid_item_desc}, but it succeeded! Check test/test_public_bindings.py
for any changes that may have broken the test.
EOF
        return 1
    fi

    # Ensure invalid item is in the test output.
    echo "${test_output}" | grep -q "${invalid_item_name}" && ret=$? || ret=$?

    if [ $ret -ne 0 ]; then
        cat << EOF
Expected the public API test '${test_name}' to identify ${invalid_item_desc}, but
it didn't! It's possible the test may not have run. Check test/test_public_bindings.py
for any changes that may have broken the test.
EOF
        return 1
    fi

    echo "Success! '${test_name}' identified ${invalid_item_desc} ${invalid_item_name}."
    return 0
}

# Do NOT run this test before any other tests, like test_python_shard, etc.
# Because this function uninstalls the torch built from branch and installs
# the torch built on its base commit.
test_forward_backward_compatibility() {
  set -x

  # First, validate public API tests in the torch built from branch.
  # Step 1. Make sure the public API test "test_correct_module_names" fails when a new file
  # introduces an invalid public API function.
  new_filename=$(mktemp XXXXXXXX.py -p "${TORCH_INSTALL_DIR}")

  BAD_PUBLIC_FUNC=$(
  cat << 'EOF'
def new_public_func():
  pass

# valid public API functions have __module__ set correctly
new_public_func.__module__ = None
EOF
  )

  echo "${BAD_PUBLIC_FUNC}" >> "${new_filename}"
  invalid_api="torch.$(basename -s '.py' "${new_filename}").new_public_func"
  echo "Created an invalid public API function ${invalid_api}..."

  check_public_api_test_fails \
      "test_correct_module_names" \
      "${invalid_api}" \
      "an invalid public API function" && ret=$? || ret=$?

  rm -v "${new_filename}"

  if [ "$ret" -ne 0 ]; then
      exit 1
  fi

  # Step 2. Make sure that the public API test "test_correct_module_names" fails when an existing
  # file is modified to introduce an invalid public API function.
  # The filepath here must not have __all__ defined in it, otherwise the test will pass.
  # If your PR introduces __all__ to torch/cuda/streams.py please point this to another file
  # that does not have __all__ defined.
  EXISTING_FILEPATH="${TORCH_INSTALL_DIR}/cuda/streams.py"
  cp -v "${EXISTING_FILEPATH}" "${EXISTING_FILEPATH}.orig"
  echo "${BAD_PUBLIC_FUNC}" >> "${EXISTING_FILEPATH}"
  invalid_api="torch.cuda.streams.new_public_func"
  echo "Appended an invalid public API function to existing file ${EXISTING_FILEPATH}..."

  check_public_api_test_fails \
      "test_correct_module_names" \
      "${invalid_api}" \
      "an invalid public API function" && ret=$? || ret=$?

  mv -v "${EXISTING_FILEPATH}.orig" "${EXISTING_FILEPATH}"

  if [ "$ret" -ne 0 ]; then
      exit 1
  fi

  # Step 3. Make sure that the public API test "test_modules_can_be_imported" fails when a module
  # cannot be imported.
  new_module_dir=$(mktemp XXXXXXXX -d -p "${TORCH_INSTALL_DIR}")
  echo "invalid syntax garbage" > "${new_module_dir}/__init__.py"
  invalid_module_name="torch.$(basename "${new_module_dir}")"

  check_public_api_test_fails \
      "test_modules_can_be_imported" \
      "${invalid_module_name}" \
      "a non-importable module" && ret=$? || ret=$?

  rm -rv "${new_module_dir}"

  if [ "$ret" -ne 0 ]; then
      exit 1
  fi

  # Next, build torch from the merge base.
  REPO_DIR=$(pwd)
  if [[ "${BASE_SHA}" == "${SHA1}" ]]; then
    echo "On trunk, we should compare schemas with torch built from the parent commit"
    SHA_TO_COMPARE=$(git rev-parse "${SHA1}"^)
  else
    echo "On pull, we should compare schemas with torch built from the merge base"
    SHA_TO_COMPARE=$(git merge-base "${SHA1}" "${BASE_SHA}")
  fi
  export SHA_TO_COMPARE

  # create a dummy ts model at this version
  python test/create_dummy_torchscript_model.py /tmp/model_new.pt
  python -m venv venv
  # shellcheck disable=SC1091
  . venv/bin/activate

  # build torch at the base commit to generate a base function schema for comparison
  git reset --hard "${SHA_TO_COMPARE}"
  git submodule sync && git submodule update --init --recursive
  echo "::group::Installing Torch From Base Commit"
  pip3 install -r requirements.txt
  # shellcheck source=./common-build.sh
  source "$(dirname "${BASH_SOURCE[0]}")/common-build.sh"
  python setup.py bdist_wheel --bdist-dir="base_bdist_tmp" --dist-dir="base_dist"
  python -mpip install base_dist/*.whl
  echo "::endgroup::"

  pushd test/forward_backward_compatibility
  pip show torch
  python dump_all_function_schemas.py --filename nightly_schemas.txt

  git reset --hard "${SHA1}"
  git submodule sync && git submodule update --init --recursive
  # FC: verify new model can be load with old code.
  if ! python ../load_torchscript_model.py /tmp/model_new.pt; then
      echo "FC check failed: new model cannot be load in old code"
      return 1
  fi
  python ../create_dummy_torchscript_model.py /tmp/model_old.pt
  deactivate
  rm -r "${REPO_DIR}/venv" "${REPO_DIR}/base_dist"
  pip show torch
  python check_forward_backward_compatibility.py --existing-schemas nightly_schemas.txt
  # BC: verify old model can be load with new code
  if ! python ../load_torchscript_model.py /tmp/model_old.pt; then
      echo "BC check failed: old model cannot be load in new code"
      return 1
  fi
  popd
  set +x
  assert_git_not_dirty
}

test_bazel() {
  set -e -o pipefail

  # bazel test needs sccache setup.
  # shellcheck source=./common-build.sh
  source "$(dirname "${BASH_SOURCE[0]}")/common-build.sh"

  get_bazel

  if [[ "$CUDA_VERSION" == "cpu" ]]; then
    # Test //c10/... without Google flags and logging libraries. The
    # :all_tests target in the subsequent Bazel invocation tests
    # //c10/... with the Google libraries.
    tools/bazel test --config=cpu-only --test_timeout=480 --test_output=all --test_tag_filters=-gpu-required --test_filter=-*CUDA \
      --no//c10:use_gflags --no//c10:use_glog //c10/...

    tools/bazel test --config=cpu-only --test_timeout=480 --test_output=all --test_tag_filters=-gpu-required --test_filter=-*CUDA :all_tests
  else
    # Increase the test timeout to 480 like CPU tests because modules_test frequently timeout
    tools/bazel test --test_timeout=480 --test_output=errors \
      //:any_test \
      //:autograd_test \
      //:dataloader_test \
      //:dispatch_test \
      //:enum_test \
      //:expanding_array_test \
      //:fft_test \
      //:functional_test \
      //:grad_mode_test \
      //:inference_mode_test \
      //:init_test \
      //:jit_test \
      //:memory_test \
      //:meta_tensor_test \
      //:misc_test \
      //:moduledict_test \
      //:modulelist_test \
      //:modules_test \
      //:namespace_test \
      //:nested_test \
      //:nn_utils_test \
      //:operations_test \
      //:ordered_dict_test \
      //:parallel_benchmark_test \
      //:parameterdict_test \
      //:parameterlist_test \
      //:sequential_test \
      //:serialize_test \
      //:special_test \
      //:static_test \
      //:support_test \
      //:tensor_flatten_test \
      //:tensor_indexing_test \
      //:tensor_options_cuda_test \
      //:tensor_options_test \
      //:tensor_test \
      //:torch_dist_autograd_test \
      //:torch_include_test \
      //:transformer_test \
      //:test_bazel \
      //c10/cuda/test:test \
      //c10/test:core_tests \
      //c10/test:typeid_test \
      //c10/test:util/ssize_test \
      //c10/test:util_base_tests
  fi
}

test_benchmarks() {
  if [[ "$BUILD_ENVIRONMENT" == *cuda* && $TEST_CONFIG != *nogpu* ]]; then
    pip_install "pytest-benchmark==3.2.3"
    pip_install "requests"
    BENCHMARK_DATA="benchmarks/.data"
    mkdir -p ${BENCHMARK_DATA}
    pytest benchmarks/fastrnns/test_bench.py --benchmark-sort=Name --benchmark-json=${BENCHMARK_DATA}/fastrnns_default.json --fuser=default --executor=default
    pytest benchmarks/fastrnns/test_bench.py --benchmark-sort=Name --benchmark-json=${BENCHMARK_DATA}/fastrnns_legacy_old.json --fuser=old --executor=legacy
    pytest benchmarks/fastrnns/test_bench.py --benchmark-sort=Name --benchmark-json=${BENCHMARK_DATA}/fastrnns_profiling_te.json --fuser=te --executor=profiling
    # TODO: Enable these for GHA once we have credentials for forked pull requests
    if [[ -z "${GITHUB_ACTIONS}" ]]; then
      python benchmarks/upload_scribe.py --pytest_bench_json ${BENCHMARK_DATA}/fastrnns_default.json
      python benchmarks/upload_scribe.py --pytest_bench_json ${BENCHMARK_DATA}/fastrnns_legacy_old.json
      python benchmarks/upload_scribe.py --pytest_bench_json ${BENCHMARK_DATA}/fastrnns_profiling_te.json
    fi
    assert_git_not_dirty
  fi
}

test_cpp_extensions() {
  # This is to test whether cpp extension build is compatible with current env. No need to test both ninja and no-ninja build
  time python test/run_test.py --include test_cpp_extensions_aot_ninja --verbose
  assert_git_not_dirty
}

test_vec256() {
  # This is to test vec256 instructions DEFAULT/AVX/AVX2 (platform dependent, some platforms might not support AVX/AVX2)
  if [[ "$BUILD_ENVIRONMENT" != *rocm* ]]; then
    echo "Testing vec256 instructions"
    mkdir -p test/test-reports/vec256
    pushd build/bin
    vec256_tests=$(find . -maxdepth 1 -executable -name 'vec256_test*')
    for vec256_exec in $vec256_tests
    do
      $vec256_exec --gtest_output=xml:test/test-reports/vec256/"$vec256_exec".xml
    done
    popd
    assert_git_not_dirty
  fi
}

test_docs_test() {
  .ci/pytorch/docs-test.sh
}

test_executorch() {
  echo "Install torchvision and torchaudio"
  install_torchvision
  install_torchaudio

  pushd /executorch

  export PYTHON_EXECUTABLE=python
  export CMAKE_ARGS="-DEXECUTORCH_BUILD_PYBIND=ON -DEXECUTORCH_BUILD_XNNPACK=ON -DEXECUTORCH_BUILD_KERNELS_QUANTIZED=ON"

  # NB: We need to rebuild ExecuTorch runner here because it depends on PyTorch
  # from the PR
  bash .ci/scripts/setup-linux.sh --build-tool cmake

  echo "Run ExecuTorch unit tests"
  pytest -v -n auto
  # shellcheck disable=SC1091
  LLVM_PROFDATA=llvm-profdata-12 LLVM_COV=llvm-cov-12 bash test/run_oss_cpp_tests.sh

  echo "Run ExecuTorch regression tests for some models"
  # TODO(huydhn): Add more coverage here using ExecuTorch's gather models script
  # shellcheck disable=SC1091
  source .ci/scripts/test_model.sh mv3 cmake xnnpack-quantization-delegation ''

  popd

  # Test torchgen generated code for Executorch.
  echo "Testing ExecuTorch op registration"
  "$BUILD_BIN_DIR"/test_edge_op_registration

  assert_git_not_dirty
}

test_linux_aarch64() {
  python test/run_test.py --include test_modules test_mkldnn test_mkldnn_fusion test_openmp test_torch test_dynamic_shapes \
        test_transformers test_multiprocessing test_numpy_interop test_autograd test_binary_ufuncs test_complex test_spectral_ops \
        test_foreach test_reductions test_unary_ufuncs test_tensor_creation_ops test_ops \
        --shard "$SHARD_NUMBER" "$NUM_TEST_SHARDS" --verbose

  # Dynamo tests
  python test/run_test.py --include dynamo/test_compile dynamo/test_backends dynamo/test_comptime dynamo/test_config \
       dynamo/test_functions dynamo/test_fx_passes_pre_grad dynamo/test_interop dynamo/test_model_output dynamo/test_modules \
       dynamo/test_optimizers dynamo/test_recompile_ux dynamo/test_recompiles \
       --shard "$SHARD_NUMBER" "$NUM_TEST_SHARDS" --verbose

  # Inductor tests
  python test/run_test.py --include inductor/test_torchinductor inductor/test_benchmark_fusion inductor/test_codecache \
       inductor/test_config inductor/test_control_flow inductor/test_coordinate_descent_tuner inductor/test_fx_fusion \
       inductor/test_group_batch_fusion inductor/test_inductor_freezing inductor/test_inductor_utils \
       inductor/test_inplacing_pass inductor/test_kernel_benchmark inductor/test_layout_optim \
       inductor/test_max_autotune inductor/test_memory_planning inductor/test_metrics inductor/test_multi_kernel inductor/test_pad_mm \
       inductor/test_pattern_matcher inductor/test_perf inductor/test_profiler inductor/test_select_algorithm inductor/test_smoke \
       inductor/test_split_cat_fx_passes inductor/test_compile inductor/test_torchinductor \
       inductor/test_torchinductor_codegen_dynamic_shapes inductor/test_torchinductor_dynamic_shapes inductor/test_memory \
       inductor/test_triton_cpu_backend inductor/test_triton_extension_backend inductor/test_mkldnn_pattern_matcher inductor/test_cpu_cpp_wrapper \
       --shard "$SHARD_NUMBER" "$NUM_TEST_SHARDS" --verbose
}

test_operator_benchmark() {
  TEST_REPORTS_DIR=$(pwd)/test/test-reports
  mkdir -p "$TEST_REPORTS_DIR"
  TEST_DIR=$(pwd)

  test_inductor_set_cpu_affinity

  cd benchmarks/operator_benchmark/pt_extension
  python -m pip install .

  cd "${TEST_DIR}"/benchmarks/operator_benchmark
  $TASKSET python -m benchmark_all_test --device "$1" --tag-filter "$2" \
      --output-csv "${TEST_REPORTS_DIR}/operator_benchmark_eager_float32_cpu.csv" \
      --output-json-for-dashboard "${TEST_REPORTS_DIR}/operator_benchmark_eager_float32_cpu.json" \

  pip_install pandas
  python check_perf_csv.py \
      --actual "${TEST_REPORTS_DIR}/operator_benchmark_eager_float32_cpu.csv" \
      --expected "expected_ci_operator_benchmark_eager_float32_cpu.csv"
}


if ! [[ "${BUILD_ENVIRONMENT}" == *libtorch* || "${BUILD_ENVIRONMENT}" == *-bazel-* ]]; then
  (cd test && python -c "import torch; print(torch.__config__.show())")
  (cd test && python -c "import torch; print(torch.__config__.parallel_info())")
fi
if [[ "${TEST_CONFIG}" == *numpy_2* ]]; then
  # Install numpy-2.0.2 and compatible scipy & numba versions
  # Force re-install of pandas to avoid error where pandas checks numpy version from initial install and fails upon import
  TMP_PANDAS_VERSION=$(python -c "import pandas; print(pandas.__version__)" 2>/dev/null)
  if [ -n "$TMP_PANDAS_VERSION" ]; then
    python -m pip install --pre numpy==2.0.2 scipy==1.13.1 numba==0.60.0 pandas=="$TMP_PANDAS_VERSION" --force-reinstall
  else
    python -m pip install --pre numpy==2.0.2 scipy==1.13.1 numba==0.60.0
  fi
  python test/run_test.py --include dynamo/test_functions.py dynamo/test_unspec.py test_binary_ufuncs.py test_fake_tensor.py test_linalg.py test_numpy_interop.py test_tensor_creation_ops.py test_torch.py torch_np/test_basic.py
elif [[ "${BUILD_ENVIRONMENT}" == *aarch64* && "${TEST_CONFIG}" != *perf_cpu_aarch64* ]]; then
  test_linux_aarch64
elif [[ "${TEST_CONFIG}" == *backward* ]]; then
  test_forward_backward_compatibility
  # Do NOT add tests after bc check tests, see its comment.
elif [[ "${TEST_CONFIG}" == *xla* ]]; then
  install_torchvision
  build_xla
  test_xla
<<<<<<< HEAD
=======
elif [[ "$TEST_CONFIG" == *vllm* ]]; then
    echo "vLLM CI uses TORCH_CUDA_ARCH_LIST: $TORCH_CUDA_ARCH_LIST"
    (cd .ci/lumen_cli && python -m pip install -e .)
    python -m cli.run test external vllm --test-plan "$TEST_CONFIG" --shard-id "$SHARD_NUMBER" --num-shards "$NUM_TEST_SHARDS"
>>>>>>> 74c4c758
elif [[ "${TEST_CONFIG}" == *executorch* ]]; then
  test_executorch
elif [[ "$TEST_CONFIG" == 'jit_legacy' ]]; then
  test_python_legacy_jit
elif [[ "${BUILD_ENVIRONMENT}" == *libtorch* ]]; then
  # TODO: run some C++ tests
  echo "no-op at the moment"
elif [[ "$TEST_CONFIG" == distributed ]]; then
  test_distributed
  # Only run RPC C++ tests on the first shard
  if [[ "${SHARD_NUMBER}" == 1 ]]; then
    test_rpc
  fi
elif [[ "${TEST_CONFIG}" == *operator_benchmark* ]]; then
  TEST_MODE="short"

  if [[ "${TEST_CONFIG}" == *cpu* ]]; then
    if [[ "${TEST_CONFIG}" == *long* ]]; then
      TEST_MODE="long"
    elif [[ "${TEST_CONFIG}" == *all* ]]; then
      TEST_MODE="all"
    fi

    test_operator_benchmark cpu ${TEST_MODE}

  fi
elif [[ "${TEST_CONFIG}" == *inductor_distributed* ]]; then
  test_inductor_distributed
elif [[ "${TEST_CONFIG}" == *inductor-halide* ]]; then
  test_inductor_halide
elif [[ "${TEST_CONFIG}" == *inductor-triton-cpu* ]]; then
  test_inductor_triton_cpu
elif [[ "${TEST_CONFIG}" == *inductor-micro-benchmark* ]]; then
  test_inductor_micro_benchmark
elif [[ "${TEST_CONFIG}" == *huggingface* ]]; then
  install_torchvision
  id=$((SHARD_NUMBER-1))
  test_dynamo_benchmark huggingface "$id"
elif [[ "${TEST_CONFIG}" == *timm* ]]; then
  install_torchvision
  id=$((SHARD_NUMBER-1))
  test_dynamo_benchmark timm_models "$id"
elif [[ "${TEST_CONFIG}" == cachebench ]]; then
  install_torchaudio
  install_torchvision
  PYTHONPATH=/torchbench test_cachebench
elif [[ "${TEST_CONFIG}" == verify_cachebench ]]; then
  install_torchaudio
  install_torchvision
  PYTHONPATH=/torchbench test_verify_cachebench
elif [[ "${TEST_CONFIG}" == *torchbench* ]]; then
  install_torchaudio
  install_torchvision
  id=$((SHARD_NUMBER-1))
  # https://github.com/opencv/opencv-python/issues/885
  pip_install opencv-python==4.8.0.74
  if [[ "${TEST_CONFIG}" == *inductor_torchbench_smoketest_perf* ]]; then
    PYTHONPATH=/torchbench test_inductor_torchbench_smoketest_perf
  elif [[ "${TEST_CONFIG}" == *inductor_torchbench_cpu_smoketest_perf* ]]; then
    PYTHONPATH=/torchbench test_inductor_torchbench_cpu_smoketest_perf
  elif [[ "${TEST_CONFIG}" == *torchbench_gcp_smoketest* ]]; then
    TORCHBENCHPATH=/torchbench test_torchbench_gcp_smoketest
  else
    # Do this after checkout_install_torchbench to ensure we clobber any
    # nightlies that torchbench may pull in
    if [[ "${TEST_CONFIG}" != *cpu* ]]; then
      install_torchrec_and_fbgemm
    fi
    PYTHONPATH=/torchbench test_dynamo_benchmark torchbench "$id"
  fi
elif [[ "${TEST_CONFIG}" == *inductor_cpp_wrapper* ]]; then
  install_torchvision
  PYTHONPATH=/torchbench test_inductor_cpp_wrapper_shard "$SHARD_NUMBER"
  if [[ "$SHARD_NUMBER" -eq "1" ]]; then
    test_inductor_aoti
  fi
elif [[ "${TEST_CONFIG}" == *inductor* ]]; then
  install_torchvision
  test_inductor_shard "${SHARD_NUMBER}"
  if [[ "${SHARD_NUMBER}" == 1 ]]; then
    if [[ "${BUILD_ENVIRONMENT}" != linux-jammy-py3.9-gcc11-build ]]; then
      test_inductor_distributed
    fi
  fi
elif [[ "${TEST_CONFIG}" == *einops* ]]; then
  test_einops
elif [[ "${TEST_CONFIG}" == *dynamo_wrapped* ]]; then
  install_torchvision
  test_dynamo_wrapped_shard "${SHARD_NUMBER}"
  if [[ "${SHARD_NUMBER}" == 1 ]]; then
    test_aten
  fi
elif [[ "${BUILD_ENVIRONMENT}" == *rocm* && -n "$TESTS_TO_INCLUDE" ]]; then
  install_torchvision
  test_python_shard "$SHARD_NUMBER"
  test_aten
elif [[ "${SHARD_NUMBER}" == 1 && $NUM_TEST_SHARDS -gt 1 ]]; then
  test_lazy_tensor_meta_reference_disabled
  test_without_numpy
  install_torchvision
  test_python_shard 1
  test_aten
  test_libtorch 1
  if [[ "${BUILD_ENVIRONMENT}" == *xpu* ]]; then
    test_xpu_bin
  fi
elif [[ "${SHARD_NUMBER}" == 2 && $NUM_TEST_SHARDS -gt 1 ]]; then
  install_torchvision
  test_python_shard 2
  test_libtorch 2
  test_aot_compilation
  test_custom_script_ops
  test_custom_backend
  test_torch_function_benchmark
elif [[ "${SHARD_NUMBER}" -gt 2 ]]; then
  # Handle arbitrary number of shards
  install_torchvision
  test_python_shard "$SHARD_NUMBER"
elif [[ "${BUILD_ENVIRONMENT}" == *vulkan* ]]; then
  test_vulkan
elif [[ "${BUILD_ENVIRONMENT}" == *-bazel-* ]]; then
  test_bazel
elif [[ "${BUILD_ENVIRONMENT}" == *-mobile-lightweight-dispatch* ]]; then
  test_libtorch
elif [[ "${TEST_CONFIG}" = docs_test ]]; then
  test_docs_test
elif [[ "${BUILD_ENVIRONMENT}" == *xpu* ]]; then
  install_torchvision
  test_python
  test_aten
  test_xpu_bin
elif [[ "${TEST_CONFIG}" == smoke ]]; then
  test_python_smoke
elif [[ "${TEST_CONFIG}" == h100_distributed ]]; then
  test_h100_distributed
elif [[ "${TEST_CONFIG}" == "h100-symm-mem" ]]; then
  test_h100_symm_mem
elif [[ "${TEST_CONFIG}" == h100_cutlass_backend ]]; then
  test_h100_cutlass_backend
else
  install_torchvision
  install_monkeytype
  test_python
  test_aten
  test_vec256
  test_libtorch
  test_aot_compilation
  test_custom_script_ops
  test_custom_backend
  test_torch_function_benchmark
  test_benchmarks
fi<|MERGE_RESOLUTION|>--- conflicted
+++ resolved
@@ -1630,13 +1630,10 @@
   install_torchvision
   build_xla
   test_xla
-<<<<<<< HEAD
-=======
 elif [[ "$TEST_CONFIG" == *vllm* ]]; then
     echo "vLLM CI uses TORCH_CUDA_ARCH_LIST: $TORCH_CUDA_ARCH_LIST"
     (cd .ci/lumen_cli && python -m pip install -e .)
     python -m cli.run test external vllm --test-plan "$TEST_CONFIG" --shard-id "$SHARD_NUMBER" --num-shards "$NUM_TEST_SHARDS"
->>>>>>> 74c4c758
 elif [[ "${TEST_CONFIG}" == *executorch* ]]; then
   test_executorch
 elif [[ "$TEST_CONFIG" == 'jit_legacy' ]]; then
