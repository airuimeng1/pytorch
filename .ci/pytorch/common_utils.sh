--- conflicted
+++ resolved
@@ -82,15 +82,12 @@
   fi
 }
 
-<<<<<<< HEAD
-=======
 function pip_build_and_install() {
   local build_target=$1
   local wheel_dir=$2
 
   local found_whl=0
-  for file in "${wheel_dir}"/*.whl
-  do
+  for file in "${wheel_dir}"/*.whl; do
     if [[ -f "${file}" ]]; then
       found_whl=1
       break
@@ -107,13 +104,11 @@
       "${build_target}"
   fi
 
-  for file in "${wheel_dir}"/*.whl
-  do
+  for file in "${wheel_dir}"/*.whl; do
     pip_install_whl "${file}"
   done
 }
 
->>>>>>> 70b4a888
 function pip_install() {
   # retry 3 times
   pip_install_pkg="python3 -m pip install --progress-bar off"
@@ -210,26 +205,12 @@
     pip_build_and_install "git+https://github.com/pytorch/torchrec.git@${torchrec_commit}" dist/torchrec
     pip_uninstall fbgemm-gpu-nightly
 
-<<<<<<< HEAD
     pip_install tabulate # needed for newer fbgemm
     pip_install patchelf # needed for rocm fbgemm
-    git clone --recursive https://github.com/pytorch/fbgemm
-    pushd fbgemm/fbgemm_gpu
-    git checkout "${fbgemm_commit}"
-    python setup.py install \
-      --package_variant=rocm \
-      -DHIP_ROOT_DIR="${ROCM_PATH}" \
-      -DCMAKE_C_FLAGS="-DTORCH_USE_HIP_DSA" \
-      -DCMAKE_CXX_FLAGS="-DTORCH_USE_HIP_DSA"
-    popd
-=======
-    pip_install tabulate  # needed for newer fbgemm
-    pip_install patchelf  # needed for rocm fbgemm
 
     local wheel_dir=dist/fbgemm_gpu
     local found_whl=0
-    for file in "${wheel_dir}"/*.whl
-    do
+    for file in "${wheel_dir}"/*.whl; do
       if [[ -f "${file}" ]]; then
         found_whl=1
         break
@@ -253,12 +234,10 @@
       cp fbgemm/fbgemm_gpu/dist/*.whl dist/fbgemm_gpu
     fi
 
-    for file in "${wheel_dir}"/*.whl
-    do
+    for file in "${wheel_dir}"/*.whl; do
       pip_install_whl "${file}"
     done
 
->>>>>>> 70b4a888
     rm -rf fbgemm
   else
     pip_build_and_install "git+https://github.com/pytorch/torchrec.git@${torchrec_commit}" dist/torchrec
