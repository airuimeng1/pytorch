--- conflicted
+++ resolved
@@ -16,6 +16,7 @@
 #test that import:
 
 coremltools==5.0b5 ; python_version < "3.12"
+coremltools==8.3 ; python_version == "3.12"
 #Description: Apple framework for ML integration
 #Pinned versions: 5.0b5
 #test that import:
@@ -49,7 +50,7 @@
 hypothesis==5.35.1
 # Pin hypothesis to avoid flakiness: https://github.com/pytorch/pytorch/issues/31136
 #Description: advanced library for generating parametrized tests
-#Pinned versions: 3.44.6, 4.53.2
+#Pinned versions: 5.35.1
 #test that import: test_xnnpack_integration.py, test_pruning_op.py, test_nn.py
 
 junitparser==2.1.1
@@ -62,12 +63,8 @@
 #Pinned versions: 0.12.0
 #test that import:
 
-<<<<<<< HEAD
-librosa>=0.6.2 ; python_version < "3.11"
-=======
 librosa>=0.6.2 ; python_version < "3.11" and platform_machine != "s390x"
 librosa==0.10.2 ; python_version == "3.12" and platform_machine != "s390x"
->>>>>>> eaa5d9d3
 #Description: A python package for music and audio analysis
 #Pinned versions: >=0.6.2
 #test that import: test_spectral_ops.py
@@ -96,10 +93,10 @@
 #Pinned versions:
 #test that import:
 
-mypy==1.15.0
+mypy==1.16.0
 # Pin MyPy version because new errors are likely to appear with each release
 #Description: linter
-#Pinned versions: 1.14.0
+#Pinned versions: 1.16.0
 #test that import: test_typing.py, test_type_hints.py
 
 networkx==2.8.8
@@ -114,16 +111,10 @@
 #Pinned versions: 1.11.1.3
 #test that import: run_test.py, test_cpp_extensions_aot.py,test_determination.py
 
-<<<<<<< HEAD
-numba==0.49.0 ; python_version < "3.9"
-numba==0.55.2 ; python_version == "3.9"
-numba==0.55.2 ; python_version == "3.10"
-=======
 numba==0.49.0 ; python_version < "3.9" and platform_machine != "s390x"
 numba==0.55.2 ; python_version == "3.9" and platform_machine != "s390x"
 numba==0.55.2 ; python_version == "3.10" and platform_machine != "s390x"
 numba==0.60.0 ; python_version == "3.12" and platform_machine != "s390x"
->>>>>>> eaa5d9d3
 #Description: Just-In-Time Compiler for Numerical Functions
 #Pinned versions: 0.54.1, 0.49.0, <=0.49.1
 #test that import: test_numba_integration.py
@@ -232,9 +223,9 @@
 #Pinned versions: 2.12.0
 #test that import: the doctests
 
-#PyYAML
+#pyyaml
 #Description: data serialization format
-#Pinned versions:
+#Pinned versions: 6.0.2
 #test that import:
 
 #requests
@@ -244,7 +235,7 @@
 
 #rich
 #Description: rich text and beautiful formatting in the terminal
-#Pinned versions: 10.9.0
+#Pinned versions: 14.1.0
 #test that import:
 
 scikit-image==0.19.3 ; python_version < "3.10"
@@ -318,11 +309,7 @@
 #Pinned versions: 2.3.0
 #test that import:
 
-<<<<<<< HEAD
-z3-solver==4.12.6.0
-=======
 z3-solver==4.15.1.0 ; platform_machine != "s390x"
->>>>>>> eaa5d9d3
 #Description: The Z3 Theorem Prover Project
 #Pinned versions:
 #test that import:
@@ -357,7 +344,7 @@
 #Pinned versions:
 #test that import:
 
-onnxscript==0.2.6
+onnxscript==0.3.1
 #Description: Required by mypy and test_public_bindings.py when checking torch.onnx._internal
 #Pinned versions:
 #test that import:
@@ -377,10 +364,10 @@
 #test that import: test_sac_estimator.py
 
 # To build PyTorch itself
-astunparse
-PyYAML
+pyyaml
 pyzstd
-setuptools
+setuptools>=70.1.0
+six
 
 scons==4.5.2 ; platform_machine == "aarch64"
 
@@ -395,4 +382,17 @@
 #test that import:
 
 cmake==4.0.0
-#Description: required for building+#Description: required for building
+
+tlparse==0.3.30
+#Description: required for log parsing
+
+cuda-bindings>=12.0,<13.0 ; platform_machine != "s390x"
+#Description: required for testing CUDAGraph::raw_cuda_graph(). See https://nvidia.github.io/cuda-python/cuda-bindings/latest/support.html for how this version was chosen. Note "Any fix in the latest bindings would be backported to the prior major version" means that only the newest version of cuda-bindings will get fixes. Depending on the latest version of 12.x is okay because all 12.y versions will be supported via "CUDA minor version compatibility". Pytorch builds against 13.z versions of cuda toolkit work with 12.x versions of cuda-bindings as well because newer drivers work with old toolkits.
+#test that import: test_cuda.py
+
+setuptools-git-versioning==2.1.0
+scikit-build==0.18.1
+pyre-extensions==0.0.32
+tabulate==0.9.0
+#Description: These package are needed to build FBGEMM and torchrec on PyTorch CI