#!/bin/bash

set -ex

source "$(dirname "${BASH_SOURCE[0]}")/common_utils.sh"

function install_huggingface() {
  pip_install -r huggingface-requirements.txt
}

function install_timm() {
  local commit
  commit=$(get_pinned_commit timm)

  pip_install "git+https://github.com/huggingface/pytorch-image-models@${commit}"
}

function install_torchbench() {
  local commit
  commit=$(get_pinned_commit torchbench)
  git clone https://github.com/pytorch/benchmark torchbench
  pushd torchbench
  git checkout "$commit"

  python install.py --continue_on_fail

<<<<<<< HEAD
  # TODO (huydhn): transformers-4.44.2 added by https://github.com/pytorch/benchmark/pull/2488
  # is regressing speedup metric. This needs to be investigated further
  pip install transformers==4.38.1

=======
>>>>>>> 95e456fc
  echo "Print all dependencies after TorchBench is installed"
  python -mpip freeze
  popd

  chown -R jenkins torchbench
}

# Pango is needed for weasyprint which is needed for doctr
conda_install pango

# Stable packages are ok here, just to satisfy TorchBench check
pip_install torch torchvision torchaudio --index-url https://download.pytorch.org/whl/cu128

install_torchbench
install_huggingface
install_timm

# Clean up
conda_run pip uninstall -y torch torchvision torchaudio triton<|MERGE_RESOLUTION|>--- conflicted
+++ resolved
@@ -24,18 +24,12 @@
 
   python install.py --continue_on_fail
 
-<<<<<<< HEAD
-  # TODO (huydhn): transformers-4.44.2 added by https://github.com/pytorch/benchmark/pull/2488
-  # is regressing speedup metric. This needs to be investigated further
-  pip install transformers==4.38.1
-
-=======
->>>>>>> 95e456fc
   echo "Print all dependencies after TorchBench is installed"
   python -mpip freeze
   popd
 
   chown -R jenkins torchbench
+  chown -R jenkins /opt/conda
 }
 
 # Pango is needed for weasyprint which is needed for doctr
@@ -49,4 +43,4 @@
 install_timm
 
 # Clean up
-conda_run pip uninstall -y torch torchvision torchaudio triton+conda_run pip uninstall -y torch torchvision torchaudio triton torchao