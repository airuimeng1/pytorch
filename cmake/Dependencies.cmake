# RPATH stuff
# see https://cmake.org/Wiki/CMake_RPATH_handling
if(APPLE)
  set(CMAKE_MACOSX_RPATH ON)
  set(_rpath_portable_origin "@loader_path")
else()
  set(_rpath_portable_origin $ORIGIN)
endif(APPLE)
# Use separate rpaths during build and install phases
set(CMAKE_SKIP_BUILD_RPATH  FALSE)
# Don't use the install-rpath during the build phase
set(CMAKE_BUILD_WITH_INSTALL_RPATH FALSE)
set(CMAKE_INSTALL_RPATH "${_rpath_portable_origin}")
# Automatically add all linked folders that are NOT in the build directory to
# the rpath (per library?)
set(CMAKE_INSTALL_RPATH_USE_LINK_PATH TRUE)

 # UBSAN triggers when compiling protobuf, so we need to disable it.
set(UBSAN_FLAG "-fsanitize=undefined")

macro(disable_ubsan)
  if(CMAKE_C_FLAGS MATCHES ${UBSAN_FLAG} OR CMAKE_CXX_FLAGS MATCHES ${UBSAN_FLAG})
    set(CAFFE2_UBSAN_ENABLED ON)
    string(REPLACE ${UBSAN_FLAG} "" CMAKE_C_FLAGS ${CMAKE_C_FLAGS})
    string(REPLACE ${UBSAN_FLAG} "" CMAKE_CXX_FLAGS ${CMAKE_CXX_FLAGS})
  endif()
endmacro()

macro(enable_ubsan)
  if(CAFFE2_UBSAN_ENABLED)
    set(CMAKE_C_FLAGS "${UBSAN_FLAG} ${CMAKE_C_FLAGS}")
    set(CMAKE_CXX_FLAGS "${UBSAN_FLAG} ${CMAKE_CXX_FLAGS}")
  endif()
endmacro()

# ---[ CUDA
if(USE_CUDA)
  # public/*.cmake uses CAFFE2_USE_*
  set(CAFFE2_USE_CUDA ${USE_CUDA})
  set(CAFFE2_USE_CUDNN ${USE_CUDNN})
  set(CAFFE2_USE_CUSPARSELT ${USE_CUSPARSELT})
  set(CAFFE2_USE_CUFILE ${USE_CUFILE})
  set(CAFFE2_USE_NVRTC ${USE_NVRTC})
  include(${CMAKE_CURRENT_LIST_DIR}/public/cuda.cmake)
  if(CAFFE2_USE_CUDA)
    # A helper variable recording the list of Caffe2 dependent libraries
    # torch::cudart is dealt with separately, due to CUDA_ADD_LIBRARY
    # design reason (it adds CUDA_LIBRARIES itself).
    set(Caffe2_PUBLIC_CUDA_DEPENDENCY_LIBS )
    if(NOT CAFFE2_USE_NVRTC)
      caffe2_update_option(USE_NVRTC OFF)
    endif()
    list(APPEND Caffe2_CUDA_DEPENDENCY_LIBS caffe2::curand caffe2::cufft caffe2::cublas)
    if(CAFFE2_USE_CUDNN)
      list(APPEND Caffe2_CUDA_DEPENDENCY_LIBS torch::cudnn)
    else()
      caffe2_update_option(USE_CUDNN OFF)
    endif()
    if(CAFFE2_USE_CUSPARSELT)
      list(APPEND Caffe2_CUDA_DEPENDENCY_LIBS torch::cusparselt)
    else()
      caffe2_update_option(USE_CUSPARSELT OFF)
    endif()
    if(CAFFE2_USE_CUFILE)
      list(APPEND Caffe2_CUDA_DEPENDENCY_LIBS torch::cufile)
    endif()
    find_program(SCCACHE_EXECUTABLE sccache)
    if(SCCACHE_EXECUTABLE)
      # Using RSP/--options-file renders output noncacheable by sccache
      # as they fall under `multiple input files` non-cacheable rule
      set(CMAKE_CUDA_USE_RESPONSE_FILE_FOR_INCLUDES 0)
      set(CMAKE_CUDA_USE_RESPONSE_FILE_FOR_LIBRARIES 0)
      set(CMAKE_CUDA_USE_RESPONSE_FILE_FOR_OBJECTS 0)
    endif()
  else()
    message(WARNING
      "Not compiling with CUDA. Suppress this warning with "
      "-DUSE_CUDA=OFF.")
    caffe2_update_option(USE_CUDA OFF)
    caffe2_update_option(USE_CUDNN OFF)
    caffe2_update_option(USE_CUSPARSELT OFF)
    caffe2_update_option(USE_NVRTC OFF)
    set(CAFFE2_USE_CUDA OFF)
    set(CAFFE2_USE_CUDNN OFF)
    set(CAFFE2_USE_CUSPARSELT OFF)
    set(CAFFE2_USE_CUFILE OFF)
    set(CAFFE2_USE_NVRTC OFF)
  endif()
endif()

# ---[ XPU
if(USE_XPU)
  include(${CMAKE_CURRENT_LIST_DIR}/public/xpu.cmake)
  if(NOT PYTORCH_FOUND_XPU)
    message(WARNING "Not compiling with XPU. Could NOT find SYCL. "
    "Suppress this warning with -DUSE_XPU=OFF.")
    caffe2_update_option(USE_XPU OFF)
  endif()
  foreach(flag ${XPU_HOST_CXX_FLAGS})
    add_definitions(${flag})
  endforeach()
endif()

# ---[ Custom Protobuf
if(CAFFE2_CMAKE_BUILDING_WITH_MAIN_REPO AND NOT INTERN_BUILD_MOBILE)
  disable_ubsan()
  include(${CMAKE_CURRENT_LIST_DIR}/ProtoBuf.cmake)
  enable_ubsan()
endif()

if(USE_ASAN OR USE_TSAN)
  find_package(Sanitizer REQUIRED)
  if(USE_ASAN)
    if(TARGET Sanitizer::address)
      list(APPEND Caffe2_DEPENDENCY_LIBS Sanitizer::address)
    else()
      message(WARNING "Not ASAN found. Suppress this warning with -DUSE_ASAN=OFF.")
      caffe2_update_option(USE_ASAN OFF)
    endif()
    if(TARGET Sanitizer::undefined)
      list(APPEND Caffe2_DEPENDENCY_LIBS Sanitizer::undefined)
    endif()
  endif()
  if(USE_TSAN)
    if(TARGET Sanitizer::thread)
      list(APPEND Caffe2_DEPENDENCY_LIBS Sanitizer::thread)
    else()
      message(WARNING "Not TSAN found. Suppress this warning with -DUSE_TSAN=OFF.")
      caffe2_update_option(USE_TSAN OFF)
    endif()
  endif()
endif()

# ---[ Threads
find_package(Threads REQUIRED)
if(TARGET Threads::Threads)
  list(APPEND Caffe2_DEPENDENCY_LIBS Threads::Threads)
else()
  message(FATAL_ERROR
      "Cannot find threading library. PyTorch requires Threads to compile.")
endif()

# ---[ protobuf
if(CAFFE2_CMAKE_BUILDING_WITH_MAIN_REPO)
  if(USE_LITE_PROTO)
    set(CAFFE2_USE_LITE_PROTO 1)
  endif()
endif()

# ---[ BLAS

set(AT_MKLDNN_ACL_ENABLED 0)
set(AT_MKLDNN_ENABLED 0)
set(AT_MKL_ENABLED 0)
set(AT_KLEIDIAI_ENABLED 0)
<<<<<<< HEAD
set(AT_ZENDNN_ENABLED 0)
=======
set(AT_USE_EIGEN_SPARSE 0)
>>>>>>> 3d08a364
# setting default preferred BLAS options if not already present.
if(NOT INTERN_BUILD_MOBILE)
  set(BLAS "MKL" CACHE STRING "Selected BLAS library")
else()
  set(BLAS "Eigen" CACHE STRING "Selected BLAS library")
  set(AT_MKLDNN_ENABLED 0)
  set(AT_MKL_ENABLED 0)
endif()
set_property(CACHE BLAS PROPERTY STRINGS "ATLAS;BLIS;Eigen;FLAME;Generic;MKL;OpenBLAS;vecLib;APL")
message(STATUS "Trying to find preferred BLAS backend of choice: " ${BLAS})
set(BLAS_CHECK_F2C 0)

if(BLAS STREQUAL "Eigen")
  # Eigen is header-only and we do not have any dependent libraries
  set(CAFFE2_USE_EIGEN_FOR_BLAS ON)
elseif(BLAS STREQUAL "ATLAS")
  find_package(Atlas REQUIRED)
  include_directories(SYSTEM ${ATLAS_INCLUDE_DIRS})
  list(APPEND Caffe2_DEPENDENCY_LIBS ${ATLAS_LIBRARIES})
  list(APPEND Caffe2_DEPENDENCY_LIBS cblas)
  set(BLAS_INFO "atlas")
  set(BLAS_FOUND 1)
  set(BLAS_LIBRARIES ${ATLAS_LIBRARIES} cblas)
  set(BLAS_CHECK_F2C 1)
elseif(BLAS STREQUAL "OpenBLAS")
  find_package(OpenBLAS REQUIRED)
  include_directories(SYSTEM ${OpenBLAS_INCLUDE_DIR})
  list(APPEND Caffe2_DEPENDENCY_LIBS ${OpenBLAS_LIB})
  set(BLAS_INFO "open")
  set(BLAS_FOUND 1)
  set(BLAS_LIBRARIES ${OpenBLAS_LIB})
  set(BLAS_CHECK_F2C 1)
elseif(BLAS STREQUAL "BLIS")
  find_package(BLIS REQUIRED)
  include_directories(SYSTEM ${BLIS_INCLUDE_DIR})
  list(APPEND Caffe2_DEPENDENCY_LIBS ${BLIS_LIB})
  set(BLAS_CHECK_F2C 1)
elseif(BLAS STREQUAL "MKL")
  if(BLAS_SET_BY_USER)
    find_package(MKL REQUIRED)
  else()
    find_package(MKL QUIET)
  endif()
  include(${CMAKE_CURRENT_LIST_DIR}/public/mkl.cmake)
  if(MKL_FOUND)
    message(STATUS "MKL libraries: ${MKL_LIBRARIES}")
    message(STATUS "MKL include directory: ${MKL_INCLUDE_DIR}")
    message(STATUS "MKL OpenMP type: ${MKL_OPENMP_TYPE}")
    message(STATUS "MKL OpenMP library: ${MKL_OPENMP_LIBRARY}")
    include_directories(AFTER SYSTEM ${MKL_INCLUDE_DIR})
    list(APPEND Caffe2_PUBLIC_DEPENDENCY_LIBS caffe2::mkl)
    set(CAFFE2_USE_MKL ON)
    set(BLAS_INFO "mkl")
    set(BLAS_FOUND 1)
    set(BLAS_LIBRARIES ${MKL_LIBRARIES})
  else()
    message(WARNING "MKL could not be found. Defaulting to Eigen")
    set(CAFFE2_USE_EIGEN_FOR_BLAS ON)
    set(CAFFE2_USE_MKL OFF)
  endif()
elseif(BLAS STREQUAL "NVPL")
  find_package(NVPL_BLAS REQUIRED)
  list(APPEND Caffe2_DEPENDENCY_LIBS nvpl::blas_lp64_omp)
  set(BLAS_INFO "nvpl")
  set(BLAS_FOUND 1)
  set(BLAS_USE_CBLAS_DOT TRUE)
  set(BLAS_CHECK_F2C 1)
elseif(BLAS STREQUAL "vecLib")
  find_package(vecLib REQUIRED)
  include_directories(SYSTEM ${vecLib_INCLUDE_DIR})
  list(APPEND Caffe2_DEPENDENCY_LIBS ${vecLib_LINKER_LIBS})
  set(BLAS_INFO "veclib")
  set(BLAS_FOUND 1)
  set(BLAS_LIBRARIES ${vecLib_LINKER_LIBS})
elseif(BLAS STREQUAL "FlexiBLAS")
  find_package(FlexiBLAS REQUIRED)
  include_directories(SYSTEM ${FlexiBLAS_INCLUDE_DIR})
  list(APPEND Caffe2_DEPENDENCY_LIBS ${FlexiBLAS_LIB})
  set(BLAS_CHECK_F2C 1)
elseif(BLAS STREQUAL "APL")
  find_package(APL REQUIRED)
  include_directories(SYSTEM ${APL_INCLUDE_DIR})
  set(BLAS_INFO "apl")
  set(BLAS_FOUND 1)
  set(BLAS_LIBRARIES ${APL_LIBRARIES})
  set(BLAS_CHECK_F2C 1)
elseif(BLAS STREQUAL "Generic")
  # On Debian family, the CBLAS ABIs have been merged into libblas.so
  if(ENV{GENERIC_BLAS_LIBRARIES} STREQUAL "")
    set(GENERIC_BLAS "blas")
  else()
    set(GENERIC_BLAS $ENV{GENERIC_BLAS_LIBRARIES})
  endif()
  find_library(BLAS_LIBRARIES NAMES ${GENERIC_BLAS})
  message("-- Using BLAS: ${BLAS_LIBRARIES}")
  list(APPEND Caffe2_DEPENDENCY_LIBS ${BLAS_LIBRARIES})
  set(GENERIC_BLAS_FOUND TRUE)
  set(BLAS_INFO "generic")
  set(BLAS_FOUND 1)
  set(BLAS_CHECK_F2C 1)
else()
  message(FATAL_ERROR "Unrecognized BLAS option: " ${BLAS})
endif()

# Determine if blas was compiled with the f2c conventions
if(BLAS_LIBRARIES AND BLAS_CHECK_F2C)
  include(cmake/BLAS_ABI.cmake)
endif()

if(USE_EIGEN_SPARSE AND BLAS_INFO STREQUAL "mkl")
  message(WARNING "Disabling USE_EIGEN_SPARSE because MKL is enabled")
  set(USE_EIGEN_SPARSE OFF)
endif()

if(USE_EIGEN_SPARSE)
  set(AT_USE_EIGEN_SPARSE 1)
endif()

if(NOT INTERN_BUILD_MOBILE)
  set(AT_MKL_SEQUENTIAL 0)
  set(USE_BLAS 1)
  if(NOT (ATLAS_FOUND OR BLIS_FOUND OR GENERIC_BLAS_FOUND OR MKL_FOUND OR OpenBLAS_FOUND OR VECLIB_FOUND OR FlexiBLAS_FOUND OR NVPL_BLAS_FOUND OR APL_FOUND))
    message(WARNING "Preferred BLAS (" ${BLAS} ") cannot be found, now searching for a general BLAS library")
    find_package(BLAS)
    if(NOT BLAS_FOUND)
      set(USE_BLAS 0)
    endif()
  endif()

  if(MKL_FOUND)
    if("${MKL_THREADING}" STREQUAL "SEQ")
      set(AT_MKL_SEQUENTIAL 1)
    endif()
    set(AT_MKL_ENABLED 1)
  endif()
elseif(INTERN_USE_EIGEN_BLAS)
  # Eigen BLAS for Mobile
  set(USE_BLAS 1)
  include(${CMAKE_CURRENT_LIST_DIR}/External/EigenBLAS.cmake)
  list(APPEND Caffe2_DEPENDENCY_LIBS eigen_blas)
endif()

# --- [ PocketFFT
set(AT_POCKETFFT_ENABLED 0)
if(NOT AT_MKL_ENABLED)
  set(POCKETFFT_INCLUDE_DIR "${Torch_SOURCE_DIR}/third_party/pocketfft/")
  if(NOT EXISTS "${POCKETFFT_INCLUDE_DIR}")
    message(FATAL_ERROR "pocketfft directory not found, expected ${POCKETFFT_INCLUDE_DIR}")
  elseif(NOT EXISTS "${POCKETFFT_INCLUDE_DIR}/pocketfft_hdronly.h")
    message(FATAL_ERROR "pocketfft headers not found in ${POCKETFFT_INCLUDE_DIR}")
  endif()

  set(AT_POCKETFFT_ENABLED 1)
  message(STATUS "Using pocketfft in directory: ${POCKETFFT_INCLUDE_DIR}")
endif()

# ---[ Dependencies
# NNPACK and family (QNNPACK, PYTORCH_QNNPACK, and XNNPACK) can download and
# compile their dependencies in isolation as part of their build.  These dependencies
# are then linked statically with PyTorch.  To avoid the possibility of a version
# mismatch between these shared dependencies, explicitly declare our intent to these
# libraries that we are interested in using the exact same source dependencies for all.

if(USE_NNPACK OR USE_PYTORCH_QNNPACK OR USE_XNNPACK)
  set(DISABLE_NNPACK_AND_FAMILY OFF)

  # Sanity checks - Can we actually build NNPACK and family given the configuration provided?
  # Disable them and warn the user if not.

  if(IOS)
    list(LENGTH IOS_ARCH IOS_ARCH_COUNT)
    if(IOS_ARCH_COUNT GREATER 1)
      message(WARNING
        "Multi-architecture (${IOS_ARCH}) builds are not supported in {Q/X}NNPACK. "
        "Specify a single architecture in IOS_ARCH and re-configure, or "
        "turn this warning off by USE_{Q/X}NNPACK=OFF.")
      set(DISABLE_NNPACK_AND_FAMILY ON)
    endif()
    if(NOT IOS_ARCH MATCHES "^(i386|x86_64|armv7.*|arm64.*)$")
      message(WARNING
        "Target architecture \"${IOS_ARCH}\" is not supported in {Q/X}NNPACK. "
        "Supported architectures are x86, x86-64, ARM, and ARM64. "
        "Turn this warning off by USE_{Q/X}NNPACK=OFF.")
      set(DISABLE_NNPACK_AND_FAMILY ON)
    endif()
  else()
    if(NOT IOS AND NOT (CMAKE_SYSTEM_NAME MATCHES "^(Android|Linux|Darwin|Windows)$"))
      message(WARNING
        "Target platform \"${CMAKE_SYSTEM_NAME}\" is not supported in {Q/X}NNPACK. "
        "Supported platforms are Android, iOS, Linux, and macOS. "
        "Turn this warning off by USE_{Q/X}NNPACK=OFF.")
      set(DISABLE_NNPACK_AND_FAMILY ON)
    endif()
    if(NOT IOS AND NOT (CMAKE_SYSTEM_PROCESSOR MATCHES "^(i686|AMD64|x86_64|armv[0-9].*|arm64|aarch64)$"))
      message(WARNING
        "Target architecture \"${CMAKE_SYSTEM_PROCESSOR}\" is not supported in {Q/X}NNPACK. "
        "Supported architectures are x86, x86-64, ARM, and ARM64. "
        "Turn this warning off by USE_{Q/X}NNPACK=OFF.")
      set(DISABLE_NNPACK_AND_FAMILY ON)
    endif()
  endif()

  if(DISABLE_NNPACK_AND_FAMILY)
    caffe2_update_option(USE_NNPACK OFF)
    caffe2_update_option(USE_PYTORCH_QNNPACK OFF)
    caffe2_update_option(USE_XNNPACK OFF)
  else()
    # Disable unsupported NNPack combinations with MSVC
    if(MSVC)
      caffe2_update_option(USE_NNPACK OFF)
      caffe2_update_option(USE_PYTORCH_QNNPACK OFF)
    endif()

    set(CAFFE2_THIRD_PARTY_ROOT "${PROJECT_SOURCE_DIR}/third_party")

    if(NOT DEFINED CPUINFO_SOURCE_DIR)
      set(CPUINFO_SOURCE_DIR "${CAFFE2_THIRD_PARTY_ROOT}/cpuinfo" CACHE STRING "cpuinfo source directory")
    endif()
    if(NOT DEFINED FP16_SOURCE_DIR)
      set(FP16_SOURCE_DIR "${CAFFE2_THIRD_PARTY_ROOT}/FP16" CACHE STRING "FP16 source directory")
    endif()
    if(NOT DEFINED FXDIV_SOURCE_DIR)
      set(FXDIV_SOURCE_DIR "${CAFFE2_THIRD_PARTY_ROOT}/FXdiv" CACHE STRING "FXdiv source directory")
    endif()
    if(NOT DEFINED PSIMD_SOURCE_DIR)
      set(PSIMD_SOURCE_DIR "${CAFFE2_THIRD_PARTY_ROOT}/psimd" CACHE STRING "PSimd source directory")
    endif()
    if(NOT DEFINED PTHREADPOOL_SOURCE_DIR)
      set(PTHREADPOOL_SOURCE_DIR "${CAFFE2_THIRD_PARTY_ROOT}/pthreadpool" CACHE STRING "pthreadpool source directory")
    endif()
  endif()
else()
  set(DISABLE_NNPACK_AND_FAMILY ON)
endif()

set(CONFU_DEPENDENCIES_SOURCE_DIR ${PROJECT_BINARY_DIR}/confu-srcs
  CACHE PATH "Confu-style dependencies source directory")
set(CONFU_DEPENDENCIES_BINARY_DIR ${PROJECT_BINARY_DIR}/confu-deps
  CACHE PATH "Confu-style dependencies binary directory")

# ---[ pthreadpool
# Only add a dependency on pthreadpool if we are on a mobile build
# or are building any of the libraries in the {Q/X}NNPACK family.
if(INTERN_BUILD_MOBILE OR NOT DISABLE_NNPACK_AND_FAMILY)
  set(USE_PTHREADPOOL ON CACHE BOOL "" FORCE)
  set(CMAKE_CXX_FLAGS "${CMAKE_CXX_FLAGS} -DUSE_PTHREADPOOL")

  if(NOT TARGET pthreadpool)
    if(USE_SYSTEM_PTHREADPOOL)
      add_library(pthreadpool SHARED IMPORTED)
      find_library(PTHREADPOOL_LIBRARY pthreadpool)
      set_property(TARGET pthreadpool PROPERTY IMPORTED_LOCATION "${PTHREADPOOL_LIBRARY}")
      if(NOT PTHREADPOOL_LIBRARY)
        message(FATAL_ERROR "Cannot find pthreadpool")
      endif()
      message("-- Found pthreadpool: ${PTHREADPOOL_LIBRARY}")
    else()
      if(NOT DEFINED PTHREADPOOL_SOURCE_DIR)
        set(CAFFE2_THIRD_PARTY_ROOT "${PROJECT_SOURCE_DIR}/third_party")
        set(PTHREADPOOL_SOURCE_DIR "${CAFFE2_THIRD_PARTY_ROOT}/pthreadpool" CACHE STRING "pthreadpool source directory")
      endif()

      set(PTHREADPOOL_BUILD_TESTS OFF CACHE BOOL "")
      set(PTHREADPOOL_BUILD_BENCHMARKS OFF CACHE BOOL "")
      set(PTHREADPOOL_LIBRARY_TYPE "static" CACHE STRING "")
      set(PTHREADPOOL_ALLOW_DEPRECATED_API ON CACHE BOOL "")
      add_subdirectory(
        "${PTHREADPOOL_SOURCE_DIR}"
        "${CONFU_DEPENDENCIES_BINARY_DIR}/pthreadpool")
      set_property(TARGET pthreadpool PROPERTY POSITION_INDEPENDENT_CODE ON)
    endif()

    list(APPEND Caffe2_DEPENDENCY_LIBS pthreadpool)
  endif()
else()
  set(USE_PTHREADPOOL OFF CACHE BOOL "" FORCE)
endif()

if(NOT CMAKE_SYSTEM_PROCESSOR MATCHES "^(s390x|ppc64le)$")
  # ---[ Caffe2 uses cpuinfo library in the thread pool
  # ---[ But it doesn't support s390x/powerpc and thus not used on s390x/powerpc
  if(NOT TARGET cpuinfo AND USE_SYSTEM_CPUINFO)
    add_library(cpuinfo SHARED IMPORTED)
    find_library(CPUINFO_LIBRARY cpuinfo)
    if(NOT CPUINFO_LIBRARY)
      message(FATAL_ERROR "Cannot find cpuinfo")
    endif()
    message("Found cpuinfo: ${CPUINFO_LIBRARY}")
    set_target_properties(cpuinfo PROPERTIES IMPORTED_LOCATION "${CPUINFO_LIBRARY}")
  elseif(NOT TARGET cpuinfo)
    if(NOT DEFINED CPUINFO_SOURCE_DIR)
      set(CPUINFO_SOURCE_DIR "${CMAKE_CURRENT_LIST_DIR}/../third_party/cpuinfo" CACHE STRING "cpuinfo source directory")
    endif()

    set(CPUINFO_BUILD_TOOLS OFF CACHE BOOL "")
    set(CPUINFO_BUILD_UNIT_TESTS OFF CACHE BOOL "")
    set(CPUINFO_BUILD_MOCK_TESTS OFF CACHE BOOL "")
    set(CPUINFO_BUILD_BENCHMARKS OFF CACHE BOOL "")
    set(CPUINFO_LIBRARY_TYPE "static" CACHE STRING "")
    set(CPUINFO_LOG_LEVEL "error" CACHE STRING "")
    if(MSVC)
      if(CAFFE2_USE_MSVC_STATIC_RUNTIME)
        set(CPUINFO_RUNTIME_TYPE "static" CACHE STRING "")
      else()
        set(CPUINFO_RUNTIME_TYPE "shared" CACHE STRING "")
      endif()
    endif()
    add_subdirectory(
      "${CPUINFO_SOURCE_DIR}"
      "${CONFU_DEPENDENCIES_BINARY_DIR}/cpuinfo")
    # We build static version of cpuinfo but link
    # them into a shared library for Caffe2, so they need PIC.
    set_property(TARGET cpuinfo PROPERTY POSITION_INDEPENDENT_CODE ON)
  endif()
  list(APPEND Caffe2_DEPENDENCY_LIBS cpuinfo)
endif()


# ---[ PYTORCH_QNNPACK
set(CAFFE2_THIRD_PARTY_ROOT "${PROJECT_SOURCE_DIR}/third_party")
if(USE_PYTORCH_QNNPACK)
    if(NOT DEFINED PYTORCH_QNNPACK_SOURCE_DIR)
      set(PYTORCH_QNNPACK_SOURCE_DIR "${PROJECT_SOURCE_DIR}/aten/src/ATen/native/quantized/cpu/qnnpack" CACHE STRING "QNNPACK source directory")
    endif()

    if(NOT TARGET pytorch_qnnpack)
      set(PYTORCH_QNNPACK_BUILD_TESTS OFF CACHE BOOL "")
      set(PYTORCH_QNNPACK_BUILD_BENCHMARKS OFF CACHE BOOL "")
      set(PYTORCH_QNNPACK_LIBRARY_TYPE "static" CACHE STRING "")
      add_subdirectory(
        "${PYTORCH_QNNPACK_SOURCE_DIR}"
        "${CONFU_DEPENDENCIES_BINARY_DIR}/pytorch_qnnpack")
      # We build static versions of QNNPACK and pthreadpool but link
      # them into a shared library for Caffe2, so they need PIC.
      set_property(TARGET pytorch_qnnpack PROPERTY POSITION_INDEPENDENT_CODE ON)
      set_property(TARGET cpuinfo PROPERTY POSITION_INDEPENDENT_CODE ON)
      # QNNPACK depends on gemmlowp headers
      target_include_directories(pytorch_qnnpack PRIVATE "${CAFFE2_THIRD_PARTY_ROOT}/gemmlowp")
    endif()

    list(APPEND Caffe2_DEPENDENCY_LIBS pytorch_qnnpack)
endif()

# ---[ NNPACK
if(USE_NNPACK)
  include(${CMAKE_CURRENT_LIST_DIR}/External/nnpack.cmake)
  if(NNPACK_FOUND)
    if(TARGET nnpack)
      # ---[ NNPACK is being built together with Caffe2: explicitly specify dependency
      list(APPEND Caffe2_DEPENDENCY_LIBS nnpack)
    else()
      include_directories(SYSTEM ${NNPACK_INCLUDE_DIRS})
      list(APPEND Caffe2_DEPENDENCY_LIBS ${NNPACK_LIBRARIES})
    endif()
  else()
    message(WARNING "Not compiling with NNPACK. Suppress this warning with -DUSE_NNPACK=OFF")
    caffe2_update_option(USE_NNPACK OFF)
  endif()
endif()

# ---[ XNNPACK
if(USE_XNNPACK AND NOT USE_SYSTEM_XNNPACK)
  if(NOT DEFINED XNNPACK_SOURCE_DIR)
    set(XNNPACK_SOURCE_DIR "${CAFFE2_THIRD_PARTY_ROOT}/XNNPACK" CACHE STRING "XNNPACK source directory")
  endif()

  if(NOT DEFINED XNNPACK_INCLUDE_DIR)
    set(XNNPACK_INCLUDE_DIR "${XNNPACK_SOURCE_DIR}/include" CACHE STRING "XNNPACK include directory")
  endif()

  if(NOT TARGET XNNPACK OR NOT TARGET microkernels-prod)
    set(XNNPACK_LIBRARY_TYPE "static" CACHE STRING "")
    set(XNNPACK_BUILD_BENCHMARKS OFF CACHE BOOL "")
    set(XNNPACK_BUILD_TESTS OFF CACHE BOOL "")

    # Disable ARM BF16 and FP16 vector for now; unused and causes build failures because
    # these new ISA features may not be supported on older compilers
    set(XNNPACK_ENABLE_ARM_BF16 OFF CACHE BOOL "")

    # Disable AVXVNNI for now, older clang versions seem not to support it
    # (clang 12 is where avx-vnni support is added)
    set(XNNPACK_ENABLE_AVXVNNI OFF CACHE BOOL "")

    # Disable I8MM For CI since clang 9 does not support neon i8mm.
    set(XNNPACK_ENABLE_ARM_I8MM OFF CACHE BOOL "")

    # Disable avxvnni int8
    set(XNNPACK_ENABLE_AVXVNNIINT8 OFF CACHE BOOL "")

    # Older MSVC versions don't support AVX512FP. TODO Minimum version support?
    IF(CMAKE_C_COMPILER_ID STREQUAL "MSVC")
      set(XNNPACK_ENABLE_AVX512FP16  OFF CACHE BOOL "")
    ENDIF()

    # Conditionally disable AVX512AMX, as it requires Clang 11 or later. Note that
    # XNNPACK does conditionally compile this based on GCC version. Once it also does
    # so based on Clang version, this logic can be removed.
    IF(CMAKE_C_COMPILER_ID STREQUAL "Clang")
      IF(CMAKE_C_COMPILER_VERSION VERSION_LESS "11")
        set(XNNPACK_ENABLE_AVX512AMX OFF CACHE BOOL "")
      ENDIF()
    ENDIF()

    # Setting this global PIC flag for all XNNPACK targets.
    # This is needed for Object libraries within XNNPACK which must
    # be PIC to successfully link this static libXNNPACK with pytorch
    set(__caffe2_CMAKE_POSITION_INDEPENDENT_CODE_FLAG ${CMAKE_POSITION_INDEPENDENT_CODE})
    set(CMAKE_POSITION_INDEPENDENT_CODE ON)

    if(WIN32)
      # Disable libm dependency explicitly to avoid symbol conflict for XNNPACK as
      # Windows runtime has provided the math functions - #134989
      set(XNNPACK_BUILD_WITH_LIBM OFF CACHE BOOL "")
    endif()

    add_subdirectory(
      "${XNNPACK_SOURCE_DIR}"
      "${CONFU_DEPENDENCIES_BINARY_DIR}/XNNPACK")

    # Revert to whatever it was before
    set(CMAKE_POSITION_INDEPENDENT_CODE ${__caffe2_CMAKE_POSITION_INDEPENDENT_CODE_FLAG})
  endif()

  include_directories(SYSTEM ${XNNPACK_INCLUDE_DIR})
  list(APPEND Caffe2_DEPENDENCY_LIBS XNNPACK microkernels-prod)
elseif(NOT TARGET XNNPACK AND USE_SYSTEM_XNNPACK)
  add_library(XNNPACK SHARED IMPORTED)
  add_library(microkernels-prod SHARED IMPORTED)
  find_library(XNNPACK_LIBRARY XNNPACK)
  find_library(microkernels-prod_LIBRARY microkernels-prod)
  set_property(TARGET XNNPACK PROPERTY IMPORTED_LOCATION "${XNNPACK_LIBRARY}")
  set_property(TARGET microkernels-prod PROPERTY IMPORTED_LOCATION "${microkernels-prod_LIBRARY}")
  if(NOT XNNPACK_LIBRARY OR NOT microkernels-prod_LIBRARY)
    message(FATAL_ERROR "Cannot find XNNPACK")
  endif()
  message("-- Found XNNPACK: ${XNNPACK_LIBRARY}")
  list(APPEND Caffe2_DEPENDENCY_LIBS XNNPACK microkernels-prod)
endif()

# ---[ Vulkan deps
if(USE_VULKAN)
  set(Vulkan_DEFINES)
  set(Vulkan_INCLUDES)
  set(Vulkan_LIBS)
  include(${CMAKE_CURRENT_LIST_DIR}/VulkanDependencies.cmake)
  string(APPEND CMAKE_CXX_FLAGS ${Vulkan_DEFINES})
  include_directories(SYSTEM ${Vulkan_INCLUDES})
  list(APPEND Caffe2_DEPENDENCY_LIBS ${Vulkan_LIBS})
endif()

# ---[ gflags
if(USE_GFLAGS)
  include(${CMAKE_CURRENT_LIST_DIR}/public/gflags.cmake)
  if(NOT TARGET gflags)
    message(WARNING
        "gflags is not found. Caffe2 will build without gflags support but "
        "it is strongly recommended that you install gflags. Suppress this "
        "warning with -DUSE_GFLAGS=OFF")
    caffe2_update_option(USE_GFLAGS OFF)
  endif()
endif()

# ---[ Google-glog
if(USE_GLOG)
  include(${CMAKE_CURRENT_LIST_DIR}/public/glog.cmake)
  if(TARGET glog::glog)
    set(CAFFE2_USE_GOOGLE_GLOG 1)
  else()
    message(WARNING
        "glog is not found. Caffe2 will build without glog support but it is "
        "strongly recommended that you install glog. Suppress this warning "
        "with -DUSE_GLOG=OFF")
    caffe2_update_option(USE_GLOG OFF)
  endif()
endif()


# ---[ Googletest and benchmark
if(BUILD_TEST OR BUILD_MOBILE_BENCHMARK OR BUILD_MOBILE_TEST)
  # Preserve build options.
  set(TEMP_BUILD_SHARED_LIBS ${BUILD_SHARED_LIBS})

  # We will build gtest as static libs and embed it directly into the binary.
  set(BUILD_SHARED_LIBS OFF CACHE BOOL "Build shared libs" FORCE)

  # For gtest, we will simply embed it into our test binaries, so we won't
  # need to install it.
  set(INSTALL_GTEST OFF CACHE BOOL "Install gtest." FORCE)
  set(BUILD_GMOCK ON CACHE BOOL "Build gmock." FORCE)

  add_subdirectory(${CMAKE_CURRENT_LIST_DIR}/../third_party/googletest)
  include_directories(BEFORE SYSTEM ${CMAKE_CURRENT_LIST_DIR}/../third_party/googletest/googletest/include)
  include_directories(BEFORE SYSTEM ${CMAKE_CURRENT_LIST_DIR}/../third_party/googletest/googlemock/include)

  # We will not need to test benchmark lib itself.
  set(BENCHMARK_ENABLE_TESTING OFF CACHE BOOL "Disable benchmark testing as we don't need it.")
  # We will not need to install benchmark since we link it statically.
  set(BENCHMARK_ENABLE_INSTALL OFF CACHE BOOL "Disable benchmark install to avoid overwriting vendor install.")
  if(NOT USE_SYSTEM_BENCHMARK)
    add_subdirectory(${CMAKE_CURRENT_LIST_DIR}/../third_party/benchmark)
  else()
    add_library(benchmark SHARED IMPORTED)
    find_library(BENCHMARK_LIBRARY benchmark)
    if(NOT BENCHMARK_LIBRARY)
      message(FATAL_ERROR "Cannot find google benchmark library")
    endif()
    message("-- Found benchmark: ${BENCHMARK_LIBRARY}")
    set_property(TARGET benchmark PROPERTY IMPORTED_LOCATION ${BENCHMARK_LIBRARY})
  endif()

  # Recover build options.
  set(BUILD_SHARED_LIBS ${TEMP_BUILD_SHARED_LIBS} CACHE BOOL "Build shared libs" FORCE)
endif()

# ---[ FBGEMM
if(USE_FBGEMM)
  set(CAFFE2_THIRD_PARTY_ROOT "${PROJECT_SOURCE_DIR}/third_party")
  if(NOT DEFINED FBGEMM_SOURCE_DIR)
    set(FBGEMM_SOURCE_DIR "${CAFFE2_THIRD_PARTY_ROOT}/fbgemm" CACHE STRING "FBGEMM source directory")
  endif()
  if(USE_FBGEMM AND NOT TARGET fbgemm)
    set(FBGEMM_BUILD_TESTS OFF CACHE BOOL "")
    set(FBGEMM_BUILD_BENCHMARKS OFF CACHE BOOL "")
    set(FBGEMM_LIBRARY_TYPE "static" CACHE STRING "")
    add_subdirectory("${FBGEMM_SOURCE_DIR}")

    if(CMAKE_CXX_COMPILER_ID MATCHES "Clang")
      target_compile_options_if_supported(asmjit -Wno-extra-semi)
      target_compile_options_if_supported(fbgemm -Wno-extra-semi)
    endif()
    target_compile_options_if_supported(asmjit -Wno-unused-but-set-variable)
    target_compile_options_if_supported(asmjit -Wno-unused-variable)
  endif()
  if(USE_FBGEMM)
    list(APPEND Caffe2_DEPENDENCY_LIBS fbgemm)
  endif()
endif()

if(USE_FBGEMM)
  caffe2_update_option(USE_FBGEMM ON)
else()
  caffe2_update_option(USE_FBGEMM OFF)
endif()

if(USE_OPENCL)
  message(INFO "USING OPENCL")
  find_package(OpenCL REQUIRED)
  include_directories(SYSTEM ${OpenCL_INCLUDE_DIRS})
  list(APPEND Caffe2_DEPENDENCY_LIBS ${OpenCL_LIBRARIES})
endif()

# ---[ NUMA
if(USE_NUMA)
  if(LINUX)
    find_package(Numa)
    if(NOT NUMA_FOUND)
      message(WARNING "Not compiling with NUMA. Suppress this warning with -DUSE_NUMA=OFF")
      caffe2_update_option(USE_NUMA OFF)
    endif()
  else()
    message(WARNING "NUMA is currently only supported under Linux.")
    caffe2_update_option(USE_NUMA OFF)
  endif()
endif()

if(USE_ITT)
  find_package(ITT)
  if(ITT_FOUND)
    include_directories(SYSTEM ${ITT_INCLUDE_DIR})
    list(APPEND Caffe2_DEPENDENCY_LIBS ${ITT_LIBRARIES})
    list(APPEND TORCH_PYTHON_LINK_LIBRARIES ${ITT_LIBRARIES})
  else()
    message(WARNING "Not compiling with ITT. Suppress this warning with -DUSE_ITT=OFF")
    set(USE_ITT OFF CACHE BOOL "" FORCE)
    caffe2_update_option(USE_ITT OFF)
  endif()
endif()

# ---[ Caffe2 depends on FP16 library for half-precision conversions
if(NOT TARGET fp16 AND NOT USE_SYSTEM_FP16)
  set(CAFFE2_THIRD_PARTY_ROOT "${PROJECT_SOURCE_DIR}/third_party")
  # PSIMD is required by FP16
  if(NOT DEFINED PSIMD_SOURCE_DIR)
    set(PSIMD_SOURCE_DIR "${CAFFE2_THIRD_PARTY_ROOT}/psimd" CACHE STRING "PSimd source directory")
  endif()
  if(NOT DEFINED FP16_SOURCE_DIR)
    set(FP16_SOURCE_DIR "${CAFFE2_THIRD_PARTY_ROOT}/FP16" CACHE STRING "FP16 source directory")
  endif()

  set(FP16_BUILD_TESTS OFF CACHE BOOL "")
  set(FP16_BUILD_BENCHMARKS OFF CACHE BOOL "")
  if(CMAKE_VERSION VERSION_GREATER_EQUAL "4.0.0")
    message(WARNING "FP16 is only cmake-2.8 compatible")
    set(CMAKE_POLICY_VERSION_MINIMUM 3.5)
    add_subdirectory(
      "${FP16_SOURCE_DIR}"
      "${CONFU_DEPENDENCIES_BINARY_DIR}/FP16")
    unset(CMAKE_POLICY_VERSION_MINIMUM)
  else()
    add_subdirectory(
      "${FP16_SOURCE_DIR}"
      "${CONFU_DEPENDENCIES_BINARY_DIR}/FP16")
  endif()
elseif(NOT TARGET fp16 AND USE_SYSTEM_FP16)
  add_library(fp16 STATIC "/usr/include/fp16.h")
  set_target_properties(fp16 PROPERTIES LINKER_LANGUAGE C)
endif()
list(APPEND Caffe2_DEPENDENCY_LIBS fp16)

# ---[ Python Interpreter
# If not given a Python installation, then use the current active Python
if(NOT Python_EXECUTABLE)
  execute_process(
    COMMAND "which" "python3" RESULT_VARIABLE _exitcode OUTPUT_VARIABLE _py_exe)
  if(${_exitcode} EQUAL 0)
    if(NOT MSVC)
      string(STRIP ${_py_exe} Python_EXECUTABLE)
    endif()
    message(STATUS "Setting Python to ${Python_EXECUTABLE}")
  endif()
endif()


# ---[ EIGEN
# Due to license considerations, we will only use the MPL2 parts of Eigen.
set(EIGEN_MPL2_ONLY 1)
if(USE_SYSTEM_EIGEN_INSTALL)
  find_package(Eigen3)
  if(EIGEN3_FOUND)
    message(STATUS "Found system Eigen at " ${EIGEN3_INCLUDE_DIR})
  else()
    message(STATUS "Did not find system Eigen. Using third party subdirectory.")
    execute_process(COMMAND ${Python_EXECUTABLE} ../tools/optional_modules.py checkout_eigen
                    WORKING_DIRECTORY ${CMAKE_CURRENT_LIST_DIR})

    set(EIGEN3_INCLUDE_DIR ${CMAKE_CURRENT_LIST_DIR}/../third_party/eigen)
    caffe2_update_option(USE_SYSTEM_EIGEN_INSTALL OFF)
  endif()
else()
  message(STATUS "Using third party subdirectory Eigen.")
  set(EIGEN3_INCLUDE_DIR ${CMAKE_CURRENT_LIST_DIR}/../third_party/eigen)
endif()
include_directories(SYSTEM ${EIGEN3_INCLUDE_DIR})


if(BUILD_PYTHON)
  set(PYTHON_COMPONENTS Development.Module)
  if(USE_NUMPY)
    list(APPEND PYTHON_COMPONENTS NumPy)
  endif()
  find_package(Python COMPONENTS Interpreter OPTIONAL_COMPONENTS ${PYTHON_COMPONENTS})
else()
  find_package(Python COMPONENTS Interpreter)
endif()

if(NOT Python_Interpreter_FOUND)
  message(FATAL_ERROR "Python3 could not be found.")
endif()

if(${Python_VERSION} VERSION_LESS 3.9)
  message(FATAL_ERROR
    "Found Python libraries version ${Python_VERSION}. Python < 3.9 is no longer supported by PyTorch.")
endif()

# ---[ Python + Numpy
if(BUILD_PYTHON)
  if(Python_Development.Module_FOUND)
    if(USE_NUMPY)
      if(NOT Python_NumPy_FOUND)
        message(WARNING "NumPy could not be found. Not building with NumPy. Suppress this warning with -DUSE_NUMPY=OFF")
        caffe2_update_option(USE_NUMPY OFF)
      else()
        caffe2_update_option(USE_NUMPY ON)
      endif()
    endif()
    # Observers are required in the python build
    caffe2_update_option(USE_OBSERVERS ON)
  else()
    message(WARNING "Python dependencies not met. Not compiling with python. Suppress this warning with -DBUILD_PYTHON=OFF")
    caffe2_update_option(BUILD_PYTHON OFF)
  endif()
endif()

# ---[ pybind11
if(USE_SYSTEM_PYBIND11)
  find_package(pybind11 CONFIG)
  if(NOT pybind11_FOUND)
    find_package(pybind11)
  endif()
  if(NOT pybind11_FOUND)
    message(FATAL "Cannot find system pybind11")
  endif()
else()
    message(STATUS "Using third_party/pybind11.")
    set(pybind11_INCLUDE_DIRS ${CMAKE_CURRENT_LIST_DIR}/../third_party/pybind11/include)
    install(DIRECTORY ${pybind11_INCLUDE_DIRS}
            DESTINATION ${CMAKE_INSTALL_PREFIX}
            FILES_MATCHING PATTERN "*.h")
endif()
message(STATUS "pybind11 include dirs: " "${pybind11_INCLUDE_DIRS}")
add_library(pybind::pybind11 INTERFACE IMPORTED)
target_include_directories(pybind::pybind11 SYSTEM INTERFACE ${pybind11_INCLUDE_DIRS})
target_link_libraries(pybind::pybind11 INTERFACE Python::Module)

# ---[ OpenTelemetry API headers
find_package(OpenTelemetryApi)
if(NOT OpenTelemetryApi_FOUND)
  message(STATUS "Using third_party/opentelemetry-cpp.")
  set(OpenTelemetryApi_INCLUDE_DIRS ${CMAKE_CURRENT_LIST_DIR}/../third_party/opentelemetry-cpp/api/include)
endif()
message(STATUS "opentelemetry api include dirs: " "${OpenTelemetryApi_INCLUDE_DIRS}")
add_library(opentelemetry::api INTERFACE IMPORTED)
target_include_directories(opentelemetry::api SYSTEM INTERFACE ${OpenTelemetryApi_INCLUDE_DIRS})

# ---[ MPI
if(USE_MPI)
  find_package(MPI)
  if(MPI_CXX_FOUND)
    message(STATUS "MPI support found")
    message(STATUS "MPI compile flags: " ${MPI_CXX_COMPILE_FLAGS})
    message(STATUS "MPI include path: " ${MPI_CXX_INCLUDE_PATH})
    message(STATUS "MPI LINK flags path: " ${MPI_CXX_LINK_FLAGS})
    message(STATUS "MPI libraries: " ${MPI_CXX_LIBRARIES})
    find_program(OMPI_INFO
      NAMES ompi_info
      HINTS ${MPI_CXX_LIBRARIES}/../bin)
    if(OMPI_INFO)
      execute_process(COMMAND ${OMPI_INFO}
                      OUTPUT_VARIABLE _output)
      if(_output MATCHES "smcuda")
        message(STATUS "Found OpenMPI with CUDA support built.")
      else()
        message(WARNING "OpenMPI found, but it is not built with CUDA support.")
        set(CAFFE2_FORCE_FALLBACK_CUDA_MPI 1)
      endif()
    endif()
  else()
    message(WARNING "Not compiling with MPI. Suppress this warning with -DUSE_MPI=OFF")
    caffe2_update_option(USE_MPI OFF)
  endif()
endif()

# ---[ OpenMP
if(USE_OPENMP AND NOT TARGET caffe2::openmp)
  include(${CMAKE_CURRENT_LIST_DIR}/Modules/FindOpenMP.cmake)
  if(OPENMP_FOUND)
    message(STATUS "Adding OpenMP CXX_FLAGS: " ${OpenMP_CXX_FLAGS})
    if(APPLE AND USE_MPS)
      string(APPEND CMAKE_OBJCXX_FLAGS " ${OpenMP_CXX_FLAGS}")
    endif()
    if(OpenMP_CXX_LIBRARIES)
      message(STATUS "Will link against OpenMP libraries: ${OpenMP_CXX_LIBRARIES}")
    endif()
    add_library(caffe2::openmp INTERFACE IMPORTED)
    target_link_libraries(caffe2::openmp INTERFACE OpenMP::OpenMP_CXX)
    list(APPEND Caffe2_DEPENDENCY_LIBS caffe2::openmp)
    if(MSVC AND OpenMP_CXX_LIBRARIES MATCHES ".*libiomp5md\\.lib.*")
      target_compile_definitions(caffe2::openmp INTERFACE _OPENMP_NOFORCE_MANIFEST)
      target_link_options(caffe2::openmp INTERFACE "/NODEFAULTLIB:vcomp")
    endif()
  else()
    message(WARNING "Not compiling with OpenMP. Suppress this warning with -DUSE_OPENMP=OFF")
    caffe2_update_option(USE_OPENMP OFF)
  endif()
endif()



# ---[ Android specific ones
if(ANDROID)
  list(APPEND Caffe2_DEPENDENCY_LIBS log)
endif()

# ---[ LLVM
if(USE_LLVM)
  message(STATUS "Looking for LLVM in ${USE_LLVM}")
  find_package(LLVM PATHS ${USE_LLVM} NO_DEFAULT_PATH)

  if(LLVM_FOUND)
    message(STATUS "Found LLVM ${LLVM_PACKAGE_VERSION}")
    message(STATUS "Using LLVMConfig.cmake in: ${LLVM_DIR}")

    include_directories(${LLVM_INCLUDE_DIRS})
    add_definitions(-DTORCH_ENABLE_LLVM)
  endif(LLVM_FOUND)
endif(USE_LLVM)

# ---[ cuDNN
if(USE_CUDNN)
  if(CUDNN_VERSION VERSION_LESS 8.5)
    message(FATAL_ERROR "PyTorch needs CuDNN-8.5 or above, but found ${CUDNN_VERSION}. Builds are still possible with `USE_CUDNN=0`")
  endif()
  set(CUDNN_FRONTEND_INCLUDE_DIR ${CMAKE_CURRENT_LIST_DIR}/../third_party/cudnn_frontend/include)
  target_include_directories(torch::cudnn INTERFACE ${CUDNN_FRONTEND_INCLUDE_DIR})
endif()

# ---[ nvtx
if(USE_SYSTEM_NVTX)
  find_path(nvtx3_dir NAMES nvtx3 PATHS ${CUDA_INCLUDE_DIRS})
else()
  find_path(nvtx3_dir NAMES nvtx3 PATHS "${PROJECT_SOURCE_DIR}/third_party/NVTX/c/include" NO_DEFAULT_PATH)
endif()
find_package_handle_standard_args(nvtx3 DEFAULT_MSG nvtx3_dir)
if(nvtx3_FOUND)
  add_library(torch::nvtx3 INTERFACE IMPORTED)
  target_include_directories(torch::nvtx3 INTERFACE "${nvtx3_dir}")
  target_compile_definitions(torch::nvtx3 INTERFACE TORCH_CUDA_USE_NVTX3)
else()
  message(WARNING "Cannot find NVTX3, find old NVTX instead")
  add_library(torch::nvtoolsext INTERFACE IMPORTED)
  set_property(TARGET torch::nvtoolsext PROPERTY INTERFACE_LINK_LIBRARIES CUDA::nvToolsExt)
endif()


# ---[ HIP
if(USE_ROCM)
  include(${CMAKE_CURRENT_LIST_DIR}/public/LoadHIP.cmake)
  if(PYTORCH_FOUND_HIP)
    message(INFO "Compiling with HIP for AMD.")
    caffe2_update_option(USE_ROCM ON)

    if(USE_NCCL AND NOT USE_SYSTEM_NCCL)
      message(INFO "Forcing USE_SYSTEM_NCCL to ON since it's required by using RCCL")
      caffe2_update_option(USE_SYSTEM_NCCL ON)
    endif()

    if(WIN32)
      if(${CAFFE2_USE_MSVC_STATIC_RUNTIME})
        if(CMAKE_BUILD_TYPE MATCHES Debug)
          list(APPEND HIP_CXX_FLAGS -fms-runtime-lib=static_dbg)
        else()
          list(APPEND HIP_CXX_FLAGS -fms-runtime-lib=static)
        endif()
      else()
        if(CMAKE_BUILD_TYPE MATCHES Debug)
          list(APPEND HIP_CXX_FLAGS -fms-runtime-lib=dll_dbg)
        else()
          list(APPEND HIP_CXX_FLAGS -fms-runtime-lib=dll)
        endif()
      endif()
    else()
      list(APPEND HIP_CXX_FLAGS -fPIC)
    endif()
    list(APPEND HIP_CXX_FLAGS -D__HIP_PLATFORM_AMD__=1)
    list(APPEND HIP_CXX_FLAGS -DCUDA_HAS_FP16=1)
    list(APPEND HIP_CXX_FLAGS -DUSE_ROCM)
    list(APPEND HIP_CXX_FLAGS -D__HIP_NO_HALF_OPERATORS__=1)
    list(APPEND HIP_CXX_FLAGS -D__HIP_NO_HALF_CONVERSIONS__=1)
    list(APPEND HIP_CXX_FLAGS -DTORCH_HIP_VERSION=${TORCH_HIP_VERSION})
    list(APPEND HIP_CXX_FLAGS -Wno-shift-count-negative)
    list(APPEND HIP_CXX_FLAGS -Wno-shift-count-overflow)
    list(APPEND HIP_CXX_FLAGS -Wno-duplicate-decl-specifier)
    list(APPEND HIP_CXX_FLAGS -DCAFFE2_USE_MIOPEN)
    list(APPEND HIP_CXX_FLAGS -DTHRUST_DEVICE_SYSTEM=THRUST_DEVICE_SYSTEM_HIP)
    list(APPEND HIP_CXX_FLAGS -std=c++17)
    list(APPEND HIP_CXX_FLAGS -DHIPBLAS_V2)
    list(APPEND HIP_CXX_FLAGS -DHIP_ENABLE_WARP_SYNC_BUILTINS)
    if(HIPBLASLT_OUTER_VEC)
      list(APPEND HIP_CXX_FLAGS -DHIPBLASLT_OUTER_VEC)
    endif()
    if(HIPBLASLT_VEC_EXT)
      list(APPEND HIP_CXX_FLAGS -DHIPBLASLT_VEC_EXT)
    endif()
    if(USE_ROCM_CK_GEMM)
      list(APPEND HIP_CXX_FLAGS -DUSE_ROCM_CK_GEMM)
    endif()
    list(APPEND HIP_HIPCC_FLAGS --offload-compress)
    if(WIN32)
      add_definitions(-DROCM_ON_WINDOWS)
      list(APPEND HIP_CXX_FLAGS -fms-extensions)
      # Suppress warnings about dllexport.
      list(APPEND HIP_CXX_FLAGS -Wno-ignored-attributes)
    endif()
    add_definitions(-DROCM_VERSION=${ROCM_VERSION_DEV_INT})
    add_definitions(-DTORCH_HIP_VERSION=${TORCH_HIP_VERSION})
    message("TORCH_HIP_VERSION=${TORCH_HIP_VERSION} is added as a compiler defines")

    if(CMAKE_BUILD_TYPE MATCHES Debug)
       list(APPEND HIP_CXX_FLAGS -g2)
       list(APPEND HIP_CXX_FLAGS -O0)
       list(APPEND HIP_HIPCC_FLAGS -fdebug-info-for-profiling)
    endif(CMAKE_BUILD_TYPE MATCHES Debug)

    # needed for compat with newer versions of hip-clang that introduced C++20 mangling rules
    list(APPEND HIP_HIPCC_FLAGS -fclang-abi-compat=17)

    set(HIP_CLANG_FLAGS ${HIP_CXX_FLAGS})
    # Ask hcc to generate device code during compilation so we can use
    # host linker to link.
    list(APPEND HIP_CLANG_FLAGS -fno-gpu-rdc)
    foreach(pytorch_rocm_arch ${PYTORCH_ROCM_ARCH})
      list(APPEND HIP_CLANG_FLAGS --offload-arch=${pytorch_rocm_arch})
    endforeach()

    set(Caffe2_HIP_INCLUDE
       $<INSTALL_INTERFACE:include> ${Caffe2_HIP_INCLUDE})
    # This is needed for library added by hip_add_library (same for hip_add_executable)
    hip_include_directories(${Caffe2_HIP_INCLUDE})

    set(Caffe2_PUBLIC_HIP_DEPENDENCY_LIBS
      hip::amdhip64 MIOpen hiprtc::hiprtc) # libroctx will be linked in with MIOpen

    # Math libraries
    list(APPEND Caffe2_PUBLIC_HIP_DEPENDENCY_LIBS
      roc::hipblas roc::rocblas hip::hipfft hip::hiprand roc::hipsparse roc::hipsolver roc::hipblaslt roc::rocsolver)
    # hipsparselt is an optional component that will eventually be enabled by default.
    if(hipsparselt_FOUND)
      list(APPEND Caffe2_PUBLIC_HIP_DEPENDENCY_LIBS
        roc::hipsparselt
      )
    endif()

    # ---[ Kernel asserts
    # Kernel asserts is disabled for ROCm by default.
    # It can be turned on by turning on the env USE_ROCM_KERNEL_ASSERT to the build system.
    if(USE_ROCM_KERNEL_ASSERT)
      message(STATUS "Enabling Kernel Assert for ROCm")
    else()
      message(STATUS "Disabling Kernel Assert for ROCm")
    endif()

  else()
    caffe2_update_option(USE_ROCM OFF)
  endif()
endif()

# ---[ NCCL
if(USE_NCCL)
  if(NOT (USE_CUDA OR USE_ROCM))
    message(WARNING
        "Not using CUDA/ROCM, so disabling USE_NCCL. Suppress this warning with "
        "-DUSE_NCCL=OFF.")
    caffe2_update_option(USE_NCCL OFF)
  elseif(NOT CMAKE_SYSTEM_NAME STREQUAL "Linux")
    message(WARNING "NCCL is currently only supported under Linux.")
    caffe2_update_option(USE_NCCL OFF)
  elseif(USE_CUDA)
    include(${CMAKE_CURRENT_LIST_DIR}/External/nccl.cmake)
    list(APPEND Caffe2_CUDA_DEPENDENCY_LIBS __caffe2_nccl)
  elseif(USE_ROCM)
    include(${CMAKE_CURRENT_LIST_DIR}/External/rccl.cmake)
    list(APPEND Caffe2_CUDA_DEPENDENCY_LIBS __caffe2_nccl)
  endif()
endif()

# ---[ XCCL
if(USE_XCCL)
  if(NOT USE_XPU)
    message(WARNING "Not using XPU, so disabling USE_XCCL. Suppress this warning with -DUSE_XCCL=OFF.")
    caffe2_update_option(USE_XCCL OFF)
  endif()
endif()

# ---[ UCC
if(USE_UCC)
  if(NOT CMAKE_SYSTEM_NAME STREQUAL "Linux")
    message(WARNING "UCC is currently only supported under Linux.")
    caffe2_update_option(USE_UCC OFF)
  else()
    include(${CMAKE_CURRENT_LIST_DIR}/External/ucc.cmake)
  endif()
endif()

# ---[ CUB
if(USE_CUDA AND CUDA_VERSION VERSION_LESS 13.0)
  find_package(CUB)
  if(NOT CUB_FOUND)
    message(FATAL_ERROR "Cannot find CUB.")
  endif()
  include_directories(SYSTEM ${CUB_INCLUDE_DIRS})
endif()

if(USE_DISTRIBUTED AND USE_TENSORPIPE)
  if(MSVC)
    message(WARNING "Tensorpipe cannot be used on Windows.")
  else()
    if(USE_CUDA)
      set(TP_USE_CUDA ON CACHE BOOL "" FORCE)
      set(TP_ENABLE_CUDA_IPC ON CACHE BOOL "" FORCE)
    endif()
    set(TP_BUILD_LIBUV ON CACHE BOOL "" FORCE)
    add_compile_options(-DTORCH_USE_LIBUV)
    include_directories(BEFORE SYSTEM ${CMAKE_CURRENT_LIST_DIR}/../third_party/tensorpipe/third_party/libuv/include)
    set(TP_STATIC_OR_SHARED STATIC CACHE STRING "" FORCE)

    # Tensorpipe uses cuda_add_library
    torch_update_find_cuda_flags()
    add_subdirectory(${PROJECT_SOURCE_DIR}/third_party/tensorpipe)
    # Suppress warning to unblock libnop compilation by clang-17
    # See https://github.com/pytorch/pytorch/issues/151316
    target_compile_options_if_supported(tensorpipe -Wno-missing-template-arg-list-after-template-kw)

    list(APPEND Caffe2_DEPENDENCY_LIBS tensorpipe)
    list(APPEND Caffe2_DEPENDENCY_LIBS nlohmann)
    list(APPEND Caffe2_DEPENDENCY_LIBS moodycamel)
    if(USE_CUDA)
      list(APPEND Caffe2_CUDA_DEPENDENCY_LIBS tensorpipe_cuda)
    elseif(USE_ROCM)
      message(WARNING "TensorPipe doesn't yet support ROCm")
      # Not yet...
      # list(APPEND Caffe2_HIP_DEPENDENCY_LIBS tensorpipe_hip)
    endif()
  endif()
endif()

if(USE_GLOO)
  if(NOT CMAKE_SIZEOF_VOID_P EQUAL 8)
    message(WARNING "Gloo can only be used on 64-bit systems.")
    caffe2_update_option(USE_GLOO OFF)
  else()
    # Don't install gloo
    set(GLOO_INSTALL OFF CACHE BOOL "" FORCE)
    set(GLOO_STATIC_OR_SHARED STATIC CACHE STRING "" FORCE)

    if(USE_GLOO_IBVERBS)
      set(USE_IBVERBS ON)
    endif()

    # Build BFloat16 cuda kernels
    set(GLOO_USE_TORCH_DTYPES 1)
    set(GLOO_TORCH_DIR ${PROJECT_SOURCE_DIR} ${CMAKE_BINARY_DIR})

    # Temporarily override variables to avoid building Gloo tests/benchmarks
    set(__BUILD_TEST ${BUILD_TEST})
    set(__BUILD_BENCHMARK ${BUILD_BENCHMARK})
    set(BUILD_TEST OFF)
    set(BUILD_BENCHMARK OFF)
    if(USE_ROCM)
      set(ENV{GLOO_ROCM_ARCH} "${PYTORCH_ROCM_ARCH}")
    endif()
    if(NOT USE_SYSTEM_GLOO)
      if(USE_DISTRIBUED AND USE_TENSORPIPE)
        get_target_property(_include_dirs uv_a INCLUDE_DIRECTORIES)
        set_target_properties(uv_a PROPERTIES INTERFACE_INCLUDE_DIRECTORIES "${_include_dirs}")
      endif()
      set(GLOO_USE_CUDA_TOOLKIT ON CACHE BOOL "" FORCE)

      # Disable NCCL/RCCL since we don't use Gloo+NCCL, make sure to re-enable it!
      set(USE_NCCL_SAVED ${USE_NCCL})
      set(USE_RCCL_SAVED ${USE_RCCL})
      set(USE_NCCL OFF)
      set(USE_RCCL OFF)
      add_subdirectory(${CMAKE_CURRENT_LIST_DIR}/../third_party/gloo)
      set(USE_NCCL ${USE_NCCL_SAVED})
      set(USE_RCCL ${USE_RCCL_SAVED})

      # Here is a little bit hacky. We have to put PROJECT_BINARY_DIR in front
      # of PROJECT_SOURCE_DIR with/without conda system. The reason is that
      # gloo generates a new config.h in the binary directory.
      include_directories(BEFORE SYSTEM ${CMAKE_CURRENT_LIST_DIR}/../third_party/gloo)
      include_directories(BEFORE SYSTEM ${PROJECT_BINARY_DIR}/third_party/gloo)
    else()
      find_package(Gloo)
      if(NOT Gloo_FOUND)
        message(FATAL_ERROR "Cannot find gloo")
      endif()
      message("Found gloo: ${Gloo_NATIVE_LIBRARY}, cuda lib: ${Gloo_CUDA_LIBRARY}, hip lib: ${Gloo_HIP_LIBRARY}")
      message("Found gloo include directories: ${Gloo_INCLUDE_DIRS}")
      add_library(gloo SHARED IMPORTED)
      set_target_properties(gloo PROPERTIES IMPORTED_LOCATION ${Gloo_NATIVE_LIBRARY})
      if(USE_CUDA)
        add_library(gloo_cuda SHARED IMPORTED)
        set_target_properties(gloo_cuda PROPERTIES IMPORTED_LOCATION ${Gloo_CUDA_LIBRARY})
      elseif(USE_ROCM)
        add_library(gloo_hip SHARED IMPORTED)
        set_target_properties(gloo_hip PROPERTIES IMPORTED_LOCATION ${Gloo_HIP_LIBRARY})
      endif()
      # need to use Gloo_INCLUDE_DIRS over third_party/gloo to find Gloo's auto-generated config.h
      include_directories(BEFORE SYSTEM ${Gloo_INCLUDE_DIRS})
    endif()
    set(BUILD_TEST ${__BUILD_TEST})
    set(BUILD_BENCHMARK ${__BUILD_BENCHMARK})

    # Add explicit dependency since NCCL is built from third_party.
    # Without dependency, make -jN with N>1 can fail if the NCCL build
    # hasn't finished when CUDA targets are linked.
    if(NOT USE_SYSTEM_NCCL AND USE_NCCL AND NOT USE_ROCM)
      add_dependencies(gloo_cuda nccl_external)
    endif()
    # Pick the right dependency depending on USE_CUDA
    list(APPEND Caffe2_DEPENDENCY_LIBS gloo)
    if(USE_CUDA)
      list(APPEND Caffe2_CUDA_DEPENDENCY_LIBS gloo_cuda)
    elseif(USE_ROCM)
      list(APPEND Caffe2_HIP_DEPENDENCY_LIBS gloo_hip)
    endif()
    add_compile_options(-DCAFFE2_USE_GLOO)
  endif()
endif()

# ---[ profiling
if(USE_PROF)
  find_package(htrace)
  if(htrace_FOUND)
    set(USE_PROF_HTRACE ON)
  else()
    message(WARNING "htrace not found. Caffe2 will build without htrace prof")
  endif()
endif()

if(USE_SNPE AND ANDROID)
  if(SNPE_LOCATION AND SNPE_HEADERS)
    message(STATUS "Using SNPE location specified by -DSNPE_LOCATION: " ${SNPE_LOCATION})
    message(STATUS "Using SNPE headers specified by -DSNPE_HEADERS: " ${SNPE_HEADERS})
    include_directories(SYSTEM ${SNPE_HEADERS})
    add_library(snpe SHARED IMPORTED)
    set_property(TARGET snpe PROPERTY IMPORTED_LOCATION ${SNPE_LOCATION})
    list(APPEND Caffe2_DEPENDENCY_LIBS snpe)
  else()
    caffe2_update_option(USE_SNPE OFF)
  endif()
endif()

if(USE_NNAPI AND NOT ANDROID)
  message(WARNING "NNApi is only used in android builds.")
  caffe2_update_option(USE_NNAPI OFF)
endif()

# ---[ Onnx
if(CAFFE2_CMAKE_BUILDING_WITH_MAIN_REPO AND NOT INTERN_DISABLE_ONNX)
  if(EXISTS "${CAFFE2_CUSTOM_PROTOC_EXECUTABLE}")
    set(ONNX_CUSTOM_PROTOC_EXECUTABLE ${CAFFE2_CUSTOM_PROTOC_EXECUTABLE})
  endif()
  set(TEMP_BUILD_SHARED_LIBS ${BUILD_SHARED_LIBS})
  set(BUILD_SHARED_LIBS OFF)
  set(ONNX_USE_MSVC_STATIC_RUNTIME ${CAFFE2_USE_MSVC_STATIC_RUNTIME})
  set(ONNX_USE_LITE_PROTO ${CAFFE2_USE_LITE_PROTO})
  # If linking local protobuf, make sure ONNX has the same protobuf
  # patches as Caffe2 and Caffe proto. This forces some functions to
  # not be inline and instead route back to the statically-linked protobuf.
  if(CAFFE2_LINK_LOCAL_PROTOBUF)
    set(ONNX_PROTO_POST_BUILD_SCRIPT ${PROJECT_SOURCE_DIR}/cmake/ProtoBufPatch.cmake)
  endif()
  if(ONNX_ML)
    add_definitions(-DONNX_ML=1)
  endif()
  add_definitions(-DONNXIFI_ENABLE_EXT=1)
  set(Python3_EXECUTABLE "${Python_EXECUTABLE}")
  if(NOT USE_SYSTEM_ONNX)
    add_subdirectory(${CMAKE_CURRENT_LIST_DIR}/../third_party/onnx EXCLUDE_FROM_ALL)
  endif()

  add_definitions(-DONNX_NAMESPACE=${ONNX_NAMESPACE})
  if(NOT USE_SYSTEM_ONNX)
    # In mobile build we care about code size, and so we need drop
    # everything (e.g. checker) in onnx but the pb definition.
    if(ANDROID OR IOS)
      caffe2_interface_library(onnx_proto onnx_library)
    else()
      caffe2_interface_library(onnx onnx_library)
    endif()
    list(APPEND Caffe2_DEPENDENCY_WHOLE_LINK_LIBS onnx_library)
  else()
    add_library(onnx SHARED IMPORTED)
    find_library(ONNX_LIBRARY onnx)
    if(NOT ONNX_LIBRARY)
      message(FATAL_ERROR "Cannot find onnx")
    endif()
    set_property(TARGET onnx PROPERTY IMPORTED_LOCATION ${ONNX_LIBRARY})
    add_library(onnx_proto SHARED IMPORTED)
    find_library(ONNX_PROTO_LIBRARY onnx_proto)
    if(NOT ONNX_PROTO_LIBRARY)
      message(FATAL_ERROR "Cannot find onnx")
    endif()
    set_property(TARGET onnx_proto PROPERTY IMPORTED_LOCATION ${ONNX_PROTO_LIBRARY})
    message("-- Found onnx: ${ONNX_LIBRARY} ${ONNX_PROTO_LIBRARY}")
    list(APPEND Caffe2_DEPENDENCY_LIBS onnx_proto onnx)
  endif()
  # Recover the build shared libs option.
  set(BUILD_SHARED_LIBS ${TEMP_BUILD_SHARED_LIBS})
endif()

# --[ ATen checks
set(USE_LAPACK 0)

# we need to build all targets to be linked with PIC
if(USE_KINETO AND INTERN_BUILD_MOBILE AND USE_LITE_INTERPRETER_PROFILER)
  set(CMAKE_POSITION_INDEPENDENT_CODE TRUE)
endif()

if(NOT INTERN_BUILD_MOBILE)
  set(TORCH_CUDA_ARCH_LIST $ENV{TORCH_CUDA_ARCH_LIST})
  string(APPEND CMAKE_CUDA_FLAGS " $ENV{TORCH_NVCC_FLAGS}")
  set(CMAKE_POSITION_INDEPENDENT_CODE TRUE)

  # Top-level build config
  ############################################
  # Flags
  # When using MSVC
  # Detect CUDA architecture and get best NVCC flags
  # finding cuda must be first because other things depend on the result
  #
  # NB: We MUST NOT run this find_package if NOT USE_CUDA is set, because upstream
  # FindCUDA has a bug where it will still attempt to make use of NOTFOUND
  # compiler variables to run various probe tests.  We could try to fix
  # this, but since FindCUDA upstream is subsumed by first-class support
  # for CUDA language, it seemed not worth fixing.

  if(MSVC)
    # we want to respect the standard, and we are bored of those **** .
    add_definitions(-D_CRT_SECURE_NO_DEPRECATE=1)
    string(APPEND CMAKE_CUDA_FLAGS " -Xcompiler=/wd4819,/wd4503,/wd4190,/wd4244,/wd4251,/wd4275,/wd4522")
  else()
    if(WERROR)
      if(CMAKE_CXX_COMPILER_ID STREQUAL "GNU" AND ${CMAKE_CXX_COMPILER_VERSION} VERSION_GREATER_EQUAL 13)
        string(APPEND CMAKE_CUDA_FLAGS " -Xcompiler -Wno-dangling-reference ")
      endif()
      if(CMAKE_CXX_COMPILER_ID STREQUAL "Clang")
        string(APPEND CMAKE_CUDA_FLAGS " -Xcompiler -Wno-extra-semi ")
      endif()
      if(CMAKE_CXX_COMPILER_ID STREQUAL "GNU" OR (CMAKE_CXX_COMPILER_ID STREQUAL "Clang" AND ${CMAKE_CXX_COMPILER_VERSION} VERSION_GREATER_EQUAL 13))
        string(APPEND CMAKE_CUDA_FLAGS " -Xcompiler -Werror -Xcompiler -Wno-error=sign-compare ")
      endif()
    endif()
  endif()

  string(APPEND CMAKE_CUDA_FLAGS " -Wno-deprecated-gpu-targets --expt-extended-lambda")

  # use cub in a safe manner, see:
  # https://github.com/pytorch/pytorch/pull/55292
  string(APPEND CMAKE_CUDA_FLAGS " -DCUB_WRAPPED_NAMESPACE=at_cuda_detail")

  message(STATUS "Found CUDA with FP16 support, compiling with torch.cuda.HalfTensor")
  string(APPEND CMAKE_CUDA_FLAGS " -DCUDA_HAS_FP16=1"
                                 " -D__CUDA_NO_HALF_OPERATORS__"
                                 " -D__CUDA_NO_HALF_CONVERSIONS__"
                                 " -D__CUDA_NO_HALF2_OPERATORS__"
                                 " -D__CUDA_NO_BFLOAT16_CONVERSIONS__")

  string(APPEND CMAKE_C_FLAGS_RELEASE " -DNDEBUG")
  string(APPEND CMAKE_CXX_FLAGS_RELEASE " -DNDEBUG")
  if(NOT GENERATOR_IS_MULTI_CONFIG)
    if(${CMAKE_BUILD_TYPE} STREQUAL "Release")
      message(STATUS "Adding -DNDEBUG to compile flags")
      string(APPEND CMAKE_C_FLAGS " -DNDEBUG")
      string(APPEND CMAKE_CXX_FLAGS " -DNDEBUG")
    else()
      message(STATUS "Removing -DNDEBUG from compile flags")
      string(REGEX REPLACE "[-/]DNDEBUG" "" CMAKE_C_FLAGS "" ${CMAKE_C_FLAGS})
      string(REGEX REPLACE "[-/]DNDEBUG" "" CMAKE_CXX_FLAGS "" ${CMAKE_CXX_FLAGS})
    endif()
  endif()
  string(REGEX REPLACE "[-/]DNDEBUG" "" CMAKE_C_FLAGS_DEBUG "" ${CMAKE_C_FLAGS_DEBUG})
  string(REGEX REPLACE "[-/]DNDEBUG" "" CMAKE_CXX_FLAGS_DEBUG "" ${CMAKE_CXX_FLAGS_DEBUG})

  set(CUDA_ATTACH_VS_BUILD_RULE_TO_CUDA_FILE OFF)

  if(USE_CUDA OR USE_ROCM)
    if(USE_MAGMA)
      find_package(MAGMA)
      if(MAGMA_FOUND)
        message(STATUS "Compiling with MAGMA support")
        message(STATUS "MAGMA INCLUDE DIRECTORIES: ${MAGMA_INCLUDE_DIR}")
        message(STATUS "MAGMA LIBRARIES: ${MAGMA_LIBRARIES}")
        message(STATUS "MAGMA V2 check: ${MAGMA_V2}")
      else()
        message(STATUS "MAGMA not found. Compiling without MAGMA support")
        caffe2_update_option(USE_MAGMA OFF)
      endif()
    endif()
  elseif(USE_MAGMA)
    message(WARNING
      "Not compiling with MAGMA. Suppress this warning with "
      "-DUSE_MAGMA=OFF.")
    caffe2_update_option(USE_MAGMA OFF)
  endif()

  # ARM specific flags
  find_package(ARM)
  if(ASIMD_FOUND)
    message(STATUS "asimd/Neon found with compiler flag : -D__NEON__")
    add_compile_options(-D__NEON__)
  elseif(NEON_FOUND)
    if(APPLE)
      message(STATUS "Neon found with compiler flag : -D__NEON__")
      add_compile_options(-D__NEON__)
    else()
      message(STATUS "Neon found with compiler flag : -mfpu=neon -D__NEON__")
      add_compile_options(-mfpu=neon -D__NEON__)
    endif()
  endif()
  if(CORTEXA8_FOUND)
    message(STATUS "Cortex-A8 Found with compiler flag : -mcpu=cortex-a8")
    add_compile_options(-mcpu=cortex-a8 -fprefetch-loop-arrays)
  endif()
  if(CORTEXA9_FOUND)
    message(STATUS "Cortex-A9 Found with compiler flag : -mcpu=cortex-a9")
    add_compile_options(-mcpu=cortex-a9)
  endif()

  find_package(LAPACK)
  if(LAPACK_FOUND)
    set(USE_LAPACK 1)
    list(APPEND Caffe2_PRIVATE_DEPENDENCY_LIBS ${LAPACK_LIBRARIES})
  endif()

  if(NOT USE_CUDA)
    message("disabling CUDA because NOT USE_CUDA is set")
    set(AT_CUDA_ENABLED 0)
  else()
    set(AT_CUDA_ENABLED 1)
  endif()

  if(NOT USE_ROCM)
    message("disabling ROCM because NOT USE_ROCM is set")
    message(STATUS "MIOpen not found. Compiling without MIOpen support")
    set(AT_ROCM_ENABLED 0)
  else()
    include_directories(BEFORE ${MIOPEN_INCLUDE_DIRS})
    set(AT_ROCM_ENABLED 1)
  endif()

  if(USE_MKLDNN)
    if(NOT CMAKE_SIZEOF_VOID_P EQUAL 8)
      message(WARNING
        "x64 operating system is required for MKLDNN. "
        "Not compiling with MKLDNN. "
        "Turn this warning off by USE_MKLDNN=OFF.")
      set(USE_MKLDNN OFF)
    endif()
    if(USE_MKLDNN_ACL)
      set(AT_MKLDNN_ACL_ENABLED 1)
    endif()
  endif()
  if(USE_MKLDNN)
    include(${CMAKE_CURRENT_LIST_DIR}/public/mkldnn.cmake)
    if(MKLDNN_FOUND)
      set(AT_MKLDNN_ENABLED 1)
      include_directories(AFTER SYSTEM ${MKLDNN_INCLUDE_DIR})
    else()
      message(WARNING "MKLDNN could not be found.")
      caffe2_update_option(USE_MKLDNN OFF)
    endif()
  else()
    message("disabling MKLDNN because USE_MKLDNN is not set")
  endif()

  if(USE_ZENDNN)
    if(NOT (CMAKE_SYSTEM_NAME MATCHES "Linux"))
      message(WARNING
        "USE_ZENDNN is currently only supported on Linux. Detected platform: ${CMAKE_SYSTEM_NAME}. Disabling ZenDNN support.")
      set(USE_ZENDNN OFF)
    elseif(NOT CMAKE_SIZEOF_VOID_P EQUAL 8)
      message(WARNING
        "x64 operating system is required for ZenDNN. "
        "ZenDNN codebase will not be compiled."
        "Turn this warning off by USE_ZENDNN=OFF.")
      set(USE_ZENDNN OFF)
    else()
      include(${CMAKE_CURRENT_LIST_DIR}/public/zendnn.cmake)
      if(ZENDNN_FOUND)
        set(AT_ZENDNN_ENABLED 1)
        # Add to Caffe2 private dependencies
        list(APPEND Caffe2_DEPENDENCY_LIBS caffe2::zendnn)
      else()
        message(WARNING "ZENDNN could not be found.")
        caffe2_update_option(USE_ZENDNN OFF)
      endif()
    endif()
  else()
    message(STATUS "disabling ZENDNN because USE_ZENDNN is not set")
  endif()

  if(USE_KLEIDIAI)
    set(TEMP_BUILD_SHARED_LIBS ${BUILD_SHARED_LIBS})
    set(BUILD_SHARED_LIBS OFF CACHE BOOL "Build shared libs" FORCE)
    set(AT_KLEIDIAI_ENABLED 1)
    set(KLEIDIAI_BUILD_TESTS OFF) # Disable building KLEIDIAI tests
    set(KLEIDIAI_SRC "${PROJECT_SOURCE_DIR}/third_party/kleidiai")
    add_subdirectory(${KLEIDIAI_SRC})
    list(APPEND Caffe2_DEPENDENCY_LIBS kleidiai)
    # Recover build options.
    set(BUILD_SHARED_LIBS ${TEMP_BUILD_SHARED_LIBS} CACHE BOOL "Build shared libs" FORCE)
  endif()

  if(UNIX AND NOT APPLE)
     include(CheckLibraryExists)
     # https://github.com/libgit2/libgit2/issues/2128#issuecomment-35649830
     CHECK_LIBRARY_EXISTS(rt clock_gettime "time.h" NEED_LIBRT)
     if(NEED_LIBRT)
       list(APPEND Caffe2_DEPENDENCY_LIBS rt)
       set(CMAKE_REQUIRED_LIBRARIES ${CMAKE_REQUIRED_LIBRARIES} rt)
     endif(NEED_LIBRT)
  endif(UNIX AND NOT APPLE)

  if(UNIX)
    set(CMAKE_EXTRA_INCLUDE_FILES "sys/mman.h")
    CHECK_FUNCTION_EXISTS(mmap HAVE_MMAP)
    if(HAVE_MMAP)
      add_definitions(-DHAVE_MMAP=1)
    endif(HAVE_MMAP)
    # done for lseek: https://www.gnu.org/software/libc/manual/html_node/File-Position-Primitive.html
    add_definitions(-D_FILE_OFFSET_BITS=64)
    CHECK_FUNCTION_EXISTS(shm_open HAVE_SHM_OPEN)
    if(HAVE_SHM_OPEN)
      add_definitions(-DHAVE_SHM_OPEN=1)
    endif(HAVE_SHM_OPEN)
    CHECK_FUNCTION_EXISTS(shm_unlink HAVE_SHM_UNLINK)
    if(HAVE_SHM_UNLINK)
      add_definitions(-DHAVE_SHM_UNLINK=1)
    endif(HAVE_SHM_UNLINK)
    CHECK_FUNCTION_EXISTS(malloc_usable_size HAVE_MALLOC_USABLE_SIZE)
    if(HAVE_MALLOC_USABLE_SIZE)
      add_definitions(-DHAVE_MALLOC_USABLE_SIZE=1)
    endif(HAVE_MALLOC_USABLE_SIZE)
  endif(UNIX)

  add_definitions(-DUSE_EXTERNAL_MZCRC)
  add_definitions(-DMINIZ_DISABLE_ZIP_READER_CRC32_CHECKS)

  find_package(ZVECTOR) # s390x simd support
endif()

#
# End ATen checks
#
set(TEMP_BUILD_SHARED_LIBS ${BUILD_SHARED_LIBS})
set(BUILD_SHARED_LIBS OFF CACHE BOOL "Build shared libs" FORCE)
add_subdirectory(${PROJECT_SOURCE_DIR}/third_party/fmt)

# Disable compiler feature checks for `fmt`.
#
# CMake compiles a little program to check compiler features. Some of our build
# configurations (notably the mobile build analyzer) will populate
# CMAKE_CXX_FLAGS in ways that break feature checks. Since we already know
# `fmt` is compatible with a superset of the compilers that PyTorch is, it
# shouldn't be too bad to just disable the checks.
set_target_properties(fmt-header-only PROPERTIES INTERFACE_COMPILE_FEATURES "")

list(APPEND Caffe2_DEPENDENCY_LIBS fmt::fmt-header-only)
set(BUILD_SHARED_LIBS ${TEMP_BUILD_SHARED_LIBS} CACHE BOOL "Build shared libs" FORCE)

# ---[ Kineto
# edge profiler depends on KinetoProfiler but it only does cpu
# profiling. Thus we dont need USE_CUDA/USE_ROCM
if(USE_KINETO AND INTERN_BUILD_MOBILE AND NOT (BUILD_LITE_INTERPRETER AND USE_LITE_INTERPRETER_PROFILER))
  message(STATUS "Not using libkineto in a mobile build.")
  set(USE_KINETO OFF)
endif()

if(USE_KINETO AND INTERN_BUILD_MOBILE AND USE_LITE_INTERPRETER_PROFILER AND (USE_CUDA OR USE_ROCM))
  message(FATAL_ERROR "Mobile build with profiler does not support CUDA or ROCM")
endif()

if(USE_KINETO)
  if(NOT USE_CUDA)
    set(LIBKINETO_NOCUPTI ON CACHE STRING "" FORCE)
  else()
    set(LIBKINETO_NOCUPTI OFF CACHE STRING "")
    message(STATUS "Using Kineto with CUPTI support")
  endif()

  if(NOT USE_ROCM)
    set(LIBKINETO_NOROCTRACER ON CACHE STRING "" FORCE)
  else()
    set(LIBKINETO_NOROCTRACER OFF CACHE STRING "")
    message(STATUS "Using Kineto with Roctracer support")
  endif()

  if((NOT USE_XPU) OR (NOT XPU_ENABLE_KINETO))
    set(LIBKINETO_NOXPUPTI ON CACHE STRING "" FORCE)
  else()
    set(LIBKINETO_NOXPUPTI OFF CACHE STRING "")
    message(STATUS "Using Kineto with XPUPTI support")
  endif()

  if(LIBKINETO_NOCUPTI AND LIBKINETO_NOROCTRACER AND LIBKINETO_NOXPUPTI)
    message(STATUS "Using CPU-only version of Kineto")
  endif()

  set(CAFFE2_THIRD_PARTY_ROOT "${PROJECT_SOURCE_DIR}/third_party" CACHE STRING "")
  set(KINETO_SOURCE_DIR "${CAFFE2_THIRD_PARTY_ROOT}/kineto/libkineto" CACHE STRING "")
  set(KINETO_BUILD_TESTS OFF CACHE BOOL "")
  set(KINETO_LIBRARY_TYPE "static" CACHE STRING "")

  message(STATUS "Configuring Kineto dependency:")
  message(STATUS "  KINETO_SOURCE_DIR = ${KINETO_SOURCE_DIR}")
  message(STATUS "  KINETO_BUILD_TESTS = ${KINETO_BUILD_TESTS}")
  message(STATUS "  KINETO_LIBRARY_TYPE = ${KINETO_LIBRARY_TYPE}")

  if(NOT LIBKINETO_NOCUPTI)
    set(CUDA_SOURCE_DIR "${CUDA_TOOLKIT_ROOT_DIR}" CACHE STRING "")
    message(STATUS "  CUDA_SOURCE_DIR = ${CUDA_SOURCE_DIR}")
    message(STATUS "  CUDA_INCLUDE_DIRS = ${CUDA_INCLUDE_DIRS}")

    if(NOT MSVC)
      if(USE_CUPTI_SO)
        set(CUPTI_LIB_NAME "libcupti.so")
      else()
        set(CUPTI_LIB_NAME "libcupti_static.a")
      endif()
    else()
      set(CUPTI_LIB_NAME "cupti.lib")
    endif()

    find_library(CUPTI_LIBRARY_PATH ${CUPTI_LIB_NAME} PATHS
        ${CUDA_SOURCE_DIR}
        ${CUDA_SOURCE_DIR}/extras/CUPTI/lib64
        ${CUDA_SOURCE_DIR}/lib
        ${CUDA_SOURCE_DIR}/lib64
        NO_DEFAULT_PATH)

    find_path(CUPTI_INCLUDE_DIR cupti.h PATHS
        ${CUDA_SOURCE_DIR}/extras/CUPTI/include
        ${CUDA_INCLUDE_DIRS}
        ${CUDA_SOURCE_DIR}
        ${CUDA_SOURCE_DIR}/include
        NO_DEFAULT_PATH)

    if(CUPTI_LIBRARY_PATH AND CUPTI_INCLUDE_DIR)
      message(STATUS "  CUPTI_INCLUDE_DIR = ${CUPTI_INCLUDE_DIR}")
      set(CUDA_cupti_LIBRARY ${CUPTI_LIBRARY_PATH})
      message(STATUS "  CUDA_cupti_LIBRARY = ${CUDA_cupti_LIBRARY}")
      message(STATUS "Found CUPTI")
      set(LIBKINETO_NOCUPTI OFF CACHE STRING "" FORCE)

      # I've only tested this sanity check on Linux; if someone
      # runs into this bug on another platform feel free to
      # generalize it accordingly
      if(NOT USE_CUPTI_SO AND UNIX)
        include(CheckCXXSourceRuns)
        # rt is handled by the CMAKE_REQUIRED_LIBRARIES set above
        if(NOT APPLE)
          set(CMAKE_REQUIRED_LIBRARIES ${CMAKE_REQUIRED_LIBRARIES} "dl" "pthread")
        endif()
        set(CMAKE_REQUIRED_LINK_OPTIONS "-Wl,--whole-archive,${CUPTI_LIBRARY_PATH},--no-whole-archive")
        check_cxx_source_runs("#include <stdexcept>
  int main() {
    try {
      throw std::runtime_error(\"error\");
    } catch (...) {
      return 0;
    }
    return 1;
  }" EXCEPTIONS_WORK)
        set(CMAKE_REQUIRED_LINK_OPTIONS "")
        if(NOT EXCEPTIONS_WORK)
          message(FATAL_ERROR
            "Detected that statically linking against CUPTI causes exceptions to stop working. "
            "See https://github.com/pytorch/pytorch/issues/57744 for more details. "
            "Perhaps try: USE_CUPTI_SO=1 CMAKE_FRESH=1 python setup.py develop")
        endif()
      endif()

    else()
      message(STATUS "Could not find CUPTI library, using CPU-only Kineto build")
      set(LIBKINETO_NOCUPTI ON CACHE STRING "" FORCE)
    endif()
  endif()

  if(NOT LIBKINETO_NOROCTRACER)
    if("$ENV{ROCM_SOURCE_DIR}" STREQUAL "")
      set(ENV{ROCM_SOURCE_DIR} "/opt/rocm")
    endif()
  endif()

  if(NOT TARGET kineto)
    add_subdirectory("${KINETO_SOURCE_DIR}")
    set_property(TARGET kineto PROPERTY POSITION_INDEPENDENT_CODE ON)
  endif()
  list(APPEND Caffe2_DEPENDENCY_LIBS kineto)
  string(APPEND CMAKE_CXX_FLAGS " -DUSE_KINETO")
  if(LIBKINETO_NOCUPTI)
    string(APPEND CMAKE_CXX_FLAGS " -DLIBKINETO_NOCUPTI")
  endif()
  if(LIBKINETO_NOROCTRACER)
    string(APPEND CMAKE_CXX_FLAGS " -DLIBKINETO_NOROCTRACER")
  endif()
  if(LIBKINETO_NOXPUPTI)
    string(APPEND CMAKE_CXX_FLAGS " -DLIBKINETO_NOXPUPTI=ON")
  else()
    string(APPEND CMAKE_CXX_FLAGS " -DLIBKINETO_NOXPUPTI=OFF")
  endif()
  if(LIBKINETO_NOCUPTI AND LIBKINETO_NOROCTRACER AND LIBKINETO_NOXPUPTI)
    message(STATUS "Configured Kineto (CPU)")
  else()
    message(STATUS "Configured Kineto")
  endif()
endif()

# Include google/FlatBuffers
include(${CMAKE_CURRENT_LIST_DIR}/FlatBuffers.cmake)

# Include cpp-httplib
add_library(httplib INTERFACE IMPORTED)
target_include_directories(httplib SYSTEM INTERFACE ${PROJECT_SOURCE_DIR}/third_party/cpp-httplib)

# Include nlohmann-json
add_library(nlohmann INTERFACE IMPORTED)
include_directories(nlohmann SYSTEM INTERFACE ${PROJECT_SOURCE_DIR}/third_party/nlohmann/include)

# Include moodycamel
add_library(moodycamel INTERFACE IMPORTED)
include_directories(moodycamel SYSTEM INTERFACE ${PROJECT_SOURCE_DIR}/third_party/concurrentqueue)<|MERGE_RESOLUTION|>--- conflicted
+++ resolved
@@ -153,11 +153,8 @@
 set(AT_MKLDNN_ENABLED 0)
 set(AT_MKL_ENABLED 0)
 set(AT_KLEIDIAI_ENABLED 0)
-<<<<<<< HEAD
+set(AT_USE_EIGEN_SPARSE 0)
 set(AT_ZENDNN_ENABLED 0)
-=======
-set(AT_USE_EIGEN_SPARSE 0)
->>>>>>> 3d08a364
 # setting default preferred BLAS options if not already present.
 if(NOT INTERN_BUILD_MOBILE)
   set(BLAS "MKL" CACHE STRING "Selected BLAS library")
