--- conflicted
+++ resolved
@@ -396,11 +396,7 @@
     if len(shapes) == 0:
         return None
 
-<<<<<<< HEAD
-    for arg_idx, shape in enumerate(shapes):
-=======
     for shape in shapes:
->>>>>>> a8d6943d
         if not isinstance(shape, Sequence):
             raise RuntimeError(
                 "Input shapes should be of type ints, a tuple of ints, or a list of ints, got ",
@@ -413,15 +409,10 @@
     ] * reduce(max, (len(shape) for shape in shapes))
     for arg_idx, shape in enumerate(shapes):
         for idx in range(-1, -1 - len(shape), -1):
-<<<<<<< HEAD
-            if is_nested_int(shape[idx]):
-                # maintain nested int behaviour added in PR 145957.
-=======
             # NB: handle nested ints specially to avoid invalid guarding on Ne(j0, 1).
             if is_nested_int(shape[idx]):
                 # Broadcasting is allowed for (j0, 1) or (j0, j0);
                 # not (j0, j1), (j0, 5), etc.
->>>>>>> a8d6943d
                 if is_nested_int(common_shape[idx]) and guard_or_false(
                     shape[idx] == common_shape[idx]
                 ):
