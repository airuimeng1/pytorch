# Owner(s): ["module: pytree"]

"""
Contains utility functions for working with nested python data structures.

A *pytree* is Python nested data structure. It is a tree in the sense that
nodes are Python collections (e.g., list, tuple, dict) and the leaves are
Python values. Furthermore, a pytree should not contain reference cycles.

pytrees are useful for working with nested collections of Tensors. For example,
one can use `tree_map` to map a function over all Tensors inside some nested
collection of Tensors and `tree_leaves` to get a flat list of all Tensors
inside some nested collection. pytrees are helpful for implementing nested
collection support for PyTorch APIs.
"""

import os as _os
import sys as _sys
from typing import Any as _Any, Optional as _Optional

import torch.utils._pytree as python
<<<<<<< HEAD
from torch.utils._pytree import (  # noqa: TC001 # these type aliases are identical in both implementations
    FlattenFunc as FlattenFunc,
    FlattenWithKeysFunc as FlattenWithKeysFunc,
    FromDumpableContextFunc as FromDumpableContextFunc,
=======
from torch.utils._exposed_in import exposed_in as _exposed_in
from torch.utils._pytree import (  # these type aliases are identical in both implementations
    FlattenFunc,
    FlattenWithKeysFunc,
    FromDumpableContextFunc,
>>>>>>> 6c9d61b9
    PyTree as PyTree,
    ToDumpableContextFunc,
    UnflattenFunc,
)


__all__ = [
    "PyTreeSpec",
    "register_pytree_node",
    "tree_flatten",
    "tree_unflatten",
    "tree_iter",
    "tree_leaves",
    "tree_structure",
    "tree_map",
    "tree_map_",
    "tree_map_only",
    "tree_map_only_",
    "tree_all",
    "tree_any",
    "tree_all_only",
    "tree_any_only",
    "treespec_pprint",
]


# NB: Once this variable is read from the environment, the underlying pytree
#     implementation is frozen. It cannot be swapped to another at runtime.
PYTORCH_USE_CXX_PYTREE: bool = _os.getenv("PYTORCH_USE_CXX_PYTREE", "0") not in {
    "0",
    "",
}


if PYTORCH_USE_CXX_PYTREE:
    import torch.utils._cxx_pytree as cxx

    if not python._cxx_pytree_dynamo_traceable:
        raise ImportError(
            "Cannot import package `optree`. "
            "Please install `optree` via `python -m pip install --upgrade optree`. "
            "Or set the environment variable `PYTORCH_USE_CXX_PYTREE=0`."
        )
else:
    cxx = _sys.modules.get("torch.utils._cxx_pytree")  # type: ignore[assignment]


_sys.modules[f"{__name__}.python"] = python
if cxx is not None:
    _sys.modules[f"{__name__}.cxx"] = cxx
else:
    del cxx


if not PYTORCH_USE_CXX_PYTREE:
    from torch.utils._pytree import (
        PyTreeSpec as PyTreeSpec,
        register_pytree_node as _register_pytree_node,
        tree_all as tree_all,
        tree_all_only as tree_all_only,
        tree_any as tree_any,
        tree_any_only as tree_any_only,
        tree_flatten as tree_flatten,
        tree_iter as tree_iter,
        tree_leaves as tree_leaves,
        tree_map as tree_map,
        tree_map_ as tree_map_,
        tree_map_only as tree_map_only,
        tree_map_only_ as tree_map_only_,
        tree_structure as tree_structure,
        tree_unflatten as tree_unflatten,
        treespec_pprint as treespec_pprint,
    )
<<<<<<< HEAD
=======

    PyTreeSpec = _exposed_in(__name__)(PyTreeSpec)  # type: ignore[misc]
>>>>>>> 6c9d61b9
else:
    from torch.utils._cxx_pytree import (  # type: ignore[assignment,no-redef]
        PyTreeSpec as PyTreeSpec,
        register_pytree_node as _register_pytree_node,
        tree_all as tree_all,
        tree_all_only as tree_all_only,
        tree_any as tree_any,
        tree_any_only as tree_any_only,
        tree_flatten as tree_flatten,
        tree_iter as tree_iter,
        tree_leaves as tree_leaves,
        tree_map as tree_map,
        tree_map_ as tree_map_,
        tree_map_only as tree_map_only,
        tree_map_only_ as tree_map_only_,
        tree_structure as tree_structure,
        tree_unflatten as tree_unflatten,
        treespec_pprint as treespec_pprint,
    )


def register_pytree_node(  # type: ignore[no-any-unimported]
    cls: type[_Any],
    /,
    # intentionally use `*_func` over `*_fn` to match annotations
    flatten_func: FlattenFunc,
    unflatten_func: UnflattenFunc,
    *,
    serialized_type_name: _Optional[str] = None,
    to_dumpable_context: _Optional[ToDumpableContextFunc] = None,
    from_dumpable_context: _Optional[FromDumpableContextFunc] = None,
    # intentionally use `*_func` over `*_fn` to match annotations
    flatten_with_keys_func: _Optional[FlattenWithKeysFunc] = None,
) -> None:
    """Register a container-like type as pytree node.

    Args:
        cls (type): A Python type to treat as an internal pytree node.
        flatten_func (callable): A function to be used during flattening, taking an instance of
            ``cls`` and returning a pair, with (1) an iterable for the children to be flattened
            recursively, and (2) some hashable auxiliary data to be stored in the treespec and to be
            passed to the ``unflatten_func``.
        unflatten_func (callable): A function taking two arguments: the unflattened children, and
            the auxiliary data that was returned by ``flatten_func`` and stored in the treespec.
            The function should return an instance of ``cls``.
        serialized_type_name (str, optional): A keyword argument used to specify the fully
            qualified name used when serializing the tree spec.
        to_dumpable_context (callable, optional): An optional keyword argument to custom specify how
            to convert the context of the pytree to a custom json dumpable representation. This is
            used for json serialization, which is being used in :mod:`torch.export` right now.
        from_dumpable_context (callable, optional): An optional keyword argument to custom specify
            how to convert the custom json dumpable representation of the context back to the
            original context. This is used for json deserialization, which is being used in
            :mod:`torch.export` right now.

    Example::

        >>> # xdoctest: +SKIP
        >>> # Registry a Python type with lambda functions
        >>> register_pytree_node(
        ...     set,
        ...     lambda s: (sorted(s), None),
        ...     lambda children, _: set(children),
        ... )
    """
    _register_pytree_node(
        cls,
        # intentionally use `*_func` over `*_fn` to match annotations
        flatten_fn=flatten_func,
        unflatten_fn=unflatten_func,
        serialized_type_name=serialized_type_name,
        to_dumpable_context=to_dumpable_context,
        from_dumpable_context=from_dumpable_context,
        # intentionally use `*_func` over `*_fn` to match annotations
        flatten_with_keys_fn=flatten_with_keys_func,
    )


def __getattr__(name: str) -> _Any:
    if name == "cxx":
        # Lazy import
        import torch.utils._cxx_pytree as cxx  # noqa: F811

        globals()["cxx"] = cxx
        _sys.modules[f"{__name__}.cxx"] = cxx
        return cxx

    raise AttributeError(f"module {__name__!r} has no attribute {name!r}")<|MERGE_RESOLUTION|>--- conflicted
+++ resolved
@@ -19,18 +19,10 @@
 from typing import Any as _Any, Optional as _Optional
 
 import torch.utils._pytree as python
-<<<<<<< HEAD
-from torch.utils._pytree import (  # noqa: TC001 # these type aliases are identical in both implementations
-    FlattenFunc as FlattenFunc,
-    FlattenWithKeysFunc as FlattenWithKeysFunc,
-    FromDumpableContextFunc as FromDumpableContextFunc,
-=======
-from torch.utils._exposed_in import exposed_in as _exposed_in
 from torch.utils._pytree import (  # these type aliases are identical in both implementations
     FlattenFunc,
     FlattenWithKeysFunc,
     FromDumpableContextFunc,
->>>>>>> 6c9d61b9
     PyTree as PyTree,
     ToDumpableContextFunc,
     UnflattenFunc,
@@ -104,11 +96,6 @@
         tree_unflatten as tree_unflatten,
         treespec_pprint as treespec_pprint,
     )
-<<<<<<< HEAD
-=======
-
-    PyTreeSpec = _exposed_in(__name__)(PyTreeSpec)  # type: ignore[misc]
->>>>>>> 6c9d61b9
 else:
     from torch.utils._cxx_pytree import (  # type: ignore[assignment,no-redef]
         PyTreeSpec as PyTreeSpec,
