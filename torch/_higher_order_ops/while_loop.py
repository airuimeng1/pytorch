--- conflicted
+++ resolved
@@ -631,7 +631,6 @@
         return super().__call__(cond_fn, body_fn, carried_inputs, additional_inputs)
 
 
-<<<<<<< HEAD
 # Note [while_loop autograd]
 # Consider we have the following while_loop that can be visualized as:
 #           additional_inputs
@@ -714,7 +713,7 @@
             carries_and_inputs, [num_carried_inputs, num_additional_inputs]
         )
         with torch._C._AutoDispatchBelowAutograd():
-            fw_outputs = while_loop_with_checkpoint_op(
+            fw_outputs = while_loop_stack_output_op(
                 cond_fn, body_fn, carries, additional_inputs
             )
 
@@ -903,10 +902,7 @@
         )
 
 
-while_loop_with_checkpoint_op = WhileLoopWithCheckpointOp()
-=======
 while_loop_stack_output_op = WhileLoopWithCheckpointOp()
->>>>>>> fd06dd57
 
 while_loop_stack_output_op.py_impl(DispatchKey.CompositeExplicitAutograd)(
     functools.partial(while_loop_dense, stack_output=True)
@@ -924,12 +920,6 @@
     functools.partial(while_loop_func, stack_output=True)
 )
 
-<<<<<<< HEAD
-
-while_loop_with_checkpoint_op.py_autograd_impl(
-    autograd_not_implemented(while_loop_with_checkpoint_op, deferred_error=True)
-=======
 while_loop_stack_output_op.py_autograd_impl(
     autograd_not_implemented(while_loop_stack_output_op, deferred_error=True)
->>>>>>> fd06dd57
 )