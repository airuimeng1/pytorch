--- conflicted
+++ resolved
@@ -1,11 +1,7 @@
 # mypy: allow-untyped-defs
 import contextlib
-<<<<<<< HEAD
 import functools
-from typing import Callable, Union
-=======
 from typing import Any, Callable, Union
->>>>>>> 9feb34ed
 
 import torch
 import torch.utils._pytree as pytree
@@ -295,12 +291,12 @@
         if with_checkpoint:
             return tuple(
                 val.unsqueeze(0) if isinstance(val, torch.Tensor) else val
-                for val in carried_vals + additional_inputs
+                for val in carried_vals
             )
         else:
             return tuple(
                 val.clone() if isinstance(val, torch.Tensor) else val
-                for val in carried_vals + additional_inputs
+                for val in carried_vals
             )
 
     checkpoints: list[list[torch.Tensor]] = [[] for _ in carried_vals]
