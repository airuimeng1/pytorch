# mypy: allow-untyped-defs
"""
This module is responsible for transforming functions to be traced into a form
that is easier for the downstream infra (e.g. Autograd, FX, AOTAutograd analysis)
to handle.

It does so by:
1. functionalization (including RNG functionalzation)
2. creating a joint graph when required
3. transforming mutations into extra outputs
4. dispatching subclasses
"""

import warnings
from contextlib import AbstractContextManager, contextmanager, ExitStack, nullcontext
from dataclasses import dataclass
from typing import Any, Callable, cast, Optional, TypeVar, Union
from unittest.mock import patch

import torch
import torch.fx.traceback as fx_traceback
import torch.utils._pytree as pytree
from torch import Tensor
from torch._decomp.decompositions_for_rng import PhiloxStateTracker
from torch._guards import detect_fake_mode
from torch._prims_common import CUDARngStateHelper
from torch.fx.experimental.proxy_tensor import (
    _proxy_tensor_disable_update_tensor_tracker,
    maybe_disable_thunkify,
    maybe_enable_thunkify,
)
from torch.fx.experimental.symbolic_shapes import (
    guard_or_true,
    PropagateUnbackedSymInts,
    sym_eq,
)
from torch.nn.utils import stateless
from torch.utils._python_dispatch import is_traceable_wrapper_subclass
from torch.utils._pytree import TreeSpec

from .. import config
from .collect_metadata_analysis import run_functionalized_fw_and_collect_metadata
from .descriptors import (
    AOTInput,
    AOTOutput,
    BackwardTokenAOTOutput,
    ForwardTokenAOTInput,
    ForwardTokenAOTOutput,
    GradAOTOutput,
    InputMutationAOTOutput,
    IntermediateBaseAOTOutput,
    PhiloxBackwardBaseOffsetAOTInput,
    PhiloxBackwardSeedAOTInput,
    PhiloxForwardBaseOffsetAOTInput,
    PhiloxForwardSeedAOTInput,
    PhiloxUpdatedBackwardOffsetAOTOutput,
    PhiloxUpdatedForwardOffsetAOTOutput,
)
from .functional_utils import (
    _check_if_mutation_can_be_in_graph,
    are_all_mutations_hidden_from_autograd,
    are_all_mutations_under_no_grad_or_inference_mode,
    from_fun,
    has_data_mutation,
    has_metadata_mutation,
    is_fun,
    sync_functional_tensor,
    to_fun,
    was_inductor_storage_resized,
)
from .logging_utils import setup_stacktrace_preservation_hooks
from .schemas import (
    AOTConfig,
    FxValue,
    JointTraceFn,
    MutationType,
    OutputType,
    PreppedForAutogradTraceFn,
    SubclassMeta,
    SubclassTracingInfo,
    TraceFn,
    ViewAndMutationMeta,
)
from .subclass_utils import (
    create_subclass_meta,
    remap_unwrapped_subclass_arg_indices,
    requires_subclass_dispatch,
    unwrap_tensor_subclasses,
    wrap_tensor_subclasses_maybe_joint,
)
from .utils import (
    call_and_expect_output_descs,
    maybe_to_fresh_input,
    simple_wraps,
    without_output_descs,
)


# This function returns a new function that returns mutated inputs as outputs.
# if keep_data_input_mutations is set, then we assume that data-only mutations
# will be left in the graph, and we only return metadata-mutated inputs as outputs.
def fn_input_mutations_to_outputs(
    fn: Callable,
    args_descs: list[AOTInput],
    meta: ViewAndMutationMeta,
    keep_data_input_mutations: bool,
) -> Any:
    @simple_wraps(fn)
    def inner_fn(*args):
        outs, outs_descs = call_and_expect_output_descs(fn, args)
        assert len(meta.output_info) == len(outs)
        # The compiled fw will return mutated input tensors, *including* metadata-only mutation.
        # However, if keep_data_input_mutations is set, the compiled fw only needs to return metadata-mutated inputs.
        # (because data-only input mutations are handled directly in the compiled graph)
        mutated_input_pairs = [
            (x, InputMutationAOTOutput(src))
            for (i, (x, src)) in enumerate(zip(args, args_descs))
            if i in meta.mutated_inp_runtime_indices
        ]
        if mutated_input_pairs:
            mutated_inputs_to_return, mutated_inputs_to_return_descs = zip(
                *mutated_input_pairs
            )
        else:
            mutated_inputs_to_return, mutated_inputs_to_return_descs = (), ()
        return (
            (*mutated_inputs_to_return, *outs),
            (*mutated_inputs_to_return_descs, *outs_descs),
        )

    return inner_fn


@contextmanager
def disable_autocast():
    with ExitStack() as stack:
        autocast_enabled_devices = torch._C._autocast_supported_devices()
        for device_type in autocast_enabled_devices:
            if hasattr(torch, device_type):
                stack.enter_context(torch.amp.autocast(device_type, enabled=False))
        yield


# This function takes in a fn with external aliasing and mutation,
# and returns a new fn with no external aliasing and mutation,
# as needed for autograd.
# The main transformations are:
# - Return mutated inputs as extra outputs
# - Clone mutated inputs that require gradients,
#   because autograd will require us to pass the pre-mutated inputs into autograd.grad
# - Return intermediate bases of outputs as additional outputs,
#   needed to appease autograd.Function
# The new function returns:
# (1) The updated outputs
# (2) A boolean mask of len(new_fn_outputs),
#     that can be used to tell autograd.grad which outputs should get tangents
#     if we trace the backward.
def fn_prepped_for_autograd(
    fn: TraceFn,
    args_descs: list[AOTInput],
    meta: ViewAndMutationMeta,
) -> PreppedForAutogradTraceFn:
    @simple_wraps(fn)
    def inner_fn(*args):
        args_maybe_cloned = [
            maybe_to_fresh_input(i, t, meta) for i, t in enumerate(args)
        ]

        outs, outs_descs = call_and_expect_output_descs(fn, args_maybe_cloned)
        assert isinstance(outs, (tuple, list))
        outs = list(outs)
        assert len(meta.output_info) == len(outs)

        mutated_input_pairs = [
            (x, InputMutationAOTOutput(src))
            for (i, (x, src)) in enumerate(zip(args_maybe_cloned, args_descs))
            if i in meta.mutated_inp_runtime_indices
        ]
        if mutated_input_pairs:
            mutated_inputs_to_return, mutated_inputs_to_return_descs = zip(
                *mutated_input_pairs
            )
        else:
            mutated_inputs_to_return, mutated_inputs_to_return_descs = (), ()

        intermediate_bases = []
        intermediate_bases_descs = []
        for o, info, o_desc in zip(outs, meta.output_info, outs_descs):
            if info.output_type == OutputType.alias_of_intermediate_save_as_output:
                assert isinstance(o, torch.Tensor), (
                    f"Expected tensor for intermediate base, got {type(o)}"
                )
                intermediate_bases.append(o._base)
                intermediate_bases_descs.append(IntermediateBaseAOTOutput(o_desc))

        assert meta.num_intermediate_bases == len(intermediate_bases)

        # the compiled forward should return (mutated_inputs, user_outs, intermediate_bases)
        fw_outs_to_return = *mutated_inputs_to_return, *outs, *intermediate_bases
        fw_outs_to_return_descs = (
            *mutated_inputs_to_return_descs,
            *outs_descs,
            *intermediate_bases_descs,
        )

        # Also return a boolean mask specifying which outputs to this function will be used as tangents
        mutated_inputs_grad_mask = [
            meta.input_info[meta.mutated_inp_runtime_indices[i]].mutates_data
            and meta.input_info[meta.mutated_inp_runtime_indices[i]].requires_grad
            for (i, x) in enumerate(mutated_inputs_to_return)
        ]

        # Pass any (non-aliased) outputs in as tangents, since they'll be returned as outputs in the fw
        # For outputs that are aliases of intermediates, we will have returned the output's _base as an output in the graph instead,
        # which we *should* send to grad()
        output_grad_mask = [
            meta.output_info[i].output_type
            in [
                OutputType.non_alias,
                OutputType.unsafe_view_alias,
                OutputType.custom_function_view,
            ]
            # Also, only tensor outputs should participate in the backward
            # (in particular, Symint outputs in the forward graph shouldn't get tangents)
            and issubclass(meta.output_info[i].raw_type, Tensor)
            and meta.output_info[i].requires_grad
            for (i, x) in enumerate(outs)
        ]

        intermediate_base_grad_mask = [True for _ in range(len(intermediate_bases))]

        out_grad_mask = (
            mutated_inputs_grad_mask + output_grad_mask + intermediate_base_grad_mask
        )
        assert len(out_grad_mask) == len(fw_outs_to_return)

        # Take care to grab and sync the updated inputs from primals_after_cloning (the inputs we actually mutate!)
        # and not primals (the preserved inputs, pre-mutation, that we pass to grad())
        # This is annoying: our joint function needs to be aware of functionalization
        # (syncing mutated inputs before calling autograd.grad())
        # In theory, we could make the autograd engine do this automatically, although that probably isn't any cleaner.
        for arg in args_maybe_cloned:
            if not isinstance(arg, Tensor):
                continue
            sync_functional_tensor(arg)

        return (fw_outs_to_return, out_grad_mask), (
            fw_outs_to_return_descs,
            out_grad_mask,
        )

    return inner_fn


@dataclass
class JointFnHandle:
    post_forward: Optional[Callable] = None


# Given a fn, computes the joint.
# NOTE: fn is expects the following behavior:
# (1) fn() needs to return a tuple of (outs, mask),
#     where `mask` tells us which outputs are meant to have tangents.
#     we don't know this info automatically, because we don't actually want to blindly
#     compute tangents for every output that requires grad.
#     Specifically, outputs that alias inputs won't participate in the backward and get tangents.
# (2) fn() cannot mutate any inputs that require gradient.
#     otherwise, when we compute autograd.grad(), we will not take those input mutations into account
#     (the way this is handled is that we ensure any inputs that normally get mutated are cloned first)
def create_joint(
    fn: Any,  # PreppedForAutogradTraceFn
    primals_descs: Optional[list[AOTInput]] = None,
    *,
    aot_config: AOTConfig,
) -> Any:  # JointTraceFn
    joint_fn_handle = JointFnHandle()

    # post_forward
    # NB: this type is inaccurate when primals_descs is None
    @simple_wraps(fn)
    def inner_fn(
        primals: list[FxValue], tangents: list[FxValue]
    ) -> tuple[
        tuple[list[FxValue], list[Optional[Tensor]]],
        tuple[list[AOTOutput], list[Optional[AOTOutput]]],
    ]:
        outs_descs = None
        if primals_descs is None:
            outs, tangent_mask = fn(*primals)
            assert not pytree.tree_any(lambda x: isinstance(x, AOTOutput), tangent_mask)
        else:
            (outs, tangent_mask), (outs_descs, _) = call_and_expect_output_descs(
                fn, primals
            )

        # TODO: I think this hook can also be eliminated now
        if joint_fn_handle and joint_fn_handle.post_forward:
            joint_fn_handle.post_forward(primals)

        assert len(tangent_mask) == len(outs)
        outs_to_grad = [
            o for needs_tangent, o in zip(tangent_mask, outs) if needs_tangent
        ]
        assert len(outs_to_grad) == len(tangents)

        # Get the inputs that need gradients
        grad_primals: list[torch.Tensor] = []
        inputs_needs_grads = []
        # Note that we're not using primals here,
        # being carefully not to pass any mutated inputs into autograd.grad()
        for p in primals:
            if isinstance(p, Tensor) and p.requires_grad:
                inputs_needs_grads.append(True)
                assert isinstance(p, torch.Tensor)  # Help mypy understand the type
                grad_primals.append(p)
            else:
                inputs_needs_grads.append(False)

        # Get the outputs that need gradients
        needed_outs = []
        needed_tangents = []
        for out, tangent in zip(outs_to_grad, tangents):
            if isinstance(out, Tensor) and out.requires_grad:
                # A bit sketchy, but fixes e.g. test_aot_autograd_exhaustive_matmul_cpu_float32
                # The issue is that we are sensitive to decomps that don't accurately maintain
                # their output's _base.shape compared to eager mode, and this helps mitigate a bit.
                # The guard_or_true also sketchy; if unbacked
                # symints are involved, we're just going to assume that the
                # decomps setup the base shape correctly

                # Return out if the result of out.shape==tangent.shape is unknown or known to be true.
                # otherwise if its a known false return out.view(tangent.shape).
                # tangent should also be a tensor since it corresponds to a tensor output
                assert isinstance(tangent, torch.Tensor), (
                    f"Expected tensor tangent, got {type(tangent)}"
                )
                needed_outs.append(
                    out
                    if guard_or_true(sym_eq(out.shape, tangent.shape))
                    else out.view(tangent.shape)
                )
                needed_tangents.append(tangent)

        setup_stacktrace_preservation_hooks([out.grad_fn for out in needed_outs])

        if config.functionalize_rng_ops:
            PhiloxStateTracker.mark_beginning_of_backward()
        backward_out: tuple[Tensor, ...] = ()
        # Call the backwards pass
        if grad_primals:
            functional_tensor_mode = torch.utils._python_dispatch._detect_infra_mode(
                torch._C._TorchDispatchModeKey.FUNCTIONAL
            )
            if functional_tensor_mode is not None:
                # Side-Effect Tokens:
                # We want to have independent chains of tokens for forward and backward.
                # functional_tensor_mode._tokens is used by both.
                # We memoize the result tokens of forward in functional_tensor_mode._tokens_forward_output,
                # to return them as joint graph outputs.
                # We clean functional_tensor_mode._tokens before backward, to prevent reuse of forward tokens in backward.
                # Joint graph tracing allows tokens discovery,
                # So all the tokens in backward will be created and added as a graph inputs during tracing.
                functional_tensor_mode._tokens_forward_output = (
                    functional_tensor_mode._tokens
                )
                functional_tensor_mode._tokens = {}

            with (
                set_partitioner_tag_is_backward(),
                fx_traceback.preserve_node_meta(),
                ExitStack() as stack,
            ):
                backward_pass_autocast = torch._functorch.config.backward_pass_autocast
                if backward_pass_autocast == "same_as_forward":
                    # Use the ambient autocast mode(s)
                    pass
                elif backward_pass_autocast == "off":
                    stack.enter_context(disable_autocast())
                else:
                    # Disable autocast, then enable anything in `backward_pass_autocast`.
                    stack.enter_context(disable_autocast())
                    assert isinstance(backward_pass_autocast, list)
                    for kwargs in backward_pass_autocast:
                        assert isinstance(kwargs, dict)
                        stack.enter_context(torch.amp.autocast(**kwargs))

                # for full graph export, we always export a joint graph where we assume no tangents are needed.
                if aot_config.no_tangents:
                    assert len(needed_tangents) == 1 and needed_tangents[0].numel() == 1
                    backward_out = torch.autograd.grad(
                        needed_outs,
                        grad_primals,
                        allow_unused=True,
                    )
                else:
                    backward_out = torch.autograd.grad(
                        needed_outs,
                        grad_primals,
                        grad_outputs=needed_tangents,
                        allow_unused=True,
                    )
        backward_out_iter = iter(backward_out)
        final_outs = (
            outs,
            [next(backward_out_iter) if i else None for i in inputs_needs_grads],
        )
        if primals_descs is None:
            return final_outs  # type: ignore[return-value]
        assert outs_descs is not None
        return final_outs, (
            outs_descs,
            [
                # TODO: ideally we do know this is DifferentiableAOTInput
                # but this is quite an involved refactor
                GradAOTOutput(desc) if i else None  # type: ignore[arg-type]
                for i, desc in zip(inputs_needs_grads, primals_descs)
            ],
        )

    @simple_wraps(inner_fn)
    def inner_fn_with_anomaly(
        primals: list[FxValue], tangents: list[FxValue]
    ) -> tuple[
        tuple[list[FxValue], list[Optional[Tensor]]],
        tuple[list[AOTOutput], list[Optional[AOTOutput]]],
    ]:
        with fx_traceback.preserve_node_meta(), warnings.catch_warnings():
            warnings.filterwarnings("ignore", "Anomaly Detection has been enabled.")
            with torch.autograd.detect_anomaly(check_nan=False):
                return inner_fn(primals, tangents)

    inner_fn_with_anomaly.handle = joint_fn_handle  # type: ignore[attr-defined]

    return cast(JointTraceFn, inner_fn_with_anomaly)  # deal with 'handle' property


def create_functionalized_rng_ops_wrapper(
    func, args, args_descs, trace_joint=True
) -> Any:
    # Functionalization of rng ops changes the calling convention of the joint graph.
    # It goes from (primals, tangents) to (seed, offset, primals, tangents)
    # At runtime, we pass on the current seed and offset. This is hidden from
    # the user.
    fake_mode_det = detect_fake_mode()
    fake_mode: AbstractContextManager[Any] = nullcontext()
    if fake_mode_det is not None:
        fake_mode = fake_mode_det

    def override_get_rng_state(device: Union[int, str, torch.device] = "cuda"):
        out = PhiloxStateTracker.get_state_as_tensor()
        return out

    def override_set_rng_state(x, device: Union[int, str, torch.device] = "cuda"):
        PhiloxStateTracker.set_state_from_tensor(x)

    def append_rng_offsets(outs, outs_descs):
        if trace_joint:
            # outs signature before: Tuple(fwd_outputs), Tuple(bwd_outputs)
            # outs signature after: Tuple(fwd_outputs, new_fwd_rng_offset), Tuple(bwd_offset, new_bwd_rng_offset)
            return (
                (
                    (*outs[0], PhiloxStateTracker.get_updated_fwd_offset()),
                    (*outs[1], PhiloxStateTracker.get_updated_bwd_offset()),
                ),
                (
                    (*outs_descs[0], PhiloxUpdatedForwardOffsetAOTOutput()),
                    (*outs_descs[1], PhiloxUpdatedBackwardOffsetAOTOutput()),
                ),
            )
        else:
            # outs signature before: Tuple(fwd_outputs)
            # outs signature after: Tuple(fwd_outputs, new_fwd_rng_offset)
            return (
                (*outs, PhiloxStateTracker.get_updated_fwd_offset()),
                (*outs_descs, PhiloxUpdatedForwardOffsetAOTOutput()),
            )

    def traced_joint(
        primals, tangents, fwd_seed, fwd_base_offset, bwd_seed, bwd_base_offset
    ):
        with (
            patch("torch.cuda.get_rng_state", override_get_rng_state),
            patch("torch.cuda.set_rng_state", override_set_rng_state),
        ):
            return append_rng_offsets(*func(primals, tangents))

    def traced_forward(*primals_fwd_seed_fwd_base_offset):
        # The signature is (*primals, seed, offset)
        with (
            patch("torch.cuda.get_rng_state", override_get_rng_state),
            patch("torch.cuda.set_rng_state", override_set_rng_state),
        ):
            return append_rng_offsets(*func(*primals_fwd_seed_fwd_base_offset[:-2]))

    if trace_joint:
        # Get the current seed and offset to setup tracing.
        fwd_seed, fwd_base_offset = CUDARngStateHelper.get_torch_state_as_tuple(
            fake_mode
        )
        bwd_seed, bwd_base_offset = CUDARngStateHelper.get_torch_state_as_tuple(
            fake_mode
        )
        PhiloxStateTracker.record_state(fwd_seed, fwd_base_offset, "forward")
        PhiloxStateTracker.record_state(bwd_seed, bwd_base_offset, "backward")
        return (
            traced_joint,
            (
                *args,
                fwd_seed,
                fwd_base_offset,
                bwd_seed,
                bwd_base_offset,
            ),
            (
                *args_descs,
                PhiloxForwardSeedAOTInput(),
                PhiloxForwardBaseOffsetAOTInput(),
                PhiloxBackwardSeedAOTInput(),
                PhiloxBackwardBaseOffsetAOTInput(),
            ),
        )
    else:
        # Get the current seed and offset to setup tracing.
        fwd_seed, fwd_base_offset = CUDARngStateHelper.get_torch_state_as_tuple(
            fake_mode
        )
        PhiloxStateTracker.record_state(fwd_seed, fwd_base_offset, "forward")
        return (
            traced_forward,
            (*args, fwd_seed, fwd_base_offset),
            (
                *args_descs,
                PhiloxForwardSeedAOTInput(),
                PhiloxForwardBaseOffsetAOTInput(),
            ),
        )


@contextmanager
def set_partitioner_tag(tag: str):
    meta_key = "partitioner_tag"
    assert fx_traceback.has_preserved_node_meta()

    original_val = fx_traceback.current_meta.get(meta_key, None)
    fx_traceback.current_meta[meta_key] = tag
    try:
        yield
    finally:
        fx_traceback.current_meta[meta_key] = original_val


def set_partitioner_tag_is_backward():
    return set_partitioner_tag("is_backward")


def set_partitioner_tag_must_be_in_backward():
    return set_partitioner_tag("must_be_in_backward")


def set_partitioner_tag_must_be_in_forward():
    return set_partitioner_tag("must_be_in_forward")


@dataclass
class MutationCounters:
    mc_data: int
    mc_storage: int
    mc_inductor_storage_resized: int


T = TypeVar("T")


def sc_visit(
    t, fn: Callable[[Tensor], T], reduce_fn: Callable[[T, T], T], accum_init: T
) -> T:
    if not is_traceable_wrapper_subclass(t):
        return fn(t)

    accum = accum_init

    def visit(e):
        if not is_traceable_wrapper_subclass(e):
            nonlocal accum
            accum = reduce_fn(accum, fn(e))
            return

        for a in e.__tensor_flatten__()[0]:
            visit(getattr(e, a))

    visit(t)
    return accum


def _get_mutation_counter(t) -> int:
    return sc_visit(
        t,
        lambda t: torch._functionalize_mutation_counter(t.elem),  # type: ignore[attr-defined]
        lambda l, r: max(l, r),
        -1,
    )


def _get_storage_changed_counter(t) -> int:
    return sc_visit(
        t,
        lambda t: torch._functionalize_storage_changed_counter(t.elem),  # type: ignore[attr-defined]
        lambda l, r: max(l, r),
        -1,
    )


def _get_inductor_storage_resized_counter(t) -> int:
    return sc_visit(
        t,
        lambda t: torch._functionalize_inductor_storage_resized_counter(t.elem),  # type: ignore[attr-defined]
        lambda l, r: max(l, r),
        -1,
    )


def _get_mutation_counters(t) -> MutationCounters:
    return MutationCounters(
        _get_mutation_counter(t),
        _get_storage_changed_counter(t),
        _get_inductor_storage_resized_counter(t),
    )


def apply_in_graph_mutations(
    input_info,
    inpt_old,
    inpt_new,
    f_inpt,
    input_idx,
    mcs: Optional[MutationCounters] = None,
    applied_mcs: Optional[MutationCounters] = None,
):
    assert input_info.mutation_type == MutationType.MUTATED_IN_GRAPH
    # See Note [set_() Input Mutations in AOTAutograd]
    # all mutations on the input must be under no_grad, so it is safe to put in the graph
    # Here, we're saying that if an input experienced a set call, inp.set_(other),
    # then we can effectively not have to worry about whether its data was mutated.
    # There are 3 cases:
    # (1) We mutate inp *after* the set_() call. other is a graph intermediate.
    #     In this case, we're not really mutating the input storage of "inp";
    #     we're mutating the storage of an intermdiate value (other),
    #     and slamming that storage into the input tensor. So no data mutation is necessary.
    # (2) We mutate inp *after* the set_() call. other is a graph *input*.
    #     In this case, the data mutation will be properly handled in the runtime
    #     epilogue during the processing of "other"
    # (3) We mutate inp *before* the set_() call.
    #     This case is *not* currently handled.
    if input_info.mutates_storage_metadata:
        if mcs is None or mcs.mc_storage > applied_mcs.mc_storage:  # type: ignore[union-attr]
            with torch.no_grad():
                inpt_old.set_(inpt_new)

    # Note [Ordering of resize_() and set_()]
    # Importantly: the common usage in FSDP is that we have a dummy parameter
    # that sees a set_() and **Then** a resize_().
    # We must put those mutations into the graph in the same order,
    # Since running them in the opposite order will have different behavior.
    # We fully ban resize_() followed by set_() for now, although in principal
    # we could support this
    if input_info.mutation_inductor_storage_resize:
        if (
            mcs is None
            or mcs.mc_inductor_storage_resized > applied_mcs.mc_inductor_storage_resized  # type: ignore[union-attr]
        ):
            # resizing is not supported on subclasses (we error earlier if this happens)
            from torch._subclasses.functional_tensor import FunctionalTensor

            assert isinstance(f_inpt, FunctionalTensor)
            old_storage_size = torch._functionalize_get_storage_size(  # type: ignore[attr-defined]
                f_inpt.elem, before=True
            )
            new_storage_size = torch._functionalize_get_storage_size(  # type: ignore[attr-defined]
                f_inpt.elem, before=False
            )
            if old_storage_size != new_storage_size:
                assert old_storage_size == 0 or new_storage_size == 0, f"""\
        Encosize during tracing on input {input_idx}. Old nbytes={old_storage_size}, new nbytes={new_storage_size}
        We oresizing on graph inputs as long as the input either starts or ends with a storage size of 0
        (thee for FSDP)"""
                torch.ops.inductor.resize_storage_bytes_(inpt_old, new_storage_size)
            if new_storage_size == 0:
                # Even if we marked the input as having a data mutation (thus needing a copy_()),
                # We should **ignore** it if our input has no storage
                # (this can happen if, e.g. we temporarily resize our input, copy data into it,
                #  and resize it back down to zero)
                return

    # Optimization: if the copy_() is a no-op then don't include it in the graph.
    # In theory inductor could optimize this away, however in fsdp, we end up with
    # param.copy_(param), where param is a zero-storage-size tensor,
    # and running this op in eager mode (using the aot_eager backend) will result in a segfault.
    # So we may as well optimize it away here.
    if inpt_old is inpt_new:
        # (This check needs to be done after putting resize_() in the graph,
        # since a resize_(0) doesn't actually change the FunctionalTensor's inner tensor)
        return
    # We found an input that had a (data-only) mutation.
    # Since keep_input_mutations is set, we need to faithfully apply a copy_()
    # so the compiler will see the input mutation in the graph.

    if not input_info.mutates_data:
        return

    if mcs is not None and mcs.mc_data <= applied_mcs.mc_data:  # type: ignore[union-attr]
        return

    if input_info.mutations_hidden_from_autograd:
        # Hidden from autograd = run under no_grad, **and** don't bump VC
        # (although if the tensor was created in inference mode, it has no VC)
        if inpt_old.is_inference():
            maybe_preserve_vc = nullcontext()
        else:
            maybe_preserve_vc = torch.autograd._unsafe_preserve_version_counter(
                inpt_old  # type: ignore[assignment]
            )
        with torch.no_grad(), maybe_preserve_vc:
            inpt_old.copy_(inpt_new)
    elif input_info.mutations_under_no_grad_or_inference_mode:
        # Under no_grad = run under no_grad (we still bump the VC though)
        # (inference_mode will also bump the VC, as long as the tensor in question
        # was created outside of inference_mode)

        with torch.no_grad():
            inpt_old.copy_(inpt_new)
    else:
        inpt_old.copy_(inpt_new)


# This creates the final function that we want to trace using make_fx(),
# in both aot_dispatch_autograd and aot_dispatch_base.
# Preconditions:
# - fn corresponds to the user's fw function
# - fn arguments have been flattened, duplicate arguments have been handled
# - In the returned function, the "primals" arguments *includes* synthetic bases.
# This function does the work of functionalizing the input function,
# and performing copy_() calls at the end of the function if `keep_input_mutations` is set.
# The function returned has signature that is either:
# (1) "traced_fn(primals: List[Any])" if trace_joint is False
# (2) "traced_fn(primals: List[Any], tangents: List[Any])" if trace_joint is True
# Returns a new (functionalized) function, and updated arguments to call it with.
def create_functionalized_fn(
    fn,
    args,
    args_descs,
    *,
    meta: ViewAndMutationMeta,
    aot_config: AOTConfig,
    trace_joint: bool,
    joint_fn_handle: Optional[JointFnHandle] = None,
) -> Any:
    primals_after_forward = None
    f_args_after_forward = None
    f_args_mutation_counters_after_forward: Optional[list[MutationCounters]] = None
    inputs_mutated_in_graph = [
        info.mutation_type == MutationType.MUTATED_IN_GRAPH for info in meta.input_info
    ]
    has_input_mutated_in_graph = any(inputs_mutated_in_graph)

    @simple_wraps(fn)
    def _functionalized_f_helper(
        *args: list[FxValue],
    ) -> tuple[tuple[list[FxValue], list[Tensor]], list[Optional[AOTOutput]]]:
        with maybe_enable_thunkify():
            # See Note [Disabling Functionalize TLS Above Python Functionalization]
            disable_above = torch._C._ExcludeDispatchKeyGuard(
                torch._C.DispatchKeySet(torch._C.DispatchKey.Functionalize)
            )

            with disable_above:
                # The functionalization code here can potentially trigger traces
                # into the graph, but we'd prefer to NOT do this, because if we
                # trace them now, we will end up with FX nodes that don't have
                # module stack annotations, which makes unflattener unhappy.
                # Wrap inputs into functional wrappers
                f_args = pytree.tree_map(to_fun, args)

                if trace_joint and has_input_mutated_in_graph and joint_fn_handle:
                    # TODO(ivankobzarev): Support fw and bw mutations for subclasses
                    def _post_forward(primals):
                        nonlocal primals_after_forward
                        primals_after_forward = pytree.tree_map(from_fun, primals)
                        nonlocal f_args_after_forward
                        f_args_after_forward = f_args[0]
                        nonlocal f_args_mutation_counters_after_forward
                        f_args_mutation_counters_after_forward = [
                            MutationCounters(-1, -1, -1)
                            if not inputs_mutated_in_graph[i]
                            else _get_mutation_counters(f_arg)
                            for i, f_arg in enumerate(f_args_after_forward)
                        ]

                    joint_fn_handle.post_forward = _post_forward

                # Run the joint
                f_outs, f_outs_descs = call_and_expect_output_descs(fn, f_args)

            if trace_joint:
                # We support a limited amount of mutation of graph inputs during the backward pass.
                # (This is used e.g. by Float8, which needs to update buffers during the backward pass)
                # Here, we perform extra checks for primals that were mutated in the **backward**
                # We're doing the checks here instead of doing them with the rest of the input mutation handling because:
                # - We need to detect inputs that were mutated in the backward **separately** from mutations that happened
                #   during the forward, because the handling is different: some input mutations from the the forward
                #   can be only handled in a fw-only runtime epilogue, and in theory if we wanted to handle those same
                #   types of mutations in the backward we would need a bw-only runtime epilogue.
                # - We could in theory have our analysis pass differentiate mutations in the fw from mutations in
                #   the bw by running our analysis first on the fw-only graph, and then on the joint graph. This would
                #   require an extra round of tracing though, so it's more efficient to do in-line here.
                assert (
                    isinstance(args, tuple)
                    and len(args) == 2
                    and isinstance(args[0], (list, tuple))
                )
                # Only look at mutations that happened to forward inputs (e.g. fw buffers that were saved for bw)
                primals_before = args[0]
                primals_after = pytree.tree_map(from_fun, f_args[0])
                for idx, (f_inpt, before, after, inpt_info) in enumerate(
                    zip(f_args[0], primals_before, primals_after, meta.input_info)
                ):
                    # Store information about mutations in joint(for backward analysis)
                    joint_mutates_data = has_data_mutation(f_inpt)

                    joint_mutates_metadata = has_metadata_mutation(
                        f_inpt, before, check_only_storage_mutation=False
                    )

                    # Ban metadata mutations on fw inputs during the bw
                    if not inpt_info.mutates_metadata:
                        assert not joint_mutates_metadata, (
                            "Found a graph input that had its metadata mutated in the backward. This is not supported"
                        )

                    # Ban storage resizing on fw inputs during the bw
                    if not inpt_info.mutation_inductor_storage_resize:
                        assert not was_inductor_storage_resized(f_inpt), (
                            "Found a graph input that had storage resizing in the backward. This is not supported"
                        )

                    # Allow data mutations on fw inputs during the bw, but only if they do not require grad
                    # So we can guarantee that we can keep the mutations in the graph
                    if (
                        joint_mutates_data
                        and not inpt_info.mutates_data
                        and not inpt_info.mutates_storage_metadata
                    ):
                        # Not banning here mutations on inpt_info.requires_grad -
                        # we'll check at runtime and fail only when backward is under torch.is_grad_enabled (create_graph)
                        # Add node meta for copy_ for partitioner that this node should be in backward graph.
                        with (
                            torch.fx.traceback.preserve_node_meta(),
                            set_partitioner_tag_must_be_in_backward(),
                        ):
                            # before and after should be tensors if we're calling copy_ on them
                            assert isinstance(before, torch.Tensor) and isinstance(
                                after, torch.Tensor
                            )
                            before.copy_(after)
                        meta.indices_of_inputs_that_requires_grad_with_mutations_in_bw.append(
                            idx
                        )
                # Now that we covered mutations to *forward* inputs during the backward,
                # we also need to cover mutations to *backward-only* inputs during the backward (e.g. mutation to a grad_out).
                # Today, we will just error in all cases of this happening unless someone needs us to support it.
                tangents_before = args[1]
                tangents_after = pytree.tree_map(from_fun, f_args[1])
                for f_inpt, before, after in zip(
                    f_args[1], tangents_before, tangents_after
                ):
                    assert not has_metadata_mutation(
                        f_inpt, before, check_only_storage_mutation=False
                    ), (
                        "Found an input to the backward that had metadata mutated during the backward pass. This is not supported"
                    )
                    if has_data_mutation(f_inpt):
                        can_be_in_graph = _check_if_mutation_can_be_in_graph(
                            keep_input_mutations=True,
                            mutates_data=True,
                            mutates_metadata=False,
                            mutations_hidden_from_autograd=are_all_mutations_hidden_from_autograd(
                                f_inpt
                            ),
                            mutations_under_no_grad_or_inference_mode=are_all_mutations_under_no_grad_or_inference_mode(
                                f_inpt
                            ),
                            mutates_storage_metadata=False,
                            mutation_inductor_storage_resize=was_inductor_storage_resized(
                                f_inpt
                            ),
                            requires_grad=f_inpt.requires_grad,
                        )
                        assert can_be_in_graph, (
                            "a backward input that had data mutated in an autograd-aware way. This is not supported"
                        )
                        # Perform the input mutation
                        with torch.fx.traceback.preserve_node_meta():
                            # before and after should be tensors if we're calling copy_ on them
                            assert isinstance(before, torch.Tensor) and isinstance(
                                after, torch.Tensor
                            )
                            before.copy_(after)

            if aot_config.keep_inference_input_mutations:
                # Note: This is a bit annoying. There's a layering issue here, where:
                # (1) functionalization needs to operate on **synthetic base** inputs, before unpacking them into the "real" inputs.
                # (2) For keep_input_mutations, we support tracing a call to copy_() directly on mutated inputs.
                #     However, we **only** want to support this for inputs that have data-only (and no metadata) mutations,
                #     because inductor (and backends in generally) would prefer not to see these (e.g. as_strided_(), resize_()).
                #     This makes it pretty difficult for this logic to operate on synthetic bases.
                # (3) In addition, there are cases where it's significantly cheaper to perform the copy on the individual
                #     (unpacked) input aliases, instead of the synthetic base.
                # Example case where (3) could be important:
                #
                #     def f(x, y):
                #         x.mul_(2)
                #         y.mul_(3)
                #         return x, y
                #    a = torch.ones(1'000'000)
                #    x, y = out(a[0:9], a[1:10])
                #
                # It would be much better to add copy_() calls into the graph for the two tiny slices, instead of materializing
                # a giant "updated synthetic base" and copying into a's entire storage.
                #
                # For now, we are pessimistically not performing the optimization from (3);
                # we will materialize an "updated" synthetic base, and copy it back to the synthetic input base.
                # This allows us to factor aot autograd much more nicely, since only one area of the code needs to worry
                # about synthetic bases.

                # Apply in graph forward mutations only in joint case.
                # Note: Mutations of primals in forward AND backward.
                # If we have mutations of the same input in forward and in backward,
                # we can not fuse them into one copy_ node. As in this case partitioner will put it
                # either in forward or in backward. This will lead to incorrect state
                # after forward and before backward.
                # We have to emit two copy_ nodes, marking with additional meta each node,
                # if it must be in forward or backward.
                # We memorize mutation counter of the inputs after forward.
                # Based on this after joint graph we check if backward also mutated input or not.
                # We emit copy_ only in the end of joint tracing, to provide invariant for joint
                # graph passes, that our graph is functional, except only some number of copy_ nodes
                # in the end.
                mcs_applied: list[MutationCounters] = [MutationCounters(0, 0, 0)] * len(
                    meta.input_info
                )
                if f_args_mutation_counters_after_forward is not None:
                    primals_before = args[0]
                    for idx, (f_inpt, before, after, inpt_info) in enumerate(
                        zip(
                            f_args_after_forward,  # type: ignore[arg-type]
                            primals_before,  # type: ignore[arg-type]
                            primals_after_forward,  # type: ignore[arg-type]
                            meta.input_info,
                        )
                    ):
                        if inpt_info.mutation_type != MutationType.MUTATED_IN_GRAPH:
                            continue

                        mcs_after_forward = f_args_mutation_counters_after_forward[idx]
                        with (
                            torch.fx.traceback.preserve_node_meta(),
                            set_partitioner_tag_must_be_in_forward(),
                            _proxy_tensor_disable_update_tensor_tracker(),
                        ):
                            apply_in_graph_mutations(
                                inpt_info,
                                before,
                                after,
                                f_inpt,
                                idx,
                                mcs_after_forward,
                                mcs_applied[idx],
                            )
                            mcs_applied[idx] = mcs_after_forward

                for idx, (inpt_old, f_inpt) in enumerate(
                    zip(args, f_args) if not trace_joint else zip(args[0], f_args[0])  # type: ignore[arg-type]
                ):
                    if not isinstance(f_inpt, torch.Tensor):
                        continue
                    assert is_fun(f_inpt)
                    inpt_new = from_fun(f_inpt)
                    if (
                        meta.input_info[idx].mutation_type
                        != MutationType.MUTATED_IN_GRAPH
                    ):
                        continue
                    mcs: Optional[MutationCounters] = None
                    if f_args_mutation_counters_after_forward is not None:
                        # This could happen for subclasses tracing
                        # Subclasses support for mutations in fw and bw is TBD.
                        mcs = _get_mutation_counters(f_inpt)
                        if mcs == mcs_applied[idx]:
                            # No mutation in backward; mutation was already applied.
                            continue

                    with (
                        torch.fx.traceback.preserve_node_meta(),
                        set_partitioner_tag_must_be_in_backward(),
                    ):
                        apply_in_graph_mutations(
                            meta.input_info[idx],
                            inpt_old,
                            inpt_new,
                            f_inpt,
                            idx,
                            mcs,
                            mcs_applied[idx],
                        )

                # When an output tensor is a functionalized mutated input, and we
                # were able to move the mutation in to the graph then we can return
                # the mutated input directly. This prevents duplicating the
                # tensors contents.
                flat_outs, outs_spec = pytree.tree_flatten(f_outs)
                flat_outs = [from_fun(o) for o in flat_outs]
                num_outs = len(meta.output_info)

                for i in range(num_outs):
                    info = meta.output_info[i]
                    if info.output_type != OutputType.is_input:
                        continue

                    assert info.base_idx is not None
                    if (
                        meta.input_info[info.base_idx].mutation_type
                        == MutationType.MUTATED_IN_GRAPH
                    ):
                        fw_args = args[0] if trace_joint else args
                        flat_outs[i] = fw_args[info.base_idx]
                return pytree.tree_unflatten(flat_outs, outs_spec), f_outs_descs

            return pytree.tree_map(from_fun, f_outs), f_outs_descs

    # Kinda annoying, but needed to make sure that the fx graph we trace out has "primals"
    # and "tangents" as its input names (which are special-cased by the partitioner)
    # TODO (tmanlaibaatar) revisit this if we ever need to turn on non-strict joint graph export
    def joint_helper(primals, tangents):
        return _functionalized_f_helper(primals, tangents)

    helper = joint_helper if trace_joint else _functionalized_f_helper
    if config.functionalize_rng_ops:
        # Setup the wrapper for functionalization of rng ops
        helper, args, args_descs = create_functionalized_rng_ops_wrapper(
            helper, args, args_descs, trace_joint
        )

    return helper, args, args_descs


def handle_effect_tokens_fn(
    fn,
    args,
    args_descs: list[AOTInput],
    *,
    meta: ViewAndMutationMeta,
    trace_joint: bool,
) -> Any:
    num_tokens = len(meta.tokens)

    @simple_wraps(fn)
    def inner_fn(*args):
        # See Note [Disabling Functionalize TLS Above Python Functionalization]
        disable_above = torch._C._ExcludeDispatchKeyGuard(
            torch._C.DispatchKeySet(torch._C.DispatchKey.Functionalize)
        )

        with disable_above:
            # See Note [Side-Effectful Tokens in AOTAutograd]
            if trace_joint:
                assert isinstance(args, tuple) and isinstance(args[0], (list, tuple))
                tokens = args[0][:num_tokens]
                assert all(token.numel() == 0 for token in tokens)
                args = (args[0][num_tokens:], *args[1:])
            else:
                tokens = args[:num_tokens]
                assert all(token.numel() == 0 for token in tokens)
                args = args[num_tokens:]

            # Populate the current FunctionalTensorMode with the tokens per
            # operator. See Note [FunctionalTensorMode is Stateful]
            functional_tensor_mode = torch.utils._python_dispatch._detect_infra_mode(
                torch._C._TorchDispatchModeKey.FUNCTIONAL
            )
            assert functional_tensor_mode is not None
            f_tokens = pytree.tree_map(to_fun, tokens)
            for i, k in enumerate(meta.tokens.keys()):
                functional_tensor_mode._tokens[k] = f_tokens[i]

            # Run the joint
            outs, outs_descs = call_and_expect_output_descs(fn, args)

        # Return both the tokens and the outputs
        # See Note [Side-Effectful Tokens in AOTAutograd]
        if trace_joint:
            assert len(outs) == 2
            assert len(functional_tensor_mode._tokens_forward_output) == num_tokens
            fwd_out_tokens = functional_tensor_mode._tokens_forward_output.values()

            bwd_out_tokens = functional_tensor_mode._tokens.values()

            f_fwd_out_tokens = [from_fun(t) for t in fwd_out_tokens]
            f_bwd_out_tokens = [from_fun(t) for t in bwd_out_tokens]
            f_fwd_out_tokens_descs = [
                ForwardTokenAOTOutput(i) for i in range(len(fwd_out_tokens))
            ]
            f_bwd_out_tokens_descs = [
                BackwardTokenAOTOutput(i) for i in range(len(bwd_out_tokens))
            ]

            meta.num_backward_tokens = len(bwd_out_tokens)
            return (
                ((*f_fwd_out_tokens, *outs[0]), (*outs[1], *f_bwd_out_tokens)),
                (
                    (*f_fwd_out_tokens_descs, *outs_descs[0]),
                    (*outs_descs[1], *f_bwd_out_tokens_descs),
                ),
            )

        out_tokens = [from_fun(t) for t in functional_tensor_mode._tokens.values()]
        # TODO: can probably do a little more resolution here
        out_tokens_descs = [
            ForwardTokenAOTOutput(i)
            for i in range(len(functional_tensor_mode._tokens.values()))
        ]
        return ((*out_tokens, *outs), (*out_tokens_descs, *outs_descs))

    # Additionally pass in tokens as inputs
    # See Note [Side-Effectful Tokens in AOTAutograd]
    additional_fwd_token_inputs = [torch.tensor([])] * num_tokens
    additional_fwd_token_inputs_descs = [
        ForwardTokenAOTInput(i) for i in range(num_tokens)
    ]

    if trace_joint:
        args = ([*additional_fwd_token_inputs, *args[0]], *args[1:])
        args_descs = (  # type: ignore[assignment]
            [*additional_fwd_token_inputs_descs, *args_descs[0]],  # type: ignore[misc]
            *args_descs[1:],
        )
    else:
        args = [*additional_fwd_token_inputs, *args]
        args_descs = [*additional_fwd_token_inputs_descs, *args_descs]
    return inner_fn, args, args_descs


# Given a function operating on Subclass -> Subclass, returns an function that operates on Tensor -> Tensor
# Also returns:
# - the new set of arguments to pass into this function (now that tensor subclasses have been eliminated)
# - the updated ViewAndMutationMeta for this dense -> dense function.
# The other important arguments are:
# - flat_fn_maybe_joint: when is_joint_structure=True, this is the joint fw-bw function.
#                        when is_joint_structure=False, this is just the forward function.
# - fw_only: this is *always* the forward-only function.
#   Why do we need this? We need to collect updated ViewAndMutationMeta on our new dense -> dense functions.
#   In particular, we need this to tell the partitioner how many dense forward outputs there are.
def aot_dispatch_subclass(
    flat_fn_maybe_joint: Union[JointTraceFn, TraceFn],
    args: Union[list[FxValue], tuple[list[FxValue], list[FxValue]]],
    args_descs: Union[list[AOTInput], tuple[list[AOTInput], list[AOTInput]]],
    *,
    is_joint_structure: bool,
    meta: ViewAndMutationMeta,
    fw_only: Callable,
) -> SubclassTracingInfo:
    # Skip logic if we don't need to trace through any subclasses
    req_subclass_dispatch = requires_subclass_dispatch(args, meta)
    if not req_subclass_dispatch:
        return SubclassTracingInfo(
            plain_tensor_trace_fn=flat_fn_maybe_joint,
            plain_tensor_args=args,
            plain_tensor_args_descs=args_descs,
            maybe_subclass_meta=None,
        )

    # TODO: add subclass guards (later PR).

    # What's going on here? We need to compute subclass metadata about the outputs of the joint (grad_inputs).
    # Annoying: we don't know the grad input metas until we're in the middle of tracing the joint,
    # so we set it later, while we're tracing the joint (see inner_fn() below).
    # Another option would be to run our run_functionalized_fw_and_collect_metadata() function
    # directly on the joint, but this would hurt compile time (adding yet another pass through the joint).
    subclass_meta = SubclassMeta()

    # NB: doesn't take descs, this is going from the NEW flat_args to the
    # subclasses, we don't need to do bookkeeping here
    def inner_fn(fn, args, *, use_trace_joint: bool):
        # Step 1: wrap tensor inputs into subclasses if necessary
        all_args = wrap_tensor_subclasses_maybe_joint(
            args, is_joint_structure=use_trace_joint, meta=meta
        )

        # Step 2: call the inner function, with our (maybe subclass) inputs
        wrapped_outs, wrapped_outs_descs = call_and_expect_output_descs(fn, all_args)

        if use_trace_joint:
            # See Note: [Computing Subclass Metadata about grad_inputs]
            # We also stash subclass info on our grad_inputs, if we're tracing the joint.
            nonlocal subclass_meta
            assert isinstance(wrapped_outs, tuple) and len(wrapped_outs) == 2, (
                wrapped_outs,
                wrapped_outs_descs,
            )
            # Don't need fw outs since we already have subclass metadata on them
            grad_inputs = wrapped_outs[1]
            subclass_meta.grad_input_metas = create_subclass_meta(grad_inputs)

            # Add extra symints as outputs to the forward/backward graphs
            # ignore nested ints here
            forward_outs, forward_outs_descs = unwrap_tensor_subclasses(
                wrapped_outs[0], wrapped_outs_descs[0], append_symints=True
            )
            # ignore nested ints here
            backward_outs, backward_outs_descs = unwrap_tensor_subclasses(
                wrapped_outs[1], wrapped_outs_descs[1], append_symints=True
            )
            return (
                (forward_outs, backward_outs),
                (forward_outs_descs, backward_outs_descs),
            )

        # Step 3: Unwrap any subclass outputs back into dense tensors
        return unwrap_tensor_subclasses(
            wrapped_outs, wrapped_outs_descs, append_symints=True
        )

    def joint_fn(
        primals: list[FxValue], tangents: list[FxValue]
    ) -> tuple[
        tuple[list[FxValue], list[FxValue]], tuple[list[AOTOutput], list[AOTOutput]]
    ]:
        with maybe_enable_thunkify():
            return inner_fn(
                flat_fn_maybe_joint, (primals, tangents), use_trace_joint=True
            )

    def fw_fn(*primals: FxValue) -> tuple[list[FxValue], list[AOTOutput]]:
        with maybe_enable_thunkify():
            return inner_fn(flat_fn_maybe_joint, primals, use_trace_joint=False)

    def metadata_fn(*primals: FxValue) -> tuple[list[FxValue], list[AOTOutput]]:
        @simple_wraps(fw_only)
        def inner_fw_only(*args):
            return call_and_expect_output_descs(fw_only, args)

        return inner_fn(inner_fw_only, primals, use_trace_joint=False)

    if is_joint_structure:
        # Add extra symints (size/strides) as input to the forward graph
        primals_unwrapped_pair = unwrap_tensor_subclasses(
            args[0],  # type: ignore[arg-type]
            args_descs[0],  # type: ignore[arg-type]
            append_symints=True,
<<<<<<< HEAD
        )
        # We pass append_symints=False here because the partitioner will
        # capture and add any extra argument
        tangents_unwrapped_pair = unwrap_tensor_subclasses(
            args[1],  # type: ignore[arg-type]
            args_descs[1],  # type: ignore[arg-type]
            append_symints=False,
        )
=======
        )
        # We pass append_symints=False here because the partitioner will
        # capture and add any extra argument
        tangents_unwrapped_pair = unwrap_tensor_subclasses(
            args[1],  # type: ignore[arg-type]
            args_descs[1],  # type: ignore[arg-type]
            append_symints=False,
        )
>>>>>>> ba949c54

        args_unwrapped = (primals_unwrapped_pair[0], tangents_unwrapped_pair[0])
        args_descs_unwrapped = (primals_unwrapped_pair[1], tangents_unwrapped_pair[1])
    else:
        args_unwrapped, args_descs_unwrapped = unwrap_tensor_subclasses(  # type: ignore[assignment]
            args,  # type: ignore[arg-type]
            args_descs,  # type: ignore[arg-type]
            append_symints=True,
        )
    remapped_static_indices = remap_unwrapped_subclass_arg_indices(
        args, meta.static_input_indices
    )

    if is_joint_structure:
        primals_unwrapped = args_unwrapped[0]  # type: ignore[assignment]
        primals_unwrapped_descs = args_descs_unwrapped[0]  # type: ignore[assignment]
        fn_to_trace = joint_fn  # type: ignore[assignment]
    else:
        primals_unwrapped = args_unwrapped  # type: ignore[assignment]
        primals_unwrapped_descs = args_descs_unwrapped  # type: ignore[assignment]
        fn_to_trace = fw_fn  # type: ignore[assignment]

    # Note: [Partitioner handling for Subclasses, Part 1]
    # The way the partitioner works is that:
    # (1) we pass is a single graph containing the joint fw/bw,
    #     where the # of graph outputs corresponds to # fw_outputs + # grad_inputs
    # (2) The partitioner accepts an arguments, num_fwd_outputs,
    #     and assumes that the first "num_fwd_outputs" graph outputs correspond
    #     to outputs of the forward graph.
    # How do tensor subclasses enter the picture?
    # the num_fwd_outputs in the final graph is actually non-trivial to compute,
    # because it can be influenced by input mutations and intermediate bases.
    # So we compute it by inspecting the current ViewAndMutationMeta object.
    # However, the original ViewAndMutationMeta that we computed was created
    # on the subclass -> subclass graph,
    # which can have a different number of outputs than the dense -> dense graph.
    # That's why we created a fresh metadata object on the dense -> dense function here,
    # and plumb it back up to the partitioner.
    # See Note: [Partitioner handling for Subclasses, Part 2] for more info.
    meta_updated = run_functionalized_fw_and_collect_metadata(
        without_output_descs(metadata_fn),
        flat_args_descs=primals_unwrapped_descs,
        static_input_indices=remapped_static_indices,
        keep_input_mutations=meta.keep_input_mutations,
        is_train=meta.is_train,
    )(*primals_unwrapped)

    subclass_meta.fw_metadata = meta_updated

    return SubclassTracingInfo(
        plain_tensor_trace_fn=fn_to_trace,
        plain_tensor_args=args_unwrapped,
        plain_tensor_args_descs=args_descs_unwrapped,
        maybe_subclass_meta=subclass_meta,
    )


<<<<<<< HEAD
def create_functional_call(mod, params_spec, params_len, store_orig_mod=False, strict_out_tuple=True):
=======
def create_functional_call(
    mod, params_spec, params_len, store_orig_mod=False, strict_out_tuple=True
):
>>>>>>> ba949c54
    # Redundant with dynamo, but worth having in case this gets invoked elsewhere.
    # https://github.com/pytorch/pytorch/issues/103569

    @simple_wraps(mod)
    def functional_call(*args, **kwargs):
        flat_params = args[:params_len]
        if isinstance(params_spec, TreeSpec):
            params = pytree.tree_unflatten(flat_params, params_spec)
        else:
            assert isinstance(params_spec, list)
            params = dict(zip(params_spec, flat_params))
        with (
            stateless._reparametrize_module(mod, params),
            maybe_disable_thunkify(),
        ):
            if isinstance(mod, torch.fx.GraphModule):
                with fx_traceback.preserve_node_meta(), warnings.catch_warnings():
                    warnings.filterwarnings(
                        "ignore", "Anomaly Detection has been enabled."
                    )
                    with torch.autograd.detect_anomaly(check_nan=False):
                        fake_mode = detect_fake_mode()
                        assert fake_mode is not None
                        fake_mode.epoch += 1
                        out = PropagateUnbackedSymInts(mod).run(
                            *args[params_len:], **kwargs
                        )
            else:
                out = mod(*args[params_len:], **kwargs)

        if strict_out_tuple and not isinstance(out, (tuple, list)):
            raise RuntimeError(
                "Graph output must be a (). This is so that we can avoid "
                "pytree processing of the outputs. Please change the module to "
                "have tuple outputs or use aot_module instead."
            )
        return out

    # Note [Preserving the nn module stack metadata during export non-strict mode]
    # This path is currently only used by the non-strict export flow,
    # where we cannot rely on dynamo to preserve nn stack metadata in our captured graph.
    # Instead, we stash the original user nn module here, and rely on `make_fx` to grab
    # this stashed module and use it to track nn module stack metadata
    if store_orig_mod and not hasattr(functional_call, "_orig_mod"):
        functional_call._orig_mod = mod  # type: ignore[attr-defined]

    return functional_call<|MERGE_RESOLUTION|>--- conflicted
+++ resolved
@@ -1255,7 +1255,6 @@
             args[0],  # type: ignore[arg-type]
             args_descs[0],  # type: ignore[arg-type]
             append_symints=True,
-<<<<<<< HEAD
         )
         # We pass append_symints=False here because the partitioner will
         # capture and add any extra argument
@@ -1264,16 +1263,6 @@
             args_descs[1],  # type: ignore[arg-type]
             append_symints=False,
         )
-=======
-        )
-        # We pass append_symints=False here because the partitioner will
-        # capture and add any extra argument
-        tangents_unwrapped_pair = unwrap_tensor_subclasses(
-            args[1],  # type: ignore[arg-type]
-            args_descs[1],  # type: ignore[arg-type]
-            append_symints=False,
-        )
->>>>>>> ba949c54
 
         args_unwrapped = (primals_unwrapped_pair[0], tangents_unwrapped_pair[0])
         args_descs_unwrapped = (primals_unwrapped_pair[1], tangents_unwrapped_pair[1])
@@ -1331,13 +1320,9 @@
     )
 
 
-<<<<<<< HEAD
-def create_functional_call(mod, params_spec, params_len, store_orig_mod=False, strict_out_tuple=True):
-=======
 def create_functional_call(
     mod, params_spec, params_len, store_orig_mod=False, strict_out_tuple=True
 ):
->>>>>>> ba949c54
     # Redundant with dynamo, but worth having in case this gets invoked elsewhere.
     # https://github.com/pytorch/pytorch/issues/103569
 
