import abc
import builtins
import importlib
import inspect
import pickle
import types
from dataclasses import dataclass
from typing import Any, Callable, Optional

import torch
import torch.fx

from . import convert_frame
from .hooks import Hooks


class SerializableCallable(abc.ABC):
    @classmethod
    @abc.abstractmethod
    def serialize_compile_artifacts(cls, fn: Any) -> bytes:
        pass

    @classmethod
    @abc.abstractmethod
    def deserialize_compile_artifacts(cls, data: bytes) -> Any:
        pass


def bind_locals(
    signature: inspect.Signature, *args: Any, **kwargs: Any
) -> dict[str, Any]:
    bound_arguments = signature.bind(*args, **kwargs)
    bound_arguments.apply_defaults()
    return bound_arguments.arguments


@dataclass
class CompileArtifacts:
    signature: inspect.Signature
    bytecode: types.CodeType
    guard_manager: Optional[torch._dynamo.guards.GuardManagerWrapper]
    guards_state: bytes
    import_sources: dict[str, str]
    backend_id: str
    compiled_fn: SerializableCallable
    original_code: types.CodeType
    closure: Optional[tuple[Any, ...]]

    def guard_check(self, *args: Any, **kwargs: Any) -> bool:
        f_locals = bind_locals(self.signature, *args, **kwargs)
        assert self.guard_manager is not None
        return self.guard_manager.check(f_locals)

    def __post_init__(self) -> None:
        import_sources = {
            alias: importlib.import_module(module_name)
            for alias, module_name in self.import_sources.items()
        }
        f_globals = {**import_sources, self.backend_id: self.compiled_fn}
<<<<<<< HEAD
        self.fn = types.FunctionType(self.bytecode, f_globals)
=======
        core = types.FunctionType(self.bytecode, f_globals, closure=self.closure)

        def optimized_call(*args: Any, **kwargs: Any) -> Any:
            f_locals = bind_locals(self.signature, *args, **kwargs)
            assert self.guard_manager is not None
            if not self.guard_manager.check(f_locals):
                reason = str(self.guard_manager.check_verbose(f_locals))
                raise RuntimeError(f"GuardManager check failed, reason: {reason}")
            return core(*args, **kwargs)
>>>>>>> 522c3895

        if self.guard_manager is None:
            guards_state = pickle.loads(self.guards_state)
            self.guard_manager = torch._dynamo.guards.CheckFunctionManager(
                self.original_code,
                guards_state.output_graph,
                shape_code_parts=guards_state.shape_code_parts,
                runtime_global_scope=f_globals,
            ).guard_manager

    def __call__(self, *args: Any, **kwargs: Any) -> Any:
        assert self.guard_manager is not None
        if not self.guard_check(*args, **kwargs):
            f_locals = bind_locals(self.signature, *args, **kwargs)
            reason = str(self.guard_manager.check_verbose(f_locals))
            raise RuntimeError(f"GuardManager check failed, reason: {reason}")
        return self.fn(*args, **kwargs)

    def save_compiled_function(self, path: str) -> None:
        with open(path, "wb") as f:
            f.write(type(self).serialize(self))

    @classmethod
    def serialize(cls, artifacts: "CompileArtifacts") -> bytes:
        from torch._dynamo.package import SerializedCode

        state = artifacts.__dict__.copy()
        state["guard_manager"] = None
        del state["fn"]
        state["bytecode"] = SerializedCode.from_code_object(state["bytecode"])
        compiled_fn = state["compiled_fn"]
        state["compiled_fn"] = (
            type(compiled_fn).deserialize_compile_artifacts,
            type(compiled_fn).serialize_compile_artifacts(compiled_fn),
        )
        state["original_code"] = SerializedCode.from_code_object(state["original_code"])
        return pickle.dumps(state)

    @classmethod
    def deserialize(cls, data: bytes) -> "CompileArtifacts":
        from torch._dynamo.package import SerializedCode

        state = pickle.loads(data)
        state["bytecode"] = SerializedCode.to_code_object(state["bytecode"])
        deserializer, compiled_fn_state = state["compiled_fn"]
        state["compiled_fn"] = deserializer(compiled_fn_state)
        state["original_code"] = SerializedCode.to_code_object(state["original_code"])
        return cls(**state)


def aot_compile_fullgraph(
    model: Any,
    example_inputs: tuple[tuple[Any, ...], dict[str, Any]],
    hooks: Hooks,
    backend: Callable[[torch.fx.GraphModule, list[torch.Tensor]], SerializableCallable],
) -> CompileArtifacts:
    from torch._dynamo.utils import dynamo_timed, get_metrics_context
    from torch._guards import compile_context, CompileContext, TracingContext

    args, kwargs = example_inputs
    if hasattr(model, "__self__"):
        fn = model.__func__
        args = (model.__self__,) + args
    elif inspect.isfunction(model):
        fn = model
    else:
        raise RuntimeError(f"Unsupported model code type {model}")

    signature = inspect.signature(fn)
    f_locals = bind_locals(signature, *args, **kwargs)
    if fn.__code__.co_freevars or fn.__closure__:
        assert len(fn.__closure__) == len(fn.__code__.co_freevars)
        f_locals.update(
            {
                name: cell.cell_contents
                for name, cell in zip(fn.__code__.co_freevars, fn.__closure__)
            }
        )

    with (
        compile_context(CompileContext(convert_frame.get_compile_id({}))),
        get_metrics_context(),
        dynamo_timed("fullgraph_capture"),
    ):
        capture_output = convert_frame.fullgraph_capture(
            convert_frame.FrameInfo(
                fn.__code__,
                fn.__globals__,
                f_locals,
                builtins.__dict__,
                closure=fn.__closure__ or (),  # type: ignore[arg-type]
            )
        )
        dynamo_output = capture_output.dynamo_output
        check_fn = dynamo_output.build_guards(
            fn.__code__, hooks=hooks, save=True, strict_error=True
        )
        assert check_fn.guards_state is not None

    backend_input = capture_output.backend_input
    output_graph = dynamo_output.tracer_output.output_graph
    assert output_graph is not None
    import_sources = output_graph.import_sources
    with torch._guards.tracing(TracingContext(backend_input.fake_mode)):
        compiled_fn = backend(backend_input.graph_module, backend_input.example_inputs)

    if not isinstance(compiled_fn, SerializableCallable):
        if hasattr(backend, "compiler_fn"):
            compiler_fn = backend.compiler_fn
        else:
            compiler_fn = backend
        raise RuntimeError(
            f"Compiled function type {type(compiled_fn)} (produced "
            + f"from backend {compiler_fn}) does not implement SerializableCallable."
        )
    compile_artifacts = CompileArtifacts(
        signature=signature,
        bytecode=dynamo_output.bytecode,
        guard_manager=check_fn.guard_manager,
        guards_state=check_fn.guards_state,
        import_sources=import_sources,
        backend_id=backend_input.backend_id,
        compiled_fn=compiled_fn,
        original_code=fn.__code__,
        closure=fn.__closure__,
    )
    return compile_artifacts<|MERGE_RESOLUTION|>--- conflicted
+++ resolved
@@ -57,19 +57,7 @@
             for alias, module_name in self.import_sources.items()
         }
         f_globals = {**import_sources, self.backend_id: self.compiled_fn}
-<<<<<<< HEAD
-        self.fn = types.FunctionType(self.bytecode, f_globals)
-=======
-        core = types.FunctionType(self.bytecode, f_globals, closure=self.closure)
-
-        def optimized_call(*args: Any, **kwargs: Any) -> Any:
-            f_locals = bind_locals(self.signature, *args, **kwargs)
-            assert self.guard_manager is not None
-            if not self.guard_manager.check(f_locals):
-                reason = str(self.guard_manager.check_verbose(f_locals))
-                raise RuntimeError(f"GuardManager check failed, reason: {reason}")
-            return core(*args, **kwargs)
->>>>>>> 522c3895
+        self.fn = types.FunctionType(self.bytecode, f_globals, closure=self.closure)
 
         if self.guard_manager is None:
             guards_state = pickle.loads(self.guards_state)
