--- conflicted
+++ resolved
@@ -912,13 +912,10 @@
 
 
 def fullgraph_capture(
-<<<<<<< HEAD
     frame: FrameInfo,
+    *,
+    constraints: Optional[list[Constraint]] = None,
     _is_export_deprecated_do_not_use: bool = False,
-    _export_constraints: Optional[list[Constraint]] = None,
-=======
-    frame: FrameInfo, *, _is_export_deprecated_do_not_use: bool = False
->>>>>>> cb4cac3d
 ) -> CaptureOutput:
     """
     A standalone function which takes a frame and returns dynamo captured graph
@@ -961,7 +958,7 @@
         frame.closure,
         compiler_fn=fullgraph_compiler,
         export=_is_export_deprecated_do_not_use,
-        export_constraints=_export_constraints,  # type: ignore[arg-type]
+        export_constraints=constraints,  # type: ignore[arg-type]
         one_graph=True,
         restart_reasons=set(),
     )
