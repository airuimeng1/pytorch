"""
This module implements TorchDynamo's core frame conversion functionality, transforming Python
frames into FX graphs. It handles:

- Frame analysis and bytecode transformation
- Guard creation and management for dynamic behaviors
- Cache management for recompilation
- Error handling and fallback mechanisms

Key classes:
- ConvertFrame: Main entry point for frame conversion with error handling
- ConvertFrameAssert: Implements core frame to graph conversion logic
- Tracker: Tracks input/output code objects during conversion
- CatchErrorsWrapper: Provides error handling and suppression logic

The conversion process preserves program semantics while enabling optimizations
through torch.compile() and related systems.

NOTE: _torchdynamo_orig_backend is used for convert frame wrappers to identify the inner wrapped function.
By going down the _torchdynamo_orig_backend chain, one can recover the original unwrapped backend,
which is checked for during the Dynamo cache lookup.
"""

from __future__ import annotations

import collections
import contextlib
import cProfile
import dis
import functools
import gc
import itertools
import logging
import os
import pstats
import random
import subprocess
import sys
import threading
import time
import traceback
import types
import typing
import weakref
from dataclasses import dataclass
from pathlib import Path
from types import CellType, CodeType, FunctionType, ModuleType
from typing import Any, Callable, Optional, TypeVar, Union
from typing_extensions import ParamSpec
from weakref import ReferenceType

import torch
import torch._logging
from torch._C._dynamo.guards import GlobalStateGuard
from torch._dynamo.callback import CallbackTrigger
from torch._dynamo.distributed import get_compile_pg
from torch._dynamo.symbolic_convert import TensorifyState
from torch._guards import compile_context, CompileContext, CompileId, tracing
from torch._logging import structured
from torch._utils_internal import (
    compile_time_strobelight_meta,
    justknobs_check,
    maybe_upload_prof_stats_to_manifold,
    signpost_event,
)
from torch.fx._lazy_graph_module import _use_lazy_graph_module
from torch.fx.experimental.symbolic_shapes import (
    ConstraintViolationError,
    GuardOnDataDependentSymNode,
)
from torch.fx.graph_module import _forward_from_src as original_forward_from_src
from torch.monitor import _WaitCounter
from torch.nn.parallel.distributed import DistributedDataParallel
from torch.utils._python_dispatch import (
    _disable_current_modes,
    is_in_torch_dispatch_mode,
)
from torch.utils._traceback import CapturedTraceback, format_traceback_short

from . import config, decorators, exc, graph_break_hints, trace_rules
from .bytecode_analysis import remove_dead_code, remove_pointless_jumps
from .bytecode_transformation import (
    check_inst_exn_tab_entries_valid,
    Instruction,
    is_generator,
    propagate_inst_exn_table_entries,
    transform_code_object,
)
from .cache_size import (
    CacheSizeRelevantForFrame,
    compute_cache_size,
    exceeds_recompile_limit,
    is_recompilation,
)
from .eval_frame import (
    always_optimize_code_objects,
    dynamo_tls,
    skip_code,
    TorchPatcher,
)
from .exc import (
    augment_exc_message,
    BackendCompilerFailed,
    FailOnRecompileLimitHit,
    format_error_msg,
    InternalTorchDynamoError,
    PackageError,
    RecompileLimitExceeded,
    ResumePrologueTracingError,
    ShortenTraceback,
    SkipCodeRecursiveException,
    TorchRuntimeError,
    UncapturedHigherOrderOpError,
    unimplemented_v2,
    Unsupported,
)
from .guards import (
    CheckFunctionManager,
    get_and_maybe_log_recompilation_reasons,
    GuardedCode,
)
from .hooks import Hooks
from .output_graph import DynamoTracerOutput
from .pgo import log_frame_dynamic_whitelist, put_code_state
from .replay_record import ExecutionRecord
from .resume_execution import TORCH_DYNAMO_RESUME_IN_PREFIX
from .symbolic_convert import (
    DistributedState,
    ExceptionStack,
    InstructionTranslator,
    LocalState,
    SpeculationLog,
)
from .trace_rules import is_numpy
from .types import ConvertFrameReturn, FrameAction, FrameExecStrategy, wrap_guarded_code
from .utils import (
    _get_error_on_graph_break,
    chromium_event_timed,
    CleanupManager,
    CompileTimeInstructionCounter,
    counters,
    dynamo_timed,
    format_bytecode,
    gen_record_file_name,
    get_hook_for_recompile_user_context,
    get_metrics_context,
    increment_frame,
    is_namedtuple,
    istype,
    LazyString,
    maybe_disable_inference_mode,
    maybe_disable_inference_mode_for_fake_prop,
    orig_code_map,
    reset_graph_break_dup_checker,
    setup_compile_debug,
    to_int_us,
    troubleshooting_url,
    write_record_to_file,
)
from .variables.torch_function import torch_function_mode_stack_state_mgr


np: Optional[ModuleType]
try:
    import numpy as np
except ModuleNotFoundError:
    np = None


if typing.TYPE_CHECKING:
    from .backends.registry import CompilerFn
    from .package import CompilePackage
    from .repro.after_dynamo import WrapBackendDebug
    from .types import BytecodeHook, CacheEntry, DynamoFrameType
    from .variables.builder import FrameStateSizeEntry


log = logging.getLogger(__name__)
bytecode_log = torch._logging.getArtifactLogger(__name__, "bytecode")
graph_break_log = torch._logging.getArtifactLogger(__name__, "graph_breaks")


compile_lock = threading.RLock()

_T = TypeVar("_T")
_P = ParamSpec("_P")


class TODO_UNKNOWN:
    pass


class Tracker:
    def __init__(self) -> None:
        self.seen: list[ReferenceType[CodeType]] = []
        self.seen_ids: set[int] = set()

    def add(self, strong_obj: CodeType) -> None:
        idx = id(strong_obj)
        if idx not in self.seen_ids:
            obj = weakref.ref(strong_obj, lambda _: self.seen_ids.remove(idx))
            self.seen.append(obj)
            self.seen_ids.add(idx)

    def __contains__(self, item: CodeType) -> bool:
        return id(item) in self.seen_ids

    def clear(self) -> None:
        self.seen.clear()
        self.seen_ids.clear()


input_codes = Tracker()
output_codes = Tracker()

initial_global_state: Optional[GlobalStateGuard] = None


@functools.wraps(original_forward_from_src)
def fx_forward_from_src_skip_result(
    src: str, globals: dict[str, Any], co_fields: Optional[dict[str, str]] = None
) -> FunctionType:
    # we monkey patch FX to prevent infinite loop of trying to convert
    # our generated code
    result = original_forward_from_src(src, globals, co_fields)
    skip_code(result.__code__)
    return result


def log_dynamo_start(code: CodeType, skip: int = 0) -> list[str]:
    convert_frame_intern = structured.intern_string(__file__)
    captured_tb = CapturedTraceback.extract(skip=4 + skip).summary()
    frames_interned = structured.from_traceback(captured_tb)
    # Extract and filter the stack
    stack = list(
        itertools.takewhile(
            lambda f: f["filename"] != convert_frame_intern,
            frames_interned,
        )
    ) + [
        {
            "line": code.co_firstlineno,
            "name": code.co_name,
            "filename": structured.intern_string(code.co_filename),
        }
    ]
    # Initialize the ChromiumEventLogger on start
    torch._logging.trace_structured(
        "dynamo_start",
        lambda: {"stack": stack},
    )

    # Capture stack separately without using from_traceback to get the actual filenames
    stack_strings = [
        f"Line: {frame.lineno}, Name: {frame.name}, Filename: {frame.filename}"
        for frame in captured_tb
        if frame.filename != convert_frame_intern
    ] + [
        f"Line: {code.co_firstlineno}, Name: {code.co_name}, Filename: {code.co_filename}"
    ]
    return stack_strings


def preserve_global_state(fn: Callable[_P, _T]) -> Callable[_P, _T]:
    """
    Context manager to:
        1) Save/restore torch.is_grad_enabled() state
        2) Save/restore python random state
        3) Save/restore torch random state
        4) Monkey patch torch.fx.graph_module._forward_from_src
    """

    @functools.wraps(fn)
    def _fn(*args: _P.args, **kwargs: _P.kwargs) -> _T:
        guards = GlobalStateGuard()
        prior_grad_mode = torch.is_grad_enabled()

        # Just in case we get left in a bad dispatch state we want to restore
        # it. This can happen because the dispatch bits aren't a true
        # stack/counter - so we can't just increment/decrement them as we enter
        # and leave.
        with (
            torch._C._PreserveDispatchKeyGuard(),
            maybe_disable_inference_mode(),
            maybe_disable_inference_mode_for_fake_prop(),
        ):
            prior_inference_mode = torch.is_inference_mode_enabled()
            prior_deterministic = torch.are_deterministic_algorithms_enabled()
            prior_warn_only = torch.is_deterministic_algorithms_warn_only_enabled()
            prior_mobile_allocator_state = (
                torch._C._is_default_mobile_cpu_allocator_set()
            )
            py_rng_state = random.getstate()
            prior_dtype = torch.get_default_dtype()
            torch_rng_state = torch.random.get_rng_state()
            cuda_rng_state = None
            if torch.cuda.is_available():
                cuda_rng_state = torch.cuda.get_rng_state()
            cuda_matmul_fp32_prec = torch._C._get_fp32_precision_getter(
                "cuda", "matmul"
            )
            prior_fwd_from_src = torch.fx.graph_module._forward_from_src
            torch.fx.graph_module._forward_from_src = fx_forward_from_src_skip_result
            cleanup = setup_compile_debug()
            exit_stack = contextlib.ExitStack()
            exit_stack.enter_context(
                torch.fx._symbolic_trace._maybe_revert_all_patches()
            )
            exit_stack.enter_context(torch_function_mode_stack_state_mgr)
            try:
                return fn(*args, **kwargs)
            finally:
                cleanup.close()
                assert torch._C._len_torch_function_stack() == 0, (
                    "Torch function mode stack state changed while dynamo tracing, please report a bug"
                )
                exit_stack.close()
                torch._C._set_grad_enabled(prior_grad_mode)
                torch.autograd.grad_mode._enter_inference_mode(prior_inference_mode)
                torch.use_deterministic_algorithms(
                    prior_deterministic, warn_only=prior_warn_only
                )
                random.setstate(py_rng_state)
                torch.random.set_rng_state(torch_rng_state)
                torch.set_default_dtype(prior_dtype)
                curr_mobile_allocator_state = (
                    torch._C._is_default_mobile_cpu_allocator_set()
                )
                if prior_mobile_allocator_state != curr_mobile_allocator_state:
                    torch._C._unset_default_mobile_cpu_allocator()
                if cuda_rng_state is not None:
                    torch.cuda.set_rng_state(cuda_rng_state)
                torch._C._set_fp32_precision_setter(
                    "cuda", "matmul", cuda_matmul_fp32_prec
                )
                torch.fx.graph_module._forward_from_src = prior_fwd_from_src
                assert guards.check(), (
                    f"Global {guards.reason()}state changed while dynamo tracing, please report a bug"
                )

    _fn._torchdynamo_orig_backend = fn  # type: ignore[attr-defined]
    return _fn


@TorchPatcher.suppress_torch_distributed_warnings
def has_tensor_in_frame(frame: DynamoFrameType) -> bool:
    """Check if the frame has torch.* related bits"""
    # Check if the function was decorated using torch._dynamo.optimize
    if frame.f_code in always_optimize_code_objects:
        return True

    # Check if there is global import of torch.*
    for co_name in frame.f_code.co_names:
        if co_name in frame.f_globals:
            obj = frame.f_globals[co_name]
            if isinstance(obj, ModuleType) and (
                obj.__name__.startswith("torch.") or obj is torch
            ):
                return True
            # ... or a global import of numpy.*
            if np and config.trace_numpy and (obj is np or is_numpy(obj)):
                return True

    seen_ids: dict[int, bool] = {}

    def has_tensor(obj: object) -> bool:
        """Recursively check if the obj has a tensor"""
        obj_id = id(obj)
        if obj_id in seen_ids:
            return seen_ids[obj_id]
        seen_ids[obj_id] = False

        if isinstance(obj, (torch.Tensor, torch.nn.Module)) or (
            istype(obj, type) and issubclass(obj, torch.nn.Module)
        ):
            seen_ids[obj_id] = True
            return seen_ids[obj_id]
        elif (
            config.trace_numpy
            and np
            and (istype(obj, np.ndarray) or isinstance(obj, np.generic))
        ):
            seen_ids[obj_id] = True
            return seen_ids[obj_id]
        elif istype(obj, (list, tuple)):
            seen_ids[obj_id] = any(has_tensor(v) for v in obj)
            return seen_ids[obj_id]
        elif istype(obj, dict):
            # Some packages like pytest can be updated during runtime. So, make a
            # copy of values to avoid issues like "RuntimeError: dictionary
            # changed size during iteration"
            values = list(obj.values())
            seen_ids[obj_id] = any(has_tensor(v) for v in values)
            return seen_ids[obj_id]
        elif istype(obj, (str, int, float, type(None), bool)):
            seen_ids[obj_id] = False
            return seen_ids[obj_id]
        elif is_namedtuple(obj) and hasattr(obj, "_fields"):
            seen_ids[obj_id] = any(has_tensor(getattr(obj, v)) for v in obj._fields)
            return seen_ids[obj_id]
        else:
            # if config.debug:
            #     print(
            #         f"Assuming that object of type {type(obj)} does not have a tensor"
            #     )
            return False

    # Check if the passed arguments are of type Tensor
    for value in frame.f_locals.values():
        if has_tensor(value):
            return True

    log.debug(
        "skipping because no torch.* %s \
            %s %s",
        frame.f_code.co_name,
        frame.f_code.co_filename,
        frame.f_code.co_firstlineno,
    )

    return False


def exception_handler(
    e: Exception,
    code: CodeType,
    frame: Optional[DynamoFrameType] = None,
    export: bool = False,
) -> None:
    record_filename = None
    if hasattr(e, "exec_record"):
        record_filename = gen_record_file_name(e, code)
        write_record_to_file(record_filename, e.exec_record)
        e.record_filename = record_filename  # type: ignore[attr-defined]

    augment_exc_message(e, export=export)


FRAME_COUNTER = 0
FRAME_COMPILE_COUNTER: typing.Counter[Union[int, FrameStateSizeEntry]] = (
    collections.Counter()
)


def maybe_cprofile(func: Callable[_P, _T]) -> Callable[_P, _T]:
    if config.cprofile:
        return cprofile_wrapper(func)
    return func


def cprofile_wrapper(func: Callable[_P, _T]) -> Callable[_P, _T]:
    @functools.wraps(func)
    def profile_wrapper(*args: _P.args, **kwargs: _P.kwargs) -> _T:
        trace_id = CompileContext.current_trace_id()
        assert trace_id, "Trace id is None"
        profile_path = Path(
            f"/tmp/{func.__name__}_{str(trace_id).replace('/', '_')}.profile"
        )
        prof = cProfile.Profile()
        try:
            prof.enable()
            start_ts = time.time()
            retval = prof.runcall(func, *args, **kwargs)
            profile_latency = time.time() - start_ts
            prof.disable()
        except ValueError:
            log.exception("failed to enable cProfile")
            profile_latency = 0
            retval = func(*args, **kwargs)
        log.warning(
            "### Cprofile for %s trace id [%s] took %.3f seconds ###",
            func.__name__,
            trace_id,
            profile_latency,
        )
        ps = pstats.Stats(prof)
        try:
            prof.dump_stats(profile_path)
        except OSError:
            log.exception("Cannot write to %s", profile_path)
        log.warning("Raw profile at %s", profile_path)
        svg_path = profile_path.with_suffix(".svg")
        try:
            gprof2dot_process = subprocess.Popen(
                [
                    "gprof2dot",
                    "-f",
                    "pstats",
                    "--node-label=total-time-percentage",
                    "--node-label=self-time-percentage",
                    "--node-label=total-time",
                    str(profile_path),
                ],
                stdout=subprocess.PIPE,
            )
            subprocess.check_call(
                ["dot", "-Tsvg", "-o", str(svg_path)],
                stdin=gprof2dot_process.stdout,
            )
            log.warning("Generated SVG from profile at %s", svg_path)
        except FileNotFoundError:
            log.warning(
                "Failed to generate SVG from profile -- dumping stats instead."
                "Try installing gprof2dot and dot for a better visualization"
            )
            ps.sort_stats(pstats.SortKey.TIME).print_stats(20)
            ps.sort_stats(pstats.SortKey.CUMULATIVE).print_stats(20)

        if manifold_link := maybe_upload_prof_stats_to_manifold(
            str(profile_path)
        ):  # fb-only
            torch._logging.trace_structured(
                "link",
                lambda: {"name": "cprofile_manifold_url", "url": manifold_link},
            )
        return retval

    return profile_wrapper


@dataclass
class ConvertFrameBox:
    error_on_graph_break: Optional[bool] = None


def _is_error_on_graph_break(tx: Optional[DynamoTracerOutput]) -> bool:
    if tx is None:
        return _get_error_on_graph_break()
    return tx.error_on_graph_break


def get_compile_id(
    frame_state: dict[str, Union[int, FrameStateSizeEntry]],
) -> CompileId:
    global FRAME_COUNTER
    if "_id" not in frame_state:
        frame_state["_id"] = FRAME_COUNTER
        FRAME_COUNTER += 1
    frame_id = frame_state["_id"]
    assert isinstance(frame_id, int)

    frame_compile_id = FRAME_COMPILE_COUNTER[frame_id]
    FRAME_COMPILE_COUNTER[frame_id] += 1

    compiled_autograd_id = None
    if prior := CompileContext.current_compile_id():
        compiled_autograd_id = prior.compiled_autograd_id
    return CompileId(
        compiled_autograd_id=compiled_autograd_id,
        frame_id=frame_id,
        frame_compile_id=frame_compile_id,
    )


class ConvertFrameAssert:
    def __init__(
        self,
        compiler_fn: CompilerFn,
        one_graph: bool = True,
        export: bool = False,
        export_constraints: Optional[typing.Never] = None,
        package: Optional[CompilePackage] = None,
    ) -> None:
        # assert export_constraints is None
        reset_graph_break_dup_checker()
        self._torchdynamo_orig_backend = compiler_fn
        self._one_graph = one_graph
        self._export = export
        self._export_constraints = export_constraints
        self._package = package
        self._box = ConvertFrameBox()

    @property
    def _clone_with_backend(self) -> Callable[[CompilerFn], ConvertFrameAssert]:
        return lambda backend: convert_frame_assert(
            backend,
            self._one_graph,
            self._export,
            self._export_constraints,
        )

    def __call__(
        self,
        frame: DynamoFrameType,
        cache_entry: Optional[CacheEntry],
        hooks: Hooks,
        frame_state: dict[str, Union[int, FrameStateSizeEntry]],
        *,
        skip: int = 0,
    ) -> ConvertFrameReturn:
        increment_frame()
        code = frame.f_code

        cache_size = compute_cache_size(frame, cache_entry)
        input_codes.add(code)
        if code in output_codes:
            return ConvertFrameReturn()
        if (
            os.environ.get("TORCHDYNAMO_DEBUG_FUNCTION")
            and os.environ.get("TORCHDYNAMO_DEBUG_FUNCTION") != code.co_name
        ):
            return ConvertFrameReturn()
        if code.co_name == "<genexpr>" and code.co_filename.endswith(
            (
                "transformers/file_utils.py",
                "transformers/utils/generic.py",
                "diffusers/utils/outputs.py",
            )
        ):
            # not needed, but cleans up torchbench error stats
            return ConvertFrameReturn()
        if code.co_name == "__setattr__":
            # setattr could be tricky to handle generally,
            # but also not likely useful to compile- skip the whole frame
            return ConvertFrameReturn()
        if code.co_name == "__init__" and code.co_filename.startswith(
            os.path.dirname(torch.optim.__file__)
        ):
            # optimizer support is still incomplete see
            # test_state_dict in test/dynamo/test_optimizers.py
            return ConvertFrameReturn()

        # Check if the frame is generated by an exec builtin call
        # TODO - Running exec generated frame seems propagates f_globals to the
        # next frames.
        if code.co_name == "<module>" and code.co_filename == "<string>":
            return ConvertFrameReturn()

        if (
            code.co_name == "<lambda>"
            and code.co_filename == "<string>"
            and not bool(frame.f_builtins)
        ):
            # namedtuple subclass constructor. Empty builtins cause issue with
            # len keyword in LIST_LEN guard.
            return ConvertFrameReturn()

        if is_generator(code):
            unimplemented_v2(
                gb_type="Attempt to trace generator",
                context="",
                explanation="Generators cannot be compiled directly with `torch.compile`.",
                hints=[
                    "Call a generator from inside of a non-generator Python function and "
                    "compile that function instead.",
                    *graph_break_hints.FUNDAMENTAL,
                ],
            )

        if not has_tensor_in_frame(frame):
            return ConvertFrameReturn()

        # skip tracing non-recursive disabled functions
        # detect if the previous frame (non-convert_frame) is a non-recursive disable wrapper
        prev_frame = sys._getframe()
        while (
            prev_frame
            and "torch/_dynamo/convert_frame.py" in prev_frame.f_code.co_filename
        ):
            prev_frame = prev_frame.f_back  # type: ignore[assignment]
        if (
            prev_frame
            and prev_frame.f_code is decorators._nonrecursive_disable_wrapper_code
        ):
            return ConvertFrameReturn(apply_to_code=False)

        global initial_global_state
        initial_global_state = GlobalStateGuard()

        compile_id = get_compile_id(frame_state)
        frame_id = compile_id.frame_id

        signpost_event(
            "dynamo",
            "_convert_frame_assert._compile",
            {
                "co_name": code.co_name,
                "frame_id": frame_id,
                "compile_id": str(compile_id),
                "co_filename": code.co_filename,
                "co_firstlineno": code.co_firstlineno,
                "cache_size": cache_size.num_cache_entries_with_same_id_matched_objs,
                "accumulated_cache_size": cache_size.num_cache_entries,
            },
        )

        # Record traced frames, skipping Dynamo generated ones.
        if not code.co_name.startswith(TORCH_DYNAMO_RESUME_IN_PREFIX):
            info = f"{code.co_name} {code.co_filename}:{code.co_firstlineno}"
            dynamo_tls.traced_frame_infos.append(info)

        with compile_context(CompileContext(compile_id)):
            result = _compile(
                frame.f_code,
                frame.f_globals,
                frame.f_locals,
                frame.f_builtins,
                frame.closure,
                self._torchdynamo_orig_backend,
                self._one_graph,
                self._export,
                self._export_constraints,
                hooks,
                cache_entry,
                cache_size,
                frame,
                frame_state=frame_state,
                compile_id=compile_id,
                skip=skip + 1,
                package=self._package,
                convert_frame_box=self._box,
            )

        if config.caching_precompile and self._package is not None:
            from .package import DynamoCache

            # Record that the dynamo package has changed
            DynamoCache.record_package(self._package)
        return result


def convert_frame_assert(
    compiler_fn: CompilerFn,
    one_graph: bool = True,
    export: bool = False,
    export_constraints: Optional[typing.Never] = None,
    package: Optional[CompilePackage] = None,
) -> ConvertFrameAssert:
    """Fully convert a frame into an FX graph, raising an exception if we fail."""
    return ConvertFrameAssert(
        compiler_fn, one_graph, export, export_constraints, package
    )


from collections import OrderedDict

from torch.utils.hooks import RemovableHandle


# we have to use `OrderedDict` to make `RemovableHandle` work.
_bytecode_hooks: dict[int, BytecodeHook] = OrderedDict()


def register_bytecode_hook(hook: BytecodeHook) -> RemovableHandle:
    """Register hooks for bytecode generated by Dynamo. The hook can do some
    logging, as well as return a new code object to be used. Please refer
    to `BytecodeHook` for the hook signature.
    """
    handle = RemovableHandle(_bytecode_hooks)
    _bytecode_hooks[handle.id] = hook
    return handle


@preserve_global_state
def trace_frame(
    code: types.CodeType,
    globals: dict[str, object],
    locals: dict[str, object],
    builtins: dict[str, object],
    closure: tuple[CellType],
    compiler_fn: CompilerFn,
    tf_mode_stack: list[torch.overrides.TorchFunctionMode],
    one_graph: bool,
    speculation_log: SpeculationLog,
    instructions: list[Instruction],
    code_options: dict[str, object],
    *,
    export: bool = False,
    export_constraints: Optional[typing.Never] = None,
    frame_state: Optional[dict[str, Union[int, FrameStateSizeEntry]]] = None,
    distributed_state: Optional[DistributedState] = None,
    package: Optional[CompilePackage] = None,
) -> DynamoTracerOutput:
    from torch.fx.experimental.validator import bisect, translation_validation_enabled

    speculation_log.restart()  # type: ignore[has-type]
    exn_vt_stack = ExceptionStack()
    tracer = InstructionTranslator(
        instructions,
        code,
        locals,
        globals,
        builtins,
        closure,
        tf_mode_stack,
        code_options,
        compiler_fn,
        one_graph,
        export,
        export_constraints,
        frame_state=frame_state,
        speculation_log=speculation_log,  # type: ignore[has-type]
        exn_vt_stack=exn_vt_stack,
        distributed_state=distributed_state,  # type: ignore[has-type]
        package=package,
    )

    def run_tracer() -> None:
        try:
            tracer.output.mark_bytecode_tracing_start()
            with tracing(tracer.output.tracing_context), tracer.set_current_tx():
                tracer.run()
        except exc.UnspecializeRestartAnalysis:
            speculation_log.clear()  # type: ignore[has-type]
            raise
        except (
            exc.SpeculationRestartAnalysis,
            exc.TensorifyScalarRestartAnalysis,
            exc.SkipFrame,
        ):
            raise
        except Exception:
            if translation_validation_enabled():
                bisect(tracer.output.shape_env)
            raise
        finally:
            tracer.output.call_cleanup_hooks()

    try:
        run_tracer()
        tracer_output = DynamoTracerOutput(tracer)
        output = tracer_output.output_graph
        assert output is not None
        assert output.output_instructions
        instructions[:] = output.output_instructions
        code_options.update(output.code_options)
        propagate_inst_exn_table_entries(instructions)
        check_inst_exn_tab_entries_valid(instructions)
        instructions[:] = remove_pointless_jumps(remove_dead_code(instructions))
    except Exception as e:
        e._torch_dynamo_tracer_output = DynamoTracerOutput(tracer, error=True)  # type: ignore[attr-defined]
        raise

    return tracer_output


@dataclass
class DynamoOutput:
    """
    Represents the core data returned from a single dynamo run, including:
      - Guards, wrapped inside tracer_output.output_graph.guards
      - Generated bytecode
      - Other information needed for compilation.
    This data structure should capture all the "interesting" information dynamo
    produces on the frontend side before it enters user backend.
    """

    tracer_output: DynamoTracerOutput
    bytecode: types.CodeType
    last_attempt_start_time: Optional[float]

    def build_guards(
        self,
        code: types.CodeType,
        hooks: Optional[Hooks] = None,
        save: bool = False,
        cache_entry: Optional[CacheEntry] = None,
    ) -> CheckFunctionManager:
        assert self.tracer_output.output_graph is not None
        return CheckFunctionManager(
            code,
            self.tracer_output.output_graph,
            cache_entry,
            hooks.guard_fail_fn if hooks else None,
            hooks.guard_filter_fn if hooks else None,
            save_guards=save,
        )


@dataclass
class BackendInput:
    """
    Represents core data structure that dynamo will pass to a backend, including:
      - Graph module
      - Example inputs
      - The FakeTensorMode used for compiling graph.
    This data structure should capture all the information dynamo produces
    on for the user backend.
    """

    backend_id: str
    graph_module: torch.fx.GraphModule
    example_inputs: Any
    fake_mode: torch._subclasses.fake_tensor.FakeTensorMode


@dataclass
class CaptureOutput:
    """
    CaptureOutput should represent all the information produced from torch
    compiler for a single graph capture. This intends to be consumed by
    various compiler frontends so that we can share as much compiler internals
    as possible and avoid great divergence between different stacks.
    This data structure should eventually contain all the information compiler
    produces as more refactors happens to converge different compiler
    frontends.
    """

    dynamo_output: DynamoOutput
    backend_input: BackendInput


@dataclass
class FrameInfo:
    code: types.CodeType
    globals: dict[str, object]
    locals: dict[str, object]
    builtins: dict[str, object]
    closure: tuple[CellType]


def fullgraph_capture(frame: FrameInfo) -> CaptureOutput:
    """
    A standalone function which takes a frame and returns dynamo captured graph
    plus other important compile information. This should serve as the common
    interface for different torch compiler AOT frontengs (e.g. precompile, export).
    Note that this function doesn't apply context managers like metrics context
    or compile id, and the expectation is that the caller will apply them depending
    on the use case.

    The CaptureOutput is separated into two parts:
    1. Dynamo specific information from DynamoOutput, which includes:
        - guards
        - generated bytecode
        - other information tracked by OutputGraph.
    2. Backend specific information (indexed by unique backend id) such as:
        - fx graph
        - example inputs
    """
    from torch._guards import TracingContext

    backend_input: Optional[BackendInput] = None

    def fullgraph_compiler(
        gm: torch.fx.GraphModule, example_inputs: list[torch.Tensor]
    ) -> torch.fx.GraphModule:
        nonlocal backend_input
        fake_mode = TracingContext.get().fake_mode
        assert fake_mode is not None
        assert isinstance(gm.meta["backend_id"], str)
        backend_input = BackendInput(
            gm.meta["backend_id"], gm, example_inputs, fake_mode
        )
        return gm

    dynamo_output = compile_frame(
        frame.code,
        frame.globals,
        frame.locals,
        frame.builtins,
        frame.closure,
        compiler_fn=fullgraph_compiler,
        one_graph=True,
        restart_reasons=set(),
    )
    assert backend_input is not None
    return CaptureOutput(dynamo_output, backend_input)


def compile_frame(  # type: ignore[return]
    code: types.CodeType,
    globals: dict[str, object],
    locals: dict[str, object],
    builtins: dict[str, object],
    closure: tuple[CellType],
    compiler_fn: CompilerFn,
    one_graph: bool,
    restart_reasons: set[str],
    *,
    export: bool = False,
    export_constraints: Optional[typing.Never] = None,
    frame_state: Optional[dict[str, Union[int, FrameStateSizeEntry]]] = None,
    distributed_state: Optional[DistributedState] = None,
    package: Optional[CompilePackage] = None,
) -> DynamoOutput:
    """
    A helper function taking a frame and backend, then return the generated bytecode
    and guards as a common data structure.
    This is a shared interface for multiple compiler frontends (e.g. torch.compile,
    torch.export) that needs to capture a graph out of python code.
    """
    # This is shared across restarts
    speculation_log = SpeculationLog()

    def transform(
        instructions: list[Instruction], code_options: dict[str, object]
    ) -> DynamoTracerOutput:
        tf_mode_stack: list[torch.overrides.TorchFunctionMode] = (
            torch.overrides._get_current_function_mode_stack()
        )
        tracer_output = trace_frame(
            code,
            globals,
            locals,
            builtins,
            closure,
            compiler_fn,
            tf_mode_stack,
            one_graph,
            speculation_log,
            instructions,
            code_options,
            export=export,
            export_constraints=export_constraints,
            frame_state=frame_state,
            distributed_state=distributed_state,
            package=package,
        )

        assert tracer_output is not None
        return tracer_output

    last_attempt_start_time = None
    for attempt in itertools.count():
        CompileContext.get().attempt = attempt

        try:
            with dynamo_timed(f"compile_attempt_{attempt}", log_pt2_compile_event=True):
                bytecode, tracer_output = transform_code_object(code, transform)
                assert tracer_output is not None
                return DynamoOutput(
                    tracer_output=tracer_output,
                    bytecode=bytecode,
                    last_attempt_start_time=last_attempt_start_time,
                )
        except exc.RestartAnalysis as e:
            if not isinstance(e, exc.TensorifyScalarRestartAnalysis):
                TensorifyState.clear()
            log.info(
                "Restarting analysis due to %s",
                LazyString(format_traceback_short, e.__traceback__),
            )
            # If restart reason is None just log the type of the exception
            restart_reasons.add(e.restart_reason or str(type(e)))
            # We now have a new "last attempt", reset the clock
            last_attempt_start_time = time.time()
            if attempt > 100:
                unimplemented_v2(
                    gb_type="Excessive RestartAnalysis() calls",
                    context="",
                    explanation="Dynamo attempted to trace the same frame 100+ times. "
                    "Giving up on compiling as the compile time tradeoff is likely not "
                    "worth the performance gain.",
                    hints=[],
                )
        except exc.SkipFrame as e:
            if not isinstance(e, exc.TensorifyScalarRestartAnalysis):
                TensorifyState.clear()
            log.debug(
                "Skipping frame %s %s \
                %s %s",
                e,
                code.co_name,
                code.co_filename,
                code.co_firstlineno,
            )
            raise


def _compile(
    code: CodeType,
    globals: dict[str, object],
    locals: dict[str, object],
    builtins: dict[str, object],
    closure: tuple[CellType],
    compiler_fn: CompilerFn,
    one_graph: bool,
    export: bool,
    export_constraints: Optional[typing.Never],
    hooks: Hooks,
    cache_entry: Optional[CacheEntry],
    cache_size: CacheSizeRelevantForFrame,
    frame: Optional[DynamoFrameType] = None,
    frame_state: Optional[dict[str, Union[int, FrameStateSizeEntry]]] = None,
    *,
    compile_id: CompileId,
    skip: int = 0,
    package: Optional[CompilePackage] = None,
    # Can be used to record things for the caller, both
    # in the case of normal and exception code paths
    convert_frame_box: Optional[ConvertFrameBox] = None,
) -> ConvertFrameReturn:
    from torch._inductor.async_compile import async_compile_pool_manager
    from torch.fx.experimental.validator import (
        BisectValidationException,
        ValidationException,
    )

    # Only nonlocal defs here please!
    # Time spent compiling this frame before restarting or failing analysis
    dynamo_time_before_restart: float = 0.0

    @compile_time_strobelight_meta(phase_name="compile_inner")
    def compile_inner(
        code: CodeType, one_graph: bool, hooks: Hooks
    ) -> tuple[ConvertFrameReturn, Optional[DynamoTracerOutput]]:
        with contextlib.ExitStack() as stack:
            stack.enter_context(
                torch._dynamo.callback_handler.install_callbacks(
                    CallbackTrigger.DYNAMO, str(CompileContext.current_compile_id())
                )
            )
            stack.enter_context(CompileTimeInstructionCounter.record())
            return _compile_inner(code, one_graph, hooks)

        return (
            ConvertFrameReturn(),
            None,
        )  # dead, but see https://github.com/python/mypy/issues/7577

    @maybe_cprofile
    def _compile_inner(
        code: CodeType,
        one_graph: bool,
        hooks: Hooks,
    ) -> tuple[ConvertFrameReturn, DynamoTracerOutput]:
        nonlocal dynamo_time_before_restart
        last_attempt_start_time = start_time = time.time()

        def log_bytecode(
            prefix: str, name: str, filename: str, line_no: int, code: CodeType
        ) -> None:
            if bytecode_log.isEnabledFor(logging.DEBUG):
                bytecode_log.debug(
                    format_bytecode(prefix, name, filename, line_no, code)
                )

        log_bytecode(
            "ORIGINAL BYTECODE",
            code.co_name,
            code.co_filename,
            code.co_firstlineno,
            code,
        )

        out_code = None
        try:
            dynamo_output = compile_frame(
                code,
                globals,
                locals,
                builtins,
                closure,
                compiler_fn,
                one_graph,
                restart_reasons,
                export=export,
                export_constraints=export_constraints,
                frame_state=frame_state,
                distributed_state=distributed_state,
                package=package,
            )
        except exc.SkipFrame as e:
            if one_graph or _is_error_on_graph_break(e._torch_dynamo_tracer_output):
                log.debug(
                    "No graph captured with one_graph=True or error_on_graph_break=True"
                )
            assert e._torch_dynamo_tracer_output is not None
            return ConvertFrameReturn(), e._torch_dynamo_tracer_output

        assert distributed_state is None or distributed_state.all_states is not None, (  # type: ignore[has-type]
            "compiler collective wasn't run before compilation completed"
        )
        out_code = dynamo_output.bytecode
        tracer_output = dynamo_output.tracer_output
        if dynamo_output.last_attempt_start_time is not None:
            last_attempt_start_time = dynamo_output.last_attempt_start_time

        assert out_code is not None
        log_bytecode(
            "MODIFIED BYTECODE",
            code.co_name,
            code.co_filename,
            code.co_firstlineno,
            out_code,
        )

        for idx, hook in enumerate(_bytecode_hooks.values()):
            with dynamo_timed(f"bytecode_hooks_{idx}", log_pt2_compile_event=True):
                hook_output = hook(code, out_code)
                if hook_output is not None:
                    out_code = hook_output

        orig_code_map[out_code] = code
        output_codes.add(out_code)
        dynamo_time_before_restart = last_attempt_start_time - start_time
        assert tracer_output.output_graph is not None
        output = tracer_output.output_graph

        # Tests for new code objects.
        # The rationale for these tests can be found in torch/csrc/dynamo/eval_frame.c
        # Only test once the code object is created.
        # They are not tested during runtime.

        def count_args(code: CodeType) -> int:
            import inspect

            return (
                code.co_argcount
                + code.co_kwonlyargcount
                + bool(code.co_flags & inspect.CO_VARARGS)
                + bool(code.co_flags & inspect.CO_VARKEYWORDS)
            )

        assert out_code is not None

        total_argcount_old = count_args(code)
        total_argcount_new = count_args(out_code)
        msg = "arg mismatch: "
        msg += f"old code object has args {code.co_varnames[:total_argcount_old]}, "
        msg += f"new code object has args {out_code.co_varnames[:total_argcount_new]}"
        assert (
            code.co_varnames[:total_argcount_old]
            == out_code.co_varnames[:total_argcount_new]
        ), msg

        msg = "free var mismatch: "
        msg += f"old code object has free var {code.co_freevars}, "
        msg += f"new code object has free var {out_code.co_freevars}"
        assert code.co_freevars == out_code.co_freevars, msg

        msg = "cell var mismatch: "
        msg += f"old code object has cell var {code.co_cellvars}, "
        msg += f"new code object has cell var {out_code.co_cellvars}"
        assert code.co_cellvars == out_code.co_cellvars, msg

        # Skipping Dynamo on a frame without any extracted graph.
        # This does not affect eager functionality. But this is necessary
        # for export for cases where Dynamo-reconstructed bytecode can create
        # new function frames, confusing export in thinking that there
        # are extra graphs now.

        if output.export and output.is_empty_graph():
            return ConvertFrameReturn(), tracer_output

        assert output.guards is not None
        CleanupManager.instance[out_code] = output.cleanups
        nonlocal cache_entry
        with dynamo_timed("build_guards", log_pt2_compile_event=True):
            check_fn = dynamo_output.build_guards(
                code,
<<<<<<< HEAD
                output,
                cache_entry,
                hooks.guard_fail_fn if hooks else None,
                hooks.guard_filter_fn if hooks else None,
                guards_serialization_mode="save" if package else None,
=======
                hooks=hooks,
                save=package is not None,
                cache_entry=cache_entry,
>>>>>>> 332fa5b3
            )

        if package is not None:
            assert check_fn.guards_state is not None
            package.add_guarded_code(check_fn.guards_state, out_code)
            package.add_inlined_source(output.tracing_context.traced_code)

        compile_id_str = str(compile_id) if compile_id is not None else "Unknown"
        annotation_str = "Torch-Compiled Region: " + compile_id_str
        guarded_code = GuardedCode(
            out_code,
            check_fn.guard_manager,  # type: ignore[arg-type]
            compile_id,
            annotation_str,
        )

        if not output.is_empty_graph() and hooks.guard_export_fn is not None:
            # We should not run the guard_export_fn when Dynamo does not
            # generate any graph. This can happen in export when TorchDynamo
            # generated bytecode has some reconstruction logic for mutated
            # variables which can trigger TorchDynamo on the children frames but
            # they are benign and do not generate any new graphs.
            hooks.guard_export_fn(output.guards)

        return wrap_guarded_code(guarded_code), tracer_output

    metrics_context = get_metrics_context()
    code_context = (
        package.code_context(code) if package is not None else contextlib.nullcontext()
    )
    with (
        _use_lazy_graph_module(config.use_lazy_graph_module),
        compile_context(CompileContext(compile_id)),
        async_compile_pool_manager(),
        chromium_event_timed(
            "dynamo", reset_event_log_on_exit=True, log_pt2_compile_event=True
        ),
        _WaitCounter("pytorch.wait_counter.entire_forward_compile").guard(),
        metrics_context,
        dynamo_timed(
            "_compile.compile_inner",
            phase_name="entire_frame_compile",
            dynamo_compile_column_us="dynamo_cumulative_compile_time_us",
        ),
        code_context,
    ):
        restart_reasons: set[str] = set()
        if compile_pg := get_compile_pg():
            distributed_state = DistributedState(compile_pg, LocalState())
        else:
            distributed_state = None

        # Check recompilations
        recompile_reason: Optional[str] = None
        if is_recompilation(cache_size) and frame:
            reasons = get_and_maybe_log_recompilation_reasons(cache_entry, frame)
            recompile_reason = (
                "Unable to find recompilation reasons" if not reasons else reasons[0]
            )
        metrics_context.update_outer({"recompile_reason": recompile_reason})

        recompile_user_contexts = get_hook_for_recompile_user_context()
        if recompile_user_contexts:
            # cap each user context to N chars for data retention purposes. N=256
            # is chosen to be large enough to capture the most important info.
            user_contexts_msg = {
                user_context()[:256] for user_context in recompile_user_contexts
            }
            metrics_context.set("recompile_user_contexts", user_contexts_msg)

        exceeded, limit_type = exceeds_recompile_limit(cache_size, compile_id)
        if exceeded:

            def format_func_info(code: CodeType) -> str:
                return f"'{code.co_name}' ({code.co_filename}:{code.co_firstlineno})"

            # NS: Don't add period at the end of string, as it'll be added to URL
            # rendering it incorrect
            log.warning(
                "torch._dynamo hit config.%s (%s)\n"
                "   function: %s\n"
                "   last reason: %s\n"
                'To log all recompilation reasons, use TORCH_LOGS="recompiles".\n'
                "To diagnose recompilation issues, see %s",
                limit_type,
                getattr(config, limit_type),
                format_func_info(code),
                recompile_reason,
                troubleshooting_url,
            )
            if config.fail_on_recompile_limit_hit:
                raise FailOnRecompileLimitHit(
                    f"{limit_type} reached, because fail_on_recompile_limit_hit = True this is a HARD failure"
                )
            elif one_graph or _get_error_on_graph_break():
                raise FailOnRecompileLimitHit(
                    f"{limit_type} reached with one_graph=True or error_on_graph_break=True. "
                    "Excessive recompilations can degrade "
                    "performance due to the compilation overhead of each recompilation. To monitor "
                    "recompilations, enable TORCH_LOGS=recompiles. If recompilations are expected, consider "
                    "increasing torch._dynamo.config.cache_size_limit to an appropriate value."
                )
            elif justknobs_check(
                "pytorch/compiler:skip_code_recursive_on_recompile_limit_hit"
            ):
                raise RecompileLimitExceeded(f"{limit_type} reached")
            else:
                # do not recursively skip frames
                unimplemented_v2(
                    gb_type="Dynamo cache limit exceeded",
                    context=f"Limit type: {limit_type}",
                    explanation="Dynamo attempted to recompile the code object too many times, "
                    f"exceeding the {limit_type} cache size limit."
                    "Giving up on compiling as the compile time tradeoff is likely not "
                    "worth the performance gain.",
                    hints=[],
                )

        log.debug(
            "torchdynamo start compiling %s %s:%s, stack (elided %s frames):\n%s",
            code.co_name,
            code.co_filename,
            code.co_firstlineno,
            skip + 2,
            # -2: omit current frame, omit contextlib decorator
            "".join(CapturedTraceback.extract(skip=2 + skip).format()),
        )
        # -4: -2 as above, plus trace_structured frames
        #
        # NB: the frame looks like this:
        #
        # # handled by skip argument
        # torch/_dynamo/convert_frame.py:1069 in catch_errors
        # torch/_dynamo/convert_frame.py:910 in _convert_frame
        # torch/_dynamo/convert_frame.py:464 in _convert_frame_assert
        # torch/_utils_internal.py:70 in wrapper_function
        #
        # # 2 current frame and context lib
        # env/lib/python3.10/contextlib.py:79 in inner
        # torch/_dynamo/convert_frame.py:776 in _compile
        #
        # # 2 extra here
        # torch/_logging/_internal.py:1064 in trace_structured
        # torch/_dynamo/convert_frame.py:780 in <lambda>
        stack_trace = log_dynamo_start(code, skip)
        start_time_ns = time.time_ns()
        fail_type: Optional[str] = None
        fail_reason: Optional[str] = None
        exception_stack_trace: Optional[list[str]] = None
        fail_user_frame_filename: Optional[str] = None
        fail_user_frame_lineno: Optional[int] = None
        torch._dynamo.utils.ReinplaceCounters.clear()
        guarded_code = None
        try:
            guarded_code, tracer_output = compile_inner(code, one_graph, hooks)

            # NB: We only put_code_state in success case.  Success case here
            # does include graph breaks; specifically, if a graph break still
            # resulted in a partially compiled graph, we WILL return here.  An
            # Unsupported exception will only bubble to the top level if we
            # are unable to compile the frame at all.  In this case, there's
            # no point in uploading the code state, because we will always
            # fail exactly the same way even without the update.  (It's useful
            # to upload for graph break though, because this can prevent
            # extra graph break compilations.)
            put_code_state()
            log_frame_dynamic_whitelist(code)

            return guarded_code
        except Exception as e:
            # NB: e's msg is mutated here to add user stack, but we DON'T want
            # that stack in the Scuba logged fail_reason. So we grab the fail
            # info here and add it to the metrics context below.
            fail_type = type(e).__qualname__
            fail_reason = str(e)
            exception_stack_trace = [traceback.format_exc()]
            exception_handler(e, code, frame, export=export)
            # NB: this is the post-mutation exception
            torch._logging.trace_structured(
                "artifact",
                metadata_fn=lambda: {
                    "name": "dynamo_error",
                    "encoding": "string",
                },
                payload_fn=lambda: traceback.format_exc(),
            )
            fail_user_frame_filename, fail_user_frame_lineno = exc.get_exc_message(
                e, compile_id
            )
            tracer_output = getattr(e, "_torch_dynamo_tracer_output", None)
            if tracer_output and tracer_output.is_tracing_resume_prologue:
                # Do not allow any errors to be suppressed if tracer is currently tracing
                # through resume function.
                raise ResumePrologueTracingError(
                    "Error while tracing through a Dynamo-generated resume function prologue. "
                    "Errors are not allowed when tracing resume function prologues.\n"
                    f"{type(e).__qualname__}: {str(e)}"
                ).with_traceback(e.__traceback__) from None
            elif isinstance(
                e,
                (
                    Unsupported,
                    TorchRuntimeError,
                    BackendCompilerFailed,
                    AssertionError,
                    ConstraintViolationError,
                    GuardOnDataDependentSymNode,
                    ValidationException,
                    UncapturedHigherOrderOpError,
                    BisectValidationException,
                    ShortenTraceback,
                    PackageError,
                ),
            ):
                raise
            else:
                # Rewrap for clarity
                raise InternalTorchDynamoError(
                    f"{type(e).__qualname__}: {str(e)}"
                ).with_traceback(e.__traceback__) from None
        finally:
            # === WARNING WARNING WARNING ===
            # If you commit a bug here, it will suppress writing to
            # dynamo_compile table, and we will not have telemetry.
            # Be extra careful when making changes here!

            if torch._dynamo.config.run_gc_after_compile:
                with dynamo_timed("gc", dynamo_compile_column_us="gc_time_us"):
                    log.info("run_gc_after_compile: running gc")
                    gc.collect(1)

            output = None
            if tracer_output:
                output = tracer_output.output_graph
            if output:
                output.local_scope = {}
                # tracer should already be None, keep an extra check here just in case.
                if tracer := output.root_tx:
                    tracer.f_locals = {}

            from .utils import curr_frame

            frame_key = str(curr_frame)
            if fail_reason is None and output is not None:
                guard_count = len(output.guards)
                shape_env_guard_count = len(output.shape_env.guards)
                graph_op_count = output.count_calls()
                graph_node_count = len(output.graph.nodes)
                graph_node_shapes = output.get_graph_sizes_structured()
                graph_input_count = len(output.placeholders)
                non_compliant_ops = {op.__qualname__ for op in output.non_compliant_ops}
                compliant_custom_ops = {
                    op.__qualname__ for op in output.compliant_custom_ops
                }
                torch._dynamo.utils.ReinplaceCounters.log()
            else:
                guard_count = None
                shape_env_guard_count = None
                graph_op_count = None
                graph_node_count = None
                graph_node_shapes = {}
                graph_input_count = None
                non_compliant_ops = set({})
                compliant_custom_ops = set({})
                restart_reasons = set()
                # If compilation failed, the entire time is wasted
                dynamo_time_before_restart = (time.time_ns() - start_time_ns) / 1e9

            metrics = {
                "frame_key": frame_key,
                "co_name": code.co_name,
                "co_filename": code.co_filename,
                "co_firstlineno": code.co_firstlineno,
                "cache_size": cache_size.num_cache_entries_with_same_id_matched_objs,
                "accumulated_cache_size": cache_size.num_cache_entries,
                "guard_count": guard_count,
                "shape_env_guard_count": shape_env_guard_count,
                "graph_op_count": graph_op_count,
                "graph_node_count": graph_node_count,
                "graph_input_count": graph_input_count,
                "fail_type": fail_type,
                "fail_reason": fail_reason,
                "fail_user_frame_filename": fail_user_frame_filename,
                "fail_user_frame_lineno": fail_user_frame_lineno,
                "non_compliant_ops": non_compliant_ops,
                "compliant_custom_ops": compliant_custom_ops,
                "restart_reasons": restart_reasons,
                "dynamo_time_before_restart_s": dynamo_time_before_restart,
                "has_guarded_code": guarded_code is not None,
                "specialize_float": config.specialize_float,
                "is_forward": True,
                "dynamo_compile_time_before_restart_us": to_int_us(
                    dynamo_time_before_restart
                ),
                "stack_trace": stack_trace,
                "graph_node_shapes": str(graph_node_shapes),
                "exception_stack_trace": exception_stack_trace,
            }
            # TODO: replace with CompileEventLogger.compilation_metrics
            # There are some columns here not in PT2 Compile Events
            # so we need to slightly change it
            metrics_context.update_outer(metrics)
            # === END WARNING WARNING WARNING ===

            # If tracer is available, then tracer.error_on_graph_break reflects value of
            # global symbolic_convert.error_on_graph_break at the time of the graph break -
            # symbolic_convert.error_on_graph_break may have been (correctly) changed during cleanup.
            # If tracer is unavailable, then fallback to symbolic_convert.error_on_graph_break.
            if convert_frame_box:
                convert_frame_box.error_on_graph_break = (
                    tracer_output.error_on_graph_break
                    if tracer_output
                    else _get_error_on_graph_break()
                )


class ConvertFrame:
    def __init__(
        self,
        compiler_fn: CompilerFn,
        hooks: Hooks,
        package: Optional[CompilePackage] = None,
    ) -> None:
        self._torchdynamo_orig_backend = compiler_fn
        self._inner_convert = convert_frame_assert(
            compiler_fn, one_graph=False, package=package
        )
        self._hooks = hooks

    @property
    def _clone_with_backend(self) -> Callable[[WrapBackendDebug], ConvertFrame]:
        return lambda backend: convert_frame(
            backend,
            self._hooks,
        )

    def __call__(
        self,
        frame: DynamoFrameType,
        cache_entry: Optional[CacheEntry],
        hooks: Hooks,
        frame_state: dict[str, Union[int, FrameStateSizeEntry]],
        skip: int = 0,
    ) -> ConvertFrameReturn:
        input_codes.add(frame.f_code)
        counters["frames"]["total"] += 1
        try:
            result = self._inner_convert(
                frame, cache_entry, hooks, frame_state, skip=skip + 1
            )
            counters["frames"]["ok"] += 1
            return result
        except Exception as e:
            # Do not allow errors to be suppressed if we're tracing a resume function prologue
            if isinstance(e, ResumePrologueTracingError):
                raise

            error_on_graph_break = (
                self._inner_convert._box.error_on_graph_break is not None
            )
            assert error_on_graph_break is not None
            if self._inner_convert._box.error_on_graph_break:
                # NOTE we _might_ have to wrap the current in a custom exception
                # in order to correctly bubble up to the top-level compile wrapper in
                # eval_frame.py. But re-raising seems to work for now because exceptions from tracing
                # a nested call that results in a top-level frame compile will be handled by the caller
                # as an observed exception - we don't expect that exception to be suppressed.
                raise

            # These two exception types are "soft" failure, in the sense that
            # we know this is due to something we didn't implement all the
            # way, scare the user less about it.  That being said, if you
            # are trying to understand why a graph break happened, it's still
            # important to have this information, so offer it.
            #
            # NB: NotImplementedError used to be on this list, but actually
            # it is impossible for it to reach here, as it is converted into
            # InternalTorchDynamoError.  This behavior seemed reasonable
            # to me (ezyang, Aug 2023) so I kept it, but maybe at some point
            # someone wanted these to also get suppressed.  If so, you'll
            # need to make these exceptions not get wrapped

            # We intentionally don't want to suppress error here.
            if isinstance(e, UncapturedHigherOrderOpError):
                raise

            soft_fail = isinstance(e, Unsupported)

            # This is a soft failure. In the sense, the code path reaches here
            # when we do not support graph breaks on bytecodes like LOAD_ATTR,
            # BUILD_SET etc. In such case, we can fallback to eager without
            # scaring users.
            if soft_fail and graph_break_log.isEnabledFor(logging.DEBUG):
                # Log this message in the graph break. Also use the string
                # "skip: " to tell that the whole frame is falling back to
                # eager.
                if hasattr(e, "compile_id") and hasattr(e, "real_stack"):
                    with compile_context(CompileContext(e.compile_id)):  # type: ignore[attr-defined]
                        user_stack = e.real_stack
                        user_stack_formatted = "".join(
                            traceback.format_list(user_stack)
                        )
                        user_stack_trace = f"Graph break: skip: from user code at:\n{user_stack_formatted}"
                        torch._logging.trace_structured(
                            "artifact",
                            metadata_fn=lambda: {
                                "name": "dynamo_graph_break_reason",
                                "encoding": "string",
                            },
                            payload_fn=lambda: f"{user_stack_trace}\n{traceback.format_exc()}",
                        )
                        graph_break_log.debug(
                            user_stack_trace,
                            exc_info=True,
                        )

            if not config.suppress_errors and not soft_fail:
                raise

            # Suppress the error.  NB: It's very important to do the
            # suppression logging HERE, where the actual suppression
            # happens. Previously it was somewhere else and so it was
            # possible to accidentally not log at all.
            record_filename = getattr(e, "record_filename", None)
            code = frame.f_code
            error_msg = format_error_msg(e, code, record_filename, frame)

            if soft_fail:
                log.info(error_msg, exc_info=True)
            else:
                log.warning(error_msg, exc_info=True)

            if isinstance(e, SkipCodeRecursiveException):
                return ConvertFrameReturn(
                    frame_exec_strategy=FrameExecStrategy(
                        FrameAction.SKIP, FrameAction.SKIP
                    )
                )
            elif isinstance(e, RecompileLimitExceeded):
                return ConvertFrameReturn(
                    frame_exec_strategy=FrameExecStrategy(
                        FrameAction.RUN_ONLY, FrameAction.RUN_ONLY
                    )
                )

        return ConvertFrameReturn()


def convert_frame(
    compiler_fn: CompilerFn,
    hooks: Hooks,
    package: Optional[CompilePackage] = None,
) -> ConvertFrame:
    """Try to convert a frame into an FX graph, if error leave frame unmodified"""
    return ConvertFrame(compiler_fn, hooks, package=package)


# TODO mlazos: add support for same args, or record them
def replay(filename: str) -> None:
    from .backends.debugging import eager

    original_replay_val = config.replay_record_enabled
    config.replay_record_enabled = False
    with open(filename, "rb") as in_file:
        record = ExecutionRecord.load(in_file)
    record.globals = dict(itertools.chain(record.globals.items(), globals().items()))

    with decorators.set_fullgraph(fullgraph=False):
        try:
            _compile(
                record.code,
                record.globals,
                record.locals,
                record.builtins,
                record.closure,
                compiler_fn=eager,
                one_graph=False,
                export=False,
                export_constraints=None,
                hooks=Hooks(),
                cache_size=CacheSizeRelevantForFrame(0, 0),
                cache_entry=None,
                frame=None,
                frame_state={},
                compile_id=CompileId(frame_id=42, frame_compile_id=999),
            )
        finally:
            config.replay_record_enabled = original_replay_val


def first_real_inst_idx(code: CodeType) -> int:
    if sys.version_info < (3, 11):
        return 0
    for inst in dis.get_instructions(code):
        if inst.opname == "RESUME":
            return inst.offset // 2
    raise RuntimeError("RESUME instruction not found in code")


class ConvertFrameProtocol(typing.Protocol):
    def __call__(
        self,
        frame: DynamoFrameType,
        cache_entry: Optional[CacheEntry],
        hooks: Hooks,
        frame_state: dict[str, Union[int, FrameStateSizeEntry]],
        *,
        skip: int = 0,
    ) -> ConvertFrameReturn: ...


class CatchErrorsWrapper:
    def __init__(self, callback: ConvertFrameProtocol, hooks: Hooks) -> None:
        functools.wraps(callback)(self)
        self._torchdynamo_orig_backend = callback
        self.hooks = hooks

    def __call__(
        self,
        frame: DynamoFrameType,
        cache_entry: Optional[CacheEntry],
        frame_state: dict[str, Union[int, FrameStateSizeEntry]],
    ) -> ConvertFrameReturn:
        assert frame_state is not None

        input_codes.add(frame.f_code)

        is_skipfile = trace_rules.check(frame.f_code)
        if sys.version_info >= (3, 13):
            has_started_execution = frame.f_lasti > first_real_inst_idx(frame.f_code)
        else:
            has_started_execution = frame.f_lasti >= first_real_inst_idx(frame.f_code)
        if (
            # TODO: the first condition is not covered by any test
            has_started_execution
            or is_skipfile
            or config.disable
            or (
                is_in_torch_dispatch_mode(include_infra_modes=False)
                and not getattr(self._torchdynamo_orig_backend, "_export", False)
            )
        ):
            if log.isEnabledFor(logging.DEBUG):
                if has_started_execution:
                    skip_reason = "traced frame already"
                elif trace_rules.check(frame.f_code):
                    skip_reason = "in skipfiles"
                elif is_in_torch_dispatch_mode(include_infra_modes=False):
                    skip_reason = "non-infra torch dispatch mode present, this is not supported today in torch.compile"
                else:
                    skip_reason = "dynamo tracing is disabled"

                log.debug(
                    "skipping: %s (reason: %s, file: %s)",
                    frame.f_code.co_name,
                    skip_reason,
                    frame.f_code.co_filename,
                )
            return ConvertFrameReturn()

        if frame.f_code.co_filename == "<string>" and frame.f_code.co_name == "__new__":
            # nametuple constructor
            return ConvertFrameReturn()
        if torch._dynamo.utils.get_optimize_ddp_mode() == "ddp_optimizer":
            ddp_module = DistributedDataParallel._get_active_ddp_module()
            if ddp_module:
                with compile_lock:
                    from torch._dynamo.backends.distributed import DDPOptimizer

                    ddp_optimizer = DDPOptimizer(
                        bucket_bytes_cap=ddp_module.bucket_bytes_cap,
                        backend_compile_fn=self._torchdynamo_orig_backend._torchdynamo_orig_backend,  # type: ignore[attr-defined]
                    )
                    assert hasattr(
                        self._torchdynamo_orig_backend, "_clone_with_backend"
                    ), (
                        "DDPOptimizer only supports callback fns that know how to clone themselves."
                    )
                    hijacked_callback = (
                        self._torchdynamo_orig_backend._clone_with_backend(
                            ddp_optimizer.compile_fn,
                        )
                    )
                    return hijacked_callback(
                        frame, cache_entry, self.hooks, frame_state
                    )

        with compile_lock, _disable_current_modes():
            # skip=1: skip this frame
            result = self._torchdynamo_orig_backend(
                frame, cache_entry, self.hooks, frame_state, skip=1
            )
            return result


def catch_errors_wrapper(
    callback: ConvertFrameProtocol, hooks: Hooks
) -> CatchErrorsWrapper:
    return CatchErrorsWrapper(callback, hooks)<|MERGE_RESOLUTION|>--- conflicted
+++ resolved
@@ -1239,17 +1239,9 @@
         with dynamo_timed("build_guards", log_pt2_compile_event=True):
             check_fn = dynamo_output.build_guards(
                 code,
-<<<<<<< HEAD
-                output,
-                cache_entry,
-                hooks.guard_fail_fn if hooks else None,
-                hooks.guard_filter_fn if hooks else None,
-                guards_serialization_mode="save" if package else None,
-=======
                 hooks=hooks,
                 save=package is not None,
                 cache_entry=cache_entry,
->>>>>>> 332fa5b3
             )
 
         if package is not None:
@@ -1309,7 +1301,31 @@
             recompile_reason = (
                 "Unable to find recompilation reasons" if not reasons else reasons[0]
             )
-        metrics_context.update_outer({"recompile_reason": recompile_reason})
+        # Recheck for recompilation, for when inline_inbuilt_nn_modules is set to False
+        inline_inbuilt_nn_modules_candidate = False
+        if not config.inline_inbuilt_nn_modules and frame:
+            inbuilt_nn_reasons = get_and_maybe_log_recompilation_reasons(
+                cache_entry, frame, skip_logging=True
+            )
+            inbuilt_nn_recompile_reason = (
+                None if not inbuilt_nn_reasons else inbuilt_nn_reasons[0]
+            )
+
+            if (
+                inbuilt_nn_recompile_reason is not None
+                and "[inline-inbuilt-nn-modules-candidate]"
+                in inbuilt_nn_recompile_reason
+            ):
+                inline_inbuilt_nn_modules_candidate = True
+
+        # Set if the recompile is a candidate for inline_inbuilt_nn_modules
+        # regardless of whether inline_inbuilt_nn_modules is set or not
+        metrics_context.update_outer(
+            {
+                "recompile_reason": recompile_reason,
+                "inline_inbuilt_nn_modules_candidate": inline_inbuilt_nn_modules_candidate,
+            }
+        )
 
         recompile_user_contexts = get_hook_for_recompile_user_context()
         if recompile_user_contexts:
@@ -1810,8 +1826,13 @@
                 )
             return ConvertFrameReturn()
 
-        if frame.f_code.co_filename == "<string>" and frame.f_code.co_name == "__new__":
-            # nametuple constructor
+        if (
+            frame.f_code.co_filename == "<string>" and frame.f_code.co_name == "__new__"
+        ) or (
+            frame.f_code.co_filename.endswith("collections/__init__.py")
+            and frame.f_code.co_name == "_make"
+        ):
+            # nametuple constructor/_make
             return ConvertFrameReturn()
         if torch._dynamo.utils.get_optimize_ddp_mode() == "ddp_optimizer":
             ddp_module = DistributedDataParallel._get_active_ddp_module()
