from __future__ import annotations

from abc import ABC, abstractmethod
from typing import Any, Optional, TYPE_CHECKING, Union

import torch
import torch._inductor.config
from torch._inductor import ir
from torch._inductor.virtualized import V

from .ir import FixedLayout, FlexibleLayout, Layout


if TYPE_CHECKING:
    from collections.abc import Sequence

    import sympy


class KernelInputs(ABC):
    """
    Class to store and provide access to input nodes for kernels.
    This class takes in a tuple of input nodes and provides methods to access
    information about these nodes, such as their device type and device.
    """

    def __init__(
        self,
        input_nodes: list[Any],
        scalars: Optional[dict[str, Union[float, int]]] = None,
<<<<<<< HEAD
        views: Optional[dict[str, Any]] = None,
=======
        out_dtype: Optional[torch.dtype] = None,
>>>>>>> 62ecb115
    ):
        """
        Initialize with a tuple of input nodes.

        You can use scalars to propagate through scalar values that are not nodes

        You can use views if some templates/ops need specific nodes to be different
        views of some of the input_nodes. It is your responsibility to manage this
        correctly inside the heuristic e.g. through adjust_kernel_inputs

        Args:
            input_nodes: A tuple of input nodes to store
<<<<<<< HEAD
            scalars: Optional dictionary of scalar values
                e.g. {'alpha': 0.5}
            views: Optional dictionary of view information
                e.g. {'inp_unexpanded': inp}
=======
            out_dtype: Optional output dtype to store
>>>>>>> 62ecb115
        """
        self._input_nodes = input_nodes
        self._device_name: Optional[str] = None
        self._views = views if views is not None else {}
        self._scalars = scalars if scalars is not None else {}
        self._out_dtype = out_dtype
        assert len(input_nodes) > 0, "Expected at least one input node"

    def nodes(self, reorder: Optional[Sequence[int]] = None) -> list[Any]:
        """
        Return the stored input nodes, optionally reordered.

        Args:
            reorder: Optional sequence of indices to reorder the nodes.
                    For example, (2, 0, 1) would return nodes in that order.

        Returns:
            The tuple of input nodes, optionally reordered
        """
        if reorder is None:
            return self._input_nodes
        assert len(self._input_nodes) == len(reorder), (
            f"Reorder length mismatch: {len(self._input_nodes)} vs {len(reorder)}"
        )
        return [self._input_nodes[i] for i in reorder]

    def views(self) -> dict[str, Any]:
        """
        Return the stored view information.

        Returns:
            The dictionary of view information
        """
        return self._views

    @property
    def count(self) -> int:
        """
        Get the number of input nodes.

        Returns:
            The number of input nodes
        """
        return len(self._input_nodes)

    @property
    def device_type(self) -> Optional[str]:
        """
        Get the device type of the first node.

        Returns:
            The device type (e.g., 'cuda', 'cpu')
        """

        return ir.get_device_type(self._input_nodes[0])

    def device(self) -> torch.device:
        """
        Get the device of the first node.

        Returns:
            The device of the first node
        """
        return self._input_nodes[0].get_device()

    def device_name(self) -> Optional[str]:
        """
        Get the device name information.

        Returns:
            A tuple of (gpu_name, vendor, model)
        """
        if self._device_name is None:
            device = self.device()
            if self.device_type == "cuda":
                device_properties = torch.cuda.get_device_properties(device)
                self._device_name = device_properties.gcnArchName
        return self._device_name

    def shapes_symbolic(self) -> tuple[tuple[Any, ...], ...]:
        """
        Get the symbolic shapes of all input nodes.

        Returns:
            A tuple of shape tuples for each input node
        """
        return tuple(node.get_size() for node in self._input_nodes)

    def shapes_hinted(self) -> tuple[tuple[int, ...], ...]:
        """
        Get the size hints for shapes of all input nodes.

        Returns:
            A tuple of shape tuples with integer hints for each input node
        """
        return tuple(
            V.graph.sizevars.size_hints(
                node.get_size(),
                fallback=torch._inductor.config.unbacked_symint_fallback,
            )
            for node in self._input_nodes
        )

    def strides_symbolic(self) -> tuple[tuple[sympy.Integer, ...], ...]:
        """
        Get the symbolic strides of all input nodes.

        Returns:
            A tuple of stride tuples for each input node
        """
        return tuple(node.get_stride() for node in self._input_nodes)

    def strides_hinted(self) -> tuple[tuple[int, ...], ...]:
        """
        Get the size hints for strides of all input nodes.

        Returns:
            A tuple of stride tuples with integer hints for each input node
        """
        return tuple(
            V.graph.sizevars.size_hints(
                node.get_stride(),
                fallback=torch._inductor.config.unbacked_symint_fallback,
            )
            for node in self._input_nodes
        )

    def dtypes(self) -> tuple[torch.dtype, ...]:
        """
        Get the dtypes of all input nodes.

        Returns:
            A tuple of dtypes for each input node
        """
        return tuple(node.get_dtype() for node in self._input_nodes)

    def dtype(self, idx: int = 0) -> torch.dtype:
        """
        Get the dtype of a specific input node.

        Args:
            idx: Index of the node to get the dtype from (default: 0)

        Returns:
            The dtype of the specified input node
        """
        return self._input_nodes[idx].get_dtype()

<<<<<<< HEAD
    def scalars(self) -> dict[str, Union[float, int]]:
        """
        Get the scalar values for all input nodes.

        Returns:
            A dictionary of scalar values for each input node
        """
        return self._scalars
=======
    @abstractmethod
    def out_dtype(self) -> torch.dtype:
        """
        Get the output dtype, whether passed in or inferred from the nodes

        Returns:
            The output dtype
        """
>>>>>>> 62ecb115

    def get_scalar(self, name: str) -> Union[float, int]:
        """
        Get the scalar value for a given name.

        Args:
            name: Name of the scalar to get

        Returns:
            The scalar value
        """
        assert name in self._scalars, f"Scalar {name} not found, but required"
        return self._scalars[name]

    @abstractmethod
    def output_layout(self, flexible: bool = True) -> Layout:
        """
        Abstract method to handle output layout generation.

        Args:
            out_dtype: Optional output dtype. If not provided, infer from inputs
            flexible: If True, return FlexibleLayout, otherwise FixedLayout
        """


class MMKernelInputs(KernelInputs):
    """
    Specialized KernelInputs for matrix multiplication operations.
    Provides additional methods to access M, N, K dimensions.
    """

    def __init__(
        self,
        input_nodes: list[Any],
        scalars: Optional[dict[str, Union[float, int]]] = None,
<<<<<<< HEAD
        views: Optional[dict[str, Any]] = None,
=======
        out_dtype: Optional[torch.dtype] = None,
>>>>>>> 62ecb115
        mat1_idx: int = -2,
        mat2_idx: int = -1,
    ):
        """
        Initialize with a tuple of input nodes.

        By default, we assume the last 2 input nodes are mat1 and mat2, but
        the caller can adjust when necessary
        """
<<<<<<< HEAD
        super().__init__(input_nodes, scalars, views)
=======
        super().__init__(input_nodes, scalars, out_dtype)
>>>>>>> 62ecb115
        # for mm, we need at least 2 nodes, and we need to know which nodes
        # are the main matrixes e.g. addmm is (bias, mat1, mat2) whereas others
        # might be (mat1, mat2, scale), etc.
        assert len(self._input_nodes) >= 2, "Expected at least 2 input nodes"

        # Adjust assertions to handle negative indices
        m1_idx, m2_idx = mat1_idx, mat2_idx
        if mat1_idx < 0:
            m1_idx += len(input_nodes)
        if mat2_idx < 0:
            m2_idx += len(input_nodes)

        assert 0 <= m1_idx < len(input_nodes), f"Invalid mat1_idx: {mat1_idx}"
        assert 0 <= m1_idx < len(input_nodes), f"Invalid mat2_idx: {mat2_idx}"

        self._mat1_idx = mat1_idx
        self._mat2_idx = mat2_idx

    def mnk_symbolic(
        self,
    ) -> tuple[sympy.Integer, sympy.Integer, sympy.Integer]:
        """
        Get the symbolic M, N, K dimensions for matrix multiplication.
        Handles both 2D (MM) and 3D (BMM) tensors.

        M is extracted from the second-to-last dimension of the first operand (mat1).
        N is extracted from the last dimension of the second operand (mat2).
        K is extracted from the last dimension of the first operand (mat1).

        Returns:
            A tuple of (M, N, K) dimensions
        """
        mat1 = self.nodes()[self._mat1_idx]
        mat2 = self.nodes()[self._mat2_idx]

        m = mat1.get_size()[-2]  # M from second-to-last dimension of mat1
        k = mat1.get_size()[-1]  # K from last dimension of mat1
        n = mat2.get_size()[-1]  # N from last dimension of mat2

        # Ensure K dimensions match between operands
        k0 = mat2.get_size()[-2]  # K from second-to-last dimension of mat2
        V.graph.sizevars.check_equals(k, k0)
        return (m, n, k)

    def out_dtype(self) -> torch.dtype:
        """
        Get the output dtype, whether passed in or inferred from the nodes

        Returns:
            The output dtype
        """
        if self._out_dtype is not None:
            return self._out_dtype
        return self.mat1mat2()[0].get_dtype()

    def output_layout(self, flexible: bool = True) -> Layout:
        """
        Handle output layout generation for matrix multiplication.

        Args:
            out_dtype: Optional output dtype. If not provided, infer from inputs
            flexible: If True, return FlexibleLayout, otherwise FixedLayout
        """
        mat1, mat2 = self.mat1mat2()
        out_dtype = self.out_dtype()
        # NOTE: taken from mm_common.mm_args
        *b1, m, k1 = mat1.get_size()
        *b2, k2, n = mat2.get_size()
        b = [V.graph.sizevars.check_equals_and_simplify(a, b) for a, b in zip(b1, b2)]
        size = [*b, m, n]
        if flexible:
            return FlexibleLayout(self.device(), out_dtype, size)
        else:
            return FixedLayout(self.device(), out_dtype, size)

    def mat1mat2(self) -> tuple[Any, Any]:
        """
        Get the mat1 and mat2 nodes.

        Returns:
            A tuple of (mat1, mat2) nodes
        """
        nodes = self.nodes()
        return nodes[self._mat1_idx], nodes[self._mat2_idx]

    def mnk_hinted(self) -> tuple[int, int, int]:
        """
        Get the hinted M, N, K dimensions for matrix multiplication.
        Handles both 2D (MM) and 3D (BMM) tensors.

        Uses shapes_hinted from the base class to get integer hints for dimensions.

        Returns:
            A tuple of (M, N, K) dimensions as integers
        """
        hinted_shapes = self.shapes_hinted()
        mat1_shape = hinted_shapes[self._mat1_idx]
        mat2_shape = hinted_shapes[self._mat2_idx]

        m = mat1_shape[-2]  # M from second-to-last dimension of mat1
        k = mat1_shape[-1]  # K from last dimension of mat1
        n = mat2_shape[-1]  # N from last dimension of mat2

        # Ensure K dimensions match between operands
        k_check = mat2_shape[-2]  # K from second-to-last dimension of mat2
        assert k == k_check, f"K dimensions don't match: {k} vs {k_check}"

        return (m, n, k)<|MERGE_RESOLUTION|>--- conflicted
+++ resolved
@@ -28,11 +28,8 @@
         self,
         input_nodes: list[Any],
         scalars: Optional[dict[str, Union[float, int]]] = None,
-<<<<<<< HEAD
+        out_dtype: Optional[torch.dtype] = None,
         views: Optional[dict[str, Any]] = None,
-=======
-        out_dtype: Optional[torch.dtype] = None,
->>>>>>> 62ecb115
     ):
         """
         Initialize with a tuple of input nodes.
@@ -45,14 +42,11 @@
 
         Args:
             input_nodes: A tuple of input nodes to store
-<<<<<<< HEAD
+            out_dtype: Optional output dtype to store
             scalars: Optional dictionary of scalar values
                 e.g. {'alpha': 0.5}
             views: Optional dictionary of view information
                 e.g. {'inp_unexpanded': inp}
-=======
-            out_dtype: Optional output dtype to store
->>>>>>> 62ecb115
         """
         self._input_nodes = input_nodes
         self._device_name: Optional[str] = None
@@ -201,16 +195,6 @@
         """
         return self._input_nodes[idx].get_dtype()
 
-<<<<<<< HEAD
-    def scalars(self) -> dict[str, Union[float, int]]:
-        """
-        Get the scalar values for all input nodes.
-
-        Returns:
-            A dictionary of scalar values for each input node
-        """
-        return self._scalars
-=======
     @abstractmethod
     def out_dtype(self) -> torch.dtype:
         """
@@ -219,7 +203,15 @@
         Returns:
             The output dtype
         """
->>>>>>> 62ecb115
+
+    def scalars(self) -> dict[str, Union[float, int]]:
+        """
+        Get the scalar values for all input nodes.
+
+        Returns:
+            A dictionary of scalar values for each input node
+        """
+        return self._scalars
 
     def get_scalar(self, name: str) -> Union[float, int]:
         """
@@ -255,11 +247,8 @@
         self,
         input_nodes: list[Any],
         scalars: Optional[dict[str, Union[float, int]]] = None,
-<<<<<<< HEAD
+        out_dtype: Optional[torch.dtype] = None,
         views: Optional[dict[str, Any]] = None,
-=======
-        out_dtype: Optional[torch.dtype] = None,
->>>>>>> 62ecb115
         mat1_idx: int = -2,
         mat2_idx: int = -1,
     ):
@@ -269,11 +258,7 @@
         By default, we assume the last 2 input nodes are mat1 and mat2, but
         the caller can adjust when necessary
         """
-<<<<<<< HEAD
-        super().__init__(input_nodes, scalars, views)
-=======
-        super().__init__(input_nodes, scalars, out_dtype)
->>>>>>> 62ecb115
+        super().__init__(input_nodes, scalars, out_dtype, views)
         # for mm, we need at least 2 nodes, and we need to know which nodes
         # are the main matrixes e.g. addmm is (bias, mat1, mat2) whereas others
         # might be (mat1, mat2, scale), etc.
