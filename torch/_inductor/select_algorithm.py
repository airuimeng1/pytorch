# mypy: allow-untyped-defs
import contextlib
import dataclasses
import functools
import hashlib
import inspect
import itertools
import json
import logging
import math
import operator
import os
import re
import sys
import textwrap
import time
from collections.abc import Sequence
from concurrent.futures import as_completed, ThreadPoolExecutor
from io import StringIO
from types import ModuleType
from typing import Any, Callable, NamedTuple, Optional, TYPE_CHECKING, Union
from typing_extensions import Self
from unittest.mock import patch

import sympy

import torch
import torch._inductor.async_compile  # noqa: F401 required to warm up AsyncCompile pools
from torch._dynamo.device_interface import get_interface_for_device
from torch._dynamo.testing import rand_strided
from torch._dynamo.utils import (
    counters,
    dynamo_timed,
    get_chromium_event_logger,
    identity,
    preserve_rng_state,
)
from torch._inductor.await_utils import await_sync
from torch._inductor.utils import clear_on_fresh_cache
from torch.utils._filelock import FileLock
from torch.utils._ordered_set import OrderedSet

from ..utils._sympy.functions import CeilDiv
from . import config, ir
from .autotune_process import (
    TensorMeta,
    TritonBenchmarkRequest,
    TritonCPUBenchmarkRequest,
    TritonGPUBenchmarkRequest,
)
from .codecache import code_hash, PersistentCache, PyCodeCache
from .codegen.common import (
    CSEVariable,
    IndentedBuffer,
    KernelTemplate,
    OpOverrides,
    WorkspaceArg,
    WorkspaceZeroMode,
)
from .codegen.simd_kernel_features import SIMDKernelFeatures
from .codegen.subgraph import SubgraphChoiceCaller
from .codegen.triton import (
    gen_common_triton_imports,
    texpr,
    TMACompatibilityChecker,
    TritonKernel,
    TritonScheduling,
)
from .codegen.triton_utils import config_of, equal_1_arg_indices, signature_to_meta
from .codegen.wrapper import pexpr
from .exc import CUDACompileError
from .fx_utils import count_flops_fx
from .ir import ChoiceCaller, PrimitiveInfoType
from .ops_handler import StoreMode
from .runtime.benchmarking import benchmarker
from .runtime.hints import DeviceProperties
from .runtime.triton_compat import HAS_WARP_SPEC
from .runtime.triton_heuristics import FixedGrid
from .utils import (
    ceildiv,
    do_bench_using_profiling,
    FakeIndentedBuffer,
    get_dtype_size,
    is_gpu,
    Placeholder,
    restore_stdout_stderr,
    sympy_dot,
    sympy_index_symbol,
    sympy_product,
    triton_type,
    triton_type_to_torch,
    unique,
)
from .virtualized import V


log = logging.getLogger(__name__)

# correctness checks struggle with fp16/tf32
VERIFY: dict[str, Any] = {}
PRINT_AUTOTUNE = True
DEBUG = False


if TYPE_CHECKING:
    import concurrent

    from torch._inductor.codegen.simd import IterationRangesRoot


class KernelNamespace:
    pass


# these objects are imported from the generated wrapper code
extern_kernels = KernelNamespace()


@dataclasses.dataclass
class BenchmarkTensors:
    """Represents a set of inputs and outputs for autotuning with a template"""

    input_tensors: list[torch.Tensor]
    output_tensor: Optional[torch.Tensor]

    def unpack(self):
        return self.input_tensors, self.output_tensor


@dataclasses.dataclass
class AutotuneArgs:
    """During autotuning, we need to pass the same inputs to all choices.
    Note:
        Since we typically have a mix of external choices and triton choices, we create
        two lists of inputs for the same underlying buffers:
        - External inputs (for aten kernels): Include offset for sliced tensors
        - Triton inputs: Use base pointer for sliced tensors, without offset
    """

    triton: BenchmarkTensors
    extern: BenchmarkTensors
    expected: Optional[torch.Tensor] = None

    def get_benchmark_tensors(self, extern=False) -> BenchmarkTensors:
        """Returns the inputs and output tensors for a given choice."""
        bench_tensors = self.extern if extern else self.triton
        return bench_tensors

    @classmethod
    def from_choice_args(
        cls,
        example_inputs: list[torch.Tensor],
        example_inputs_extern: list[torch.Tensor],
        out: torch.Tensor,
        out_extern: torch.Tensor,
        expected: Optional[torch.Tensor] = None,
    ) -> Self:
        """Factory method to create AutotuneInputs from separate inputs/outputs"""
        return cls(
            triton=BenchmarkTensors(example_inputs, out),
            extern=BenchmarkTensors(example_inputs_extern, out_extern),
            expected=expected,
        )

    def verify(self, **kwargs):
        """Verify the correctness of the benchmarking results"""

        torch.testing.assert_close(self.extern.output_tensor, self.expected, **kwargs)


class PartialRender:
    """
    Some parts of a template need to be generated at the end, but
    inserted into the template at the start.  This allows doing a bunch
    of replacements after the initial render.
    """

    HookFn = Callable[[], str]

    def __init__(
        self, code: str, replacement_hooks: dict[str, Optional[HookFn]]
    ) -> None:
        super().__init__()
        self._code: str = code
        self.replacement_hooks: dict[str, Optional[PartialRender.HookFn]] = (
            replacement_hooks
        )

    @property
    def code(self) -> str:
        """
        The fully rendered code. Will **error** if any hooks have yet to be
        finalized.
        """
        remaining_active_hooks = [
            key for key, fn in self.replacement_hooks.items() if fn is not None
        ]
        assert len(remaining_active_hooks) == 0, (
            f"The following hooks have not yet been finalized:\n {remaining_active_hooks=}"
        )
        return self._code

    def finalize_hook(self, hook_key: str, strict: bool = True) -> None:
        """
        Finalize a hook by name.

        :param strict: If ``True``, raise an error if the hook wasn't found.

        NOTE: Will **error** if the hook has already been finalized.
        """
        if hook_key not in self.replacement_hooks:
            if strict:
                raise RuntimeError(
                    f"{hook_key} not registered in self.replacement_hooks"
                )
            else:
                return

        hook = self.replacement_hooks[hook_key]
        assert hook is not None, f"Hook key {hook_key} can only be called once"
        self._code = self._code.replace(hook_key, hook())

        self.replacement_hooks[hook_key] = None

    def finalize_remaining(self) -> str:
        """
        Finalize the remaining active hooks. This function can be used in cases
        where the caller uses `finalize_hook` rather than `finalize_all`.
        Note: `finalize_all` errors if a hook that has already been finalized
        is attempted to be called again. This function only attempts to
        finalize active hooks.
        """
        for key, fn in self.replacement_hooks.items():
            if fn is not None:
                self.finalize_hook(key)
        return self.code

    def finalize_all(self) -> str:
        """
        Finalize all active hooks.

        NOTE: unlike ``finalize_remaining``, this method will **error** if any
        hook has already been finalized.
        """
        for key in self.replacement_hooks:
            self.finalize_hook(key)
        return self.code


# This is used to store info needed for lowering each subgraph in triton
# templates


@dataclasses.dataclass()
class SubgraphInfo:
    body: IndentedBuffer
    template_mask: Optional[str] = None
    template_out: Optional[str] = None
    compute: IndentedBuffer = dataclasses.field(default_factory=IndentedBuffer)
    indexing_code: IndentedBuffer = dataclasses.field(default_factory=IndentedBuffer)
    loads: IndentedBuffer = dataclasses.field(default_factory=IndentedBuffer)
    stores: IndentedBuffer = dataclasses.field(default_factory=IndentedBuffer)
    ops_handler: Optional[V.WrapperHandler] = None  # type: ignore[name-defined]

    # only copied over if not None
    range_trees: Optional[list["IterationRangesRoot"]] = None
    numels: Optional[dict[str, sympy.Expr]] = None

    def __post_init__(self):
        self.only_copy_if_non_none_fields = ("range_trees", "numels")

    def to_dict(self):
        return {
            field.name: getattr(self, field.name) for field in dataclasses.fields(self)
        }


class ModificationWrapper(V.WrapperHandler):  # type: ignore[name-defined]
    """Handles placeholder substitutions during subgraph processing."""

    def __init__(
        self,
        kernel,
        subgraph_number: int,
        fixed_inputs: dict[str, Any],
        mask: Optional[str],
    ):
        super().__init__(V.ops)
        self.name = f"PlaceholderSubstitution_{subgraph_number}"
        self.kernel = kernel
        self.fixed_inputs = fixed_inputs
        self.mask = mask

    def load(self, name: str, index: sympy.Expr):
        """Handle loading from tensor or fixed input."""
        if name not in self.fixed_inputs:
            index_str = self._process_indexing(index)
            var = self._add_kernel_input(name)
            buffer = V.graph.get_buffer(name)
            var_dtype = buffer.dtype
            line = f"tl.load({var} + {index_str})"

            if (
                var_dtype in (torch.float16, torch.bfloat16)
                and config.triton.codegen_upcast_to_fp32
            ):
                line += ".to(tl.float32)"
                var_dtype = torch.float32

            out = self.kernel.cse.generate(
                self.kernel.compute, line, dtype=var_dtype, shape=()
            )
            return out

        return self.kernel.cse.generate(
            self.kernel.compute,
            f"({self.fixed_inputs[name]})",
            dtype=torch.float32,
            shape=(),
        )

    def indirect_indexing(self, index_var: str, size, check, wrap_neg=True):
        """Convert index variable to symbolic form."""
        return sympy_index_symbol(str(index_var))

    def store(
        self, name: str, index: sympy.Expr, value: CSEVariable, mode: StoreMode = None
    ) -> str:
        """Currently only supports stores for atomic adds coming from scatter nodes
        This is used by flex_attention's backwards grad for captured buffers, see
        zeros_and_scatter lowering
        """
        assert self.mask is not None, (
            "Mask is required for inner stores in modifications"
        )
        assert mode == "atomic_add", "Only atomic_add is supported for inner stores"

        buf_name = self._add_kernel_input(name)
        index_str = self._process_indexing(index)
        index_str = f"tl.broadcast_to({index_str}, {value}.shape)"
        store = f"tl.atomic_add({buf_name} + {index_str}, {value}, {self.mask}, sem='relaxed')"
        return store

    def _add_kernel_input(self, name: str):
        """Add name as input to kernel and return input ref."""
        return self.kernel.args.input(name)

    def _process_indexing(self, index):
        """Process and rename indexing, adding symbols as kernel inputs."""
        return self.kernel.kexpr(self.kernel.rename_indexing(index))


# Function name, followed by args and kwargs.
RecordedEventsType = list[tuple[str, list[Any], dict[str, Any]]]


class TritonTemplateKernel(TritonKernel):
    """
    A specialized kernel class for Triton templates that handles code generation
    for templated Triton kernels.

    This class extends TritonKernel to provide additional functionality for
    template-based kernel generation, including support for subgraphs, workspace
    arguments, and prologue/epilogue fusion.
    """

    def __init__(
        self,
        kernel_name,
        input_nodes,
        output_node,
        defines,
        num_stages,
        num_warps,
        grid_fn,
        meta,
        call_sizes,
        num_consumer_groups=0,
        num_buffers_warp_spec=0,
        use_jit=False,
        prefix_args=0,
        suffix_args=0,
        epilogue_fn=identity,
        subgraphs: Optional[list[ir.ComputedBuffer]] = None,
        workspace_arg: Optional[WorkspaceArg] = None,
        prologue_loads_all_inputs=False,
        hint_override: Optional[int] = None,
    ) -> None:
        numel = sympy_product(output_node.get_size())
        super().__init__(
            {
                "x": numel,
                "r0_": sympy.S.One,
            },
            features=SIMDKernelFeatures([], numel),
            hint_override=hint_override,
        )
        self.input_nodes = input_nodes
        self.output_node = output_node
        self.named_input_nodes = {}  # type: ignore[var-annotated]
        self.defines = defines
        self.kernel_name = kernel_name
        self.use_jit = use_jit
        self.num_stages = num_stages
        self.num_warps = num_warps
        self.num_consumer_groups = num_consumer_groups
        self.num_buffers_warp_spec = num_buffers_warp_spec
        self.grid_fn = grid_fn
        self.meta = meta
        self.call_sizes = call_sizes
        # for templates with fixed epilogues
        self.prefix_args = prefix_args
        self.suffix_args = suffix_args
        self.epilogue_fn = epilogue_fn
        self.render_hooks = {}  # type: ignore[var-annotated]
        self.triton_meta: Optional[dict[str, object]] = None
        # For Templated Attention this can be a list of ir.Subgraph
        self.subgraphs: Optional[list[ir.ComputedBuffer]] = subgraphs

        # Some templates use extra global memory as a workspace
        self.workspace_arg = workspace_arg
        if workspace_arg is not None:
            self.args.workspace_args.append(workspace_arg)

        # The following attributes (body, template_mask, output_val) are all
        # used for triton kernel codegen.
        # They are swapped onto the TritonTemplateKernel object by
        # `set_subgraph_body`
        self.subgraph_bodies: dict[str, SubgraphInfo] = {}

        # input buffers which we are allowed to prologue fuse into
        self.prologue_supported_inputs: OrderedSet[str] = OrderedSet()

        # input buffers which we are fusing into
        self.prologue_fused_inputs: OrderedSet[str] = OrderedSet()
        # input buffers which we are fusing into, which preserve a zero mask
        self.prologue_fused_inputs_preserve_zero: OrderedSet[str] = OrderedSet()

        # The following attributes are all used for triton kernel codegen.
        # They are swapped onto the TritonTemplateKernel object by
        # `set_subgraph_body`
        # NB: the names here must match the fields in SubgraphInfo
        self.body: IndentedBuffer = FakeIndentedBuffer()
        self.compute: IndentedBuffer = FakeIndentedBuffer()
        self.indexing_code: IndentedBuffer = FakeIndentedBuffer()
        self.loads: IndentedBuffer = FakeIndentedBuffer()
        self.stores: IndentedBuffer = FakeIndentedBuffer()
        self.template_mask: Optional[str] = None
        self.template_out: Optional[str] = None
        self.ops_handler: Optional[V.WrapperHandler] = None  # type: ignore[name-defined]

        # When caching is enabled, the generated code is not dependent on the input nodes names, or
        # symbolic sizes names.
        # However, some of the variables returned by generate_and_load that are computed during the
        # triton template expansions (code generation) are dependent on those.
        # In order to cache the code generation and avoid redoing it for similar inputs that varies only by
        # input names or symbol names, we do a record and replay method.
        # During template expansions we record all function calls that change input_dependent_preserved_state
        # and replay them on a cache hit to regenerate them.
        self.cached_replay_events: Optional[RecordedEventsType] = None

        # Update each time an input is marked frozen, used to replay the freezing of inputs on a cache hit.
        self.frozen_layouts_cnt = 0

        # When prologue_loads_all_inputs is true, prologue_supported_inputs is populated during def_kernel
        # by adding all inputs.
        self.prologue_loads_all_inputs = prologue_loads_all_inputs

        # Extra functions to be exposed during partial template rendering.
        self.extra_template_env_fns: list[Callable[..., Any]] = []

    def input_dependent_preserved_state(self) -> str:
        # Not adding self.args.output_buffers on purpose. But we do not need to reproduce it on a cache hit.
        # (never accessed).
        return repr(
            [
                self.args.input_buffers,
                self.args.sizevars,
                self.args.workspace_args,
                self.prologue_supported_inputs,
                self.frozen_layouts_cnt,
            ]
        )

    def record_input_dependent_tracked_event(self) -> Callable[..., Any]:
        def decorator(fn) -> Callable[..., Any]:
            def wrapper(*args, **kwargs) -> Any:
                pre_state = self.input_dependent_preserved_state()
                result = fn(*args, **kwargs)
                post_state = self.input_dependent_preserved_state()
                if pre_state != post_state:
                    assert self.cached_replay_events is not None
                    self.cached_replay_events.append((fn.__name__, [*args], {**kwargs}))
                return result

            return wrapper

        return decorator

    def replay_cached_events(self, events: RecordedEventsType) -> None:
        for f, args, kwargs in events:
            getattr(self, f)(*args, **kwargs)

    @contextlib.contextmanager
    def set_subgraph_body(self, body_name: str):
        assert all(
            hasattr(self, field.name) for field in dataclasses.fields(SubgraphInfo)
        )
        old_state = {
            key.name: getattr(self, key.name)
            for key in dataclasses.fields(SubgraphInfo)
        }

        assert body_name in self.subgraph_bodies, body_name

        subgraph = self.subgraph_bodies[body_name]
        for key, value in subgraph.to_dict().items():
            if value is None and key in subgraph.only_copy_if_non_none_fields:
                continue
            setattr(self, key, value)

        context = (
            contextlib.nullcontext
            if not self.ops_handler
            else lambda: V.set_ops_handler(self.ops_handler(V.get_ops_handler()))
        )
        with context():  # type: ignore[operator]
            yield
        self.subgraph_bodies[body_name] = SubgraphInfo(
            **{
                key.name: getattr(self, key.name)
                for key in dataclasses.fields(SubgraphInfo)
            }
        )
        for key, value in old_state.items():
            setattr(self, key, value)

    @contextlib.contextmanager
    def create_subgraph_body(self, body_name: str):
        assert body_name not in self.subgraph_bodies
        self.subgraph_bodies[body_name] = SubgraphInfo(
            IndentedBuffer(),
            None,
            None,
        )
        with self.set_subgraph_body(body_name):
            yield

    def need_numel_args(self):
        return False

    def estimate_kernel_num_bytes(self):
        """
        Estimate the total number of bytes this kernel takes.
        For in/out nodes, sizes are counted twice: once for reading and
        once for writing.
        """
        ninplace_args = len(unique(self.args.inplace_buffers.values()))
        num_bytes = []
        for i, inp in enumerate(itertools.chain(self.input_nodes, (self.output_node,))):
            size = V.graph.sizevars.size_hints(inp.get_size(), fallback=0)
            numel = functools.reduce(operator.mul, size, 1)
            dtype_size = get_dtype_size(inp.get_dtype())
            num_bytes.append(numel * dtype_size * (1 + int(i < ninplace_args)))
        return sum(num_bytes)

    def estimate_flops(self) -> int:
        for node in self.input_nodes:
            for fx_node in node._current_origins:
                f = count_flops_fx(fx_node)
                if f is not None:
                    return V.graph.sizevars.size_hint(f, fallback=0)
        return 0

    def jit_lines(self):
        if self.use_jit:
            return "@triton.jit"

        argdefs, _, signature, _ = self.args.python_argdefs()
        triton_meta: dict[str, Any] = {
            "signature": signature_to_meta(
                signature,
                size_dtype=self.index_dtype,
                argdefs=argdefs,
                is_template=True,
            ),
            "device": DeviceProperties.create(self.output_node.get_device()),
            "constants": {},
        }
        triton_meta["configs"] = [config_of(signature)]
        for arg_num in equal_1_arg_indices(signature):  # type: ignore[index]
            triton_meta["constants"][signature[arg_num].name] = 1  # type: ignore[index,union-attr]
        matrix_instr_nonkdim = self.meta.get("matrix_instr_nonkdim", None)
        waves_per_eu = self.meta.get("waves_per_eu", None)
        kpack = self.meta.get("kpack", None)
        if matrix_instr_nonkdim:
            triton_meta["matrix_instr_nonkdim"] = matrix_instr_nonkdim
        if waves_per_eu:
            triton_meta["waves_per_eu"] = waves_per_eu
        if kpack:
            triton_meta["kpack"] = kpack

        self.triton_meta = triton_meta

        inductor_meta = {
            "kernel_name": str(Placeholder.DESCRIPTIVE_NAME),
            **self.inductor_meta_common(),
            **FixedGrid.setup_grid_as_args(),
        }
        if config.profile_bandwidth or config.benchmark_kernel:
            num_gb = self.estimate_kernel_num_bytes() / 1e9
            inductor_meta["kernel_num_gb"] = num_gb
        if config.benchmark_kernel:
            flops = self.estimate_flops()
            inductor_meta["kernel_flop"] = flops

        inductor_meta["config_args"] = self.meta

        template_args = f"""
            num_stages={self.num_stages},
            num_warps={self.num_warps},
            triton_meta={triton_meta!r},
            inductor_meta={inductor_meta!r},
        """

        if HAS_WARP_SPEC:
            template_args += f"""
            num_consumer_groups={self.num_consumer_groups},
            num_buffers_warp_spec={self.num_buffers_warp_spec},
        """

        return f"""
            @triton_heuristics.template(
                {template_args}
            )
            @triton.jit
        """

    def gen_argdefs(self):
        def hook():
            # python_argdefs() cannot be run until after the rest of the template lazily adds more args
            arg_defs, *_ = self.args.python_argdefs()
            return f"{', '.join(x.full_name() for x in arg_defs)}"

        return self._register_hook("<ARGDEFS>", hook, allow_overwriting=True)

    def gen_defines(self):
        return self.defines

    def def_kernel(self, *argnames):
        """
        Hook called from template code to generate function def and
        needed args.
        """
        assert all(isinstance(x, str) for x in argnames)
        renames = IndentedBuffer(initial_indent=1)

        named_args = self.input_nodes[
            self.prefix_args : len(self.input_nodes) - self.suffix_args
        ]

        assert len(argnames) == len(named_args), (
            len(argnames),
            len(named_args),
            self.prefix_args,
            len(self.input_nodes),
        )

        for input_node in self.input_nodes[: self.prefix_args]:
            # get args in correct order
            self.args.input(input_node.get_name())

        for name, input_node in zip(argnames, named_args):
            arg_name = f"arg_{name}"
            self.named_input_nodes[name] = input_node
            if input_node.get_name() in V.graph.removed_buffers:
                continue
            if input_node.get_name() in self.prologue_fused_inputs:
                continue

            self.args.input_buffers[input_node.get_name()] = arg_name

        # The args may be duplicated, so renaming must be after args are de-duplicated.
        for name in argnames:
            input_node = self.named_input_nodes[name]
            if self.prologue_loads_all_inputs:
                self.prologue_supported_inputs.add(input_node.get_name())
            if input_node.get_name() in V.graph.removed_buffers:
                continue
            if input_node.get_name() in self.prologue_fused_inputs:
                continue

            arg_name = self.args.input_buffers[input_node.get_name()]
            if input_node.get_layout().offset == 0:
                renames.writeline(f"{name} = {arg_name}")
            else:
                offset = texpr(self.rename_indexing(input_node.get_layout().offset))
                renames.writeline(f"{name} = {arg_name} + {offset}")

        for input_node in self.input_nodes[len(self.input_nodes) - self.suffix_args :]:
            # get args in correct order
            if input_node.get_name() in V.graph.removed_buffers:
                continue
            if input_node.get_name() in self.prologue_fused_inputs:
                continue

            self.args.input(input_node.get_name())

        def hook():
            # python_argdefs() cannot be run until after the rest of the template lazily adds more args
            arg_defs, *_ = self.args.python_argdefs()
            code = IndentedBuffer()
            code.splice(gen_common_triton_imports())
            code.splice(self.jit_lines())
            code.writeline(
                f"def {self.kernel_name}({', '.join(x.full_name() for x in arg_defs)}):"
            )
            with code.indent():
                code.splice(self.defines)
                code.splice(renames.getvalue())
            return code.getvalue()

        return self._register_hook("<DEF_KERNEL>", hook)

    def size(self, name: str, index: int):
        """
        Hook called from template code to get the size of an arg.
        Will add needed args to pass it in if it is dynamic.
        """
        assert isinstance(index, int)
        if name is None:
            val = self.output_node.get_size()[index]
        else:
            assert isinstance(name, str)
            val = self.named_input_nodes[name].get_size()[index]
        return texpr(self.rename_indexing(val))

    def stride(self, name, index=None):
        """
        Hook called from template code to get the stride of an arg.
        Will add needed args to pass it in if it is dynamic.
        """
        if name is None:
            val = self.output_node.get_stride()
        else:
            assert isinstance(name, str)
            val = self.named_input_nodes[name].get_stride()

        if isinstance(index, int):
            return texpr(self.rename_indexing(val[index]))
        return ", ".join([texpr(self.rename_indexing(i)) for i in val])

    def _get_subgraph(self, subgraph_number: int):
        assert isinstance(subgraph_number, int)
        assert isinstance(self.subgraphs, list)
        assert subgraph_number < len(self.subgraphs), (
            f"Invalid subgraph number provided to create_modification, {subgraph_number} must be < {len(self.subgraphs)}"
        )
        assert self.body.getvalue() == "", (
            "Body should be clear before adding a modification"
        )
        return self.subgraphs[subgraph_number]

    def _handle_scatter_graph(self, scatter_graph):
        """Handle processing for a single scatter graph.

        Args:
            scatter_graph: The scatter graph to process
        """
        assert isinstance(scatter_graph, ir.ComputedBuffer), (
            f"scatter_graph must be an instance of ComputeBuffer but got {type(scatter_graph)}"
        )

        def contiguous_strides(x):
            # We always create a fresh contiguous grad for scattering into
            return sum(
                x_i * stride for x_i, stride in zip(x, scatter_graph.get_stride())
            )

        return scatter_graph.data.store_output(  # type: ignore[attr-defined]
            scatter_graph.name, contiguous_strides, []
        )

    def modification(
        self,
        subgraph_number: int,
        output_name: Optional[str],
        mask: Optional[str] = None,
        **fixed_inputs,
    ) -> str:
        """This creates a modification function for a subgraph.
        To use this inside a template, the first argument should specify which subgraph to codegen for

        Args:
            subgraph_number (int): The index of the subgraph in self.subgraphs
            output_name (Optional[str]): The name of the output variable to store the result in
            mask (Optional[str]): An optional mask to use for the store operation. If provided, this mask
                will be applied to the store.
        """
        num = 0
        out = None
        scatters = []
        while f"mod_{subgraph_number}_{num}" in self.subgraph_bodies:
            num += 1
        with self.create_subgraph_body(f"mod_{subgraph_number}_{num}"):
            subgraph = self._get_subgraph(subgraph_number)
            modification_handler = ModificationWrapper(
                self, subgraph_number, fixed_inputs, mask
            )
            with V.set_ops_handler(modification_handler):
                assert isinstance(subgraph, (ir.ComputedBuffer, list)), (
                    f"Expected the subgraph to be a ComputedBuffer or a List[ComputedBuffer], got {type(subgraph)}"
                )
                # Handle scatter stores
                if isinstance(subgraph, list):
                    for scatter_graph in subgraph:
                        scatters.append(self._handle_scatter_graph(scatter_graph))
                elif isinstance(subgraph.data, ir.InputBuffer):
                    out = subgraph.data.make_loader()(())
                else:
                    out = subgraph.data.inner_fn(())

            self.codegen_body()
            if output_name is not None:
                assert isinstance(output_name, str)
                assert out is not None
                self.body.writeline(f"{output_name} = {out.value}")
            else:
                assert out is None
                for scatter in scatters:
                    self.body.writeline(str(scatter))

            body_val = self.body.getvalue()
            self.cse.invalidate(OrderedSet())
            return body_val

    def load_input(
        self,
        input_name: str,
        output_name: str,
        indices: Union[list[Any], tuple[Any]],
        mask: Optional[str] = None,
        other: Optional[Union[float, int]] = 0.0,
        indent_width: int = 4,
    ):
        """Loads an input and applies any necessary preprocessing or masking.

        Args:
            input_name (str): The name of the input to load.
            indices (Union[List, Tuple]): The index for each dimension of the input.
            val (str): The name of the variable to store the loaded value.
            mask (Optional[str]): An optional mask to use for the load operation.
            other (Optional[Union[float, int]]): The value to use for masked elements. Default is 0.0.
            indent_width (int): The number of spaces to use for indentation.
        """

        input_node = self.named_input_nodes[input_name]
        if not self.prologue_loads_all_inputs:
            self.prologue_supported_inputs.add(input_node.get_name())

        tilings = (sympy_product(input_node.get_size()), sympy.Integer(1))
        groups = {
            "x": tilings[0],
            "r0_": tilings[1],
        }

        range_trees = self.construct_range_trees(
            pid_cache=None,
            inside_reduction=False,
            is_reduction=False,
            numels=groups,
            no_x_dim=False,
        )
        load_code = None

        with self.create_subgraph_body(f"<LOAD_INPUT_{input_name}>"):
            assert isinstance(indices, (list, tuple))
            assert isinstance(output_name, str)
            assert isinstance(mask, (str, type(None)))
            self.range_trees = range_trees
            self.numels = {k: V.graph.sizevars.simplify(v) for k, v in groups.items()}
            indices = list(map(OpOverrides.paren, indices))
            index_symbols = [sympy.Symbol(x, integer=True) for x in indices]

            lengths = [V.graph.sizevars.simplify(s) for s in input_node.get_size()]
            assert len(indices) == len(lengths)

            index_symbols = [sympy.Symbol(x, integer=True) for x in indices]
            assert len(indices) == len(lengths)

            # glue to make generated code use same indexing from template

            # TODO (from reviewers as well)
            # in codegen_template,
            # prologue_node.codegen(kernel.split_and_set_ranges(prologue_node.get_ranges()))
            # the ranges need to reflect the group of the prologue input or it will error
            # not sure if there is any difference between original range_tree_entry in
            # and new one from correct lengths/groups... both actually seem to work
            for name, range_tree_entry in zip(
                indices, self.range_trees[0].construct_entries(lengths)
            ):
                range_tree_entry.set_name(name)
            contiguous_index = sympy_dot(
                ir.FlexibleLayout.contiguous_strides(lengths), index_symbols
            )
            contiguous_index = self.rename_indexing(contiguous_index)
            self.body.writeline("xindex = " + texpr(contiguous_index))

            xindex_range_root = self.range_trees[0].lookup(
                sympy.Integer(1), sympy_product(lengths)
            )
            xindex_range_root.set_name("xindex")

            # Note - ["None" override_mask]
            # MM Templates work by taking out of bounds index values and wrapping them around to 0
            # so that no mask is required on the load: offs_a_m = `rm % M`
            # We should to override the mask to be "None" instead of inheriting the mask that would
            # have been loaded otherwise.
            # We are using "None" for clarity in output code, but
            # we could alternatively emit `xmask = tl.full([xindex.shape], True, tl.int1)`
            self.template_mask = mask if mask is not None else "None"
            self.template_out = "xindex"
            self.template_indices = indices
            self.named_input_nodes[input_name].data.freeze_layout()
            self.cse.invalidate(OrderedSet())

            template_mask = self.template_mask

            class StoreOutputSubstitution(V.WrapperHandler):  # type: ignore[name-defined]
                name = "StoreOutputSubstitution"

                def store(
                    self,
                    name: str,
                    index: sympy.Expr,
                    value: "CSEVariable",
                    mode: "StoreMode" = None,
                ):
                    V.kernel.store_buffer_names.add(name)
                    V.kernel.cse.store_cache[name] = value
                    if name in V.kernel.prologue_fused_inputs:
                        # We load masked out values with 0, then apply a prologue.
                        # The masked out values may not necessariliy be 0 any more
                        # so we need to reapply the mask.
                        value_dtype = value.dtype
                        value_str = str(value)
                        if template_mask != "None" and (
                            name not in V.kernel.prologue_fused_inputs_preserve_zero
                            or other != 0
                        ):
                            value_str = (
                                f"tl.where({template_mask}, {value_str}, {other})"
                            )

                        if value_dtype != V.graph.get_buffer(name).dtype:
                            value_str = f"{value_str}.to({triton_type(V.graph.get_buffer(name).dtype)})"

                        # TODO: we should have intermediary var shapes
                        V.kernel.compute.writeline(
                            f"{output_name} = {value_str}.broadcast_to(xindex.shape)"
                        )

            self.ops_handler = StoreOutputSubstitution

            input_node = self.named_input_nodes[input_name]
            output_index = input_node.make_indexer()(index_symbols)

            # in def_kernel above we define the inputs with the storage offset adjusted
            # creating the load in input_node.make_indexer() will also adjust by storage offset
            # so subtract here to not double increment
            if not V.graph.sizevars.statically_known_equals(
                input_node.layout.offset, 0
            ):
                output_index = output_index - self.rename_indexing(
                    input_node.get_layout().offset
                )

            output_index = self.rename_indexing(output_index)

            if output_index == contiguous_index:
                output_index_str = "xindex"
            else:
                out_indexing = self.indexing(
                    output_index,
                    copy_shape=self.template_out,
                    override_mask=self.template_mask,
                )
                from .codegen.triton import IndexingOptions

                assert isinstance(out_indexing, IndexingOptions)
                output_index_str = (
                    f"({out_indexing.index_str}).broadcast_to(xindex.shape)"
                )

            # Generate load code
            load_code = f"{output_name} = tl.load({input_name} + ({output_index_str})"

            if mask:
                load_code += f", mask={mask}, other={other})"
            else:
                load_code += ")"

        hook_key = f"<LOAD_INPUT_{input_name}>"

        def hook():
            with self.set_subgraph_body(hook_key):
                self.cse.invalidate(OrderedSet())
                self.codegen_body()
                self.cse.invalidate(OrderedSet())
                if input_node.get_name() not in self.prologue_fused_inputs:
                    assert load_code is not None
                    self.body.writeline(load_code)

                return textwrap.indent(self.body.getvalue(), " " * indent_width).strip()

        return self._register_hook(hook_key, hook)

    def store_output(
        self,
        indices: Union[list[Any], tuple[Any]],
        val: str,
        mask: Optional[str] = None,
        indent_width: int = 4,
        val_shape: Optional[list[str]] = None,
    ):
        """Stores the final output and appends any epilogue fusions if the buffer hasn't been optimized away.

        Args:
            indices (Union[List, Tuple]): The index for each dimension of the output. The dot product of
                these indices and output strides must match `val`.
            val (str): The value to store.
            mask (Optional[str]): An optional mask to use for the store operation. If provided, this mask
                will be applied to the store.
            indent_width (int): The number of spaces to use for indentation. This is used when the call to
                store_output is indented in the kernel definition.
        """
        with self.create_subgraph_body("<STORE_OUTPUT>"):
            assert isinstance(indices, (list, tuple))
            assert isinstance(val, str)
            assert isinstance(mask, (str, type(None)))
            assert self.template_mask is None
            indices = list(map(OpOverrides.paren, indices))
            index_symbols = [sympy.Symbol(x, integer=True) for x in indices]
            lengths = [
                V.graph.sizevars.simplify(s) for s in self.output_node.get_size()
            ]
            assert len(indices) == len(lengths)

            # glue to make generated code use same indexing from template
            for name, range_tree_entry in zip(
                indices, self.range_trees[0].construct_entries(lengths)
            ):
                range_tree_entry.set_name(name)
            contiguous_index = sympy_dot(
                ir.FlexibleLayout.contiguous_strides(lengths), index_symbols
            )
            contiguous_index = self.rename_indexing(contiguous_index)
            self.body.writeline("xindex = " + texpr(contiguous_index))
            self.range_trees[0].lookup(sympy.S.One, sympy_product(lengths)).set_name(
                "xindex"
            )
            self.template_mask = mask
            self.template_out = val
            self.template_indices = indices
            output_index = self.output_node.get_layout().make_indexer()(index_symbols)
            output_index = self.rename_indexing(output_index)
            if output_index == contiguous_index:
                output_index = sympy.Symbol("xindex", integer=True)

            acc_dtype = (
                triton_type_to_torch(self.meta["ACC_TYPE"])
                if "ACC_TYPE" in self.meta
                else torch.float32
            )
            epilogue_args = [
                V.kernel.cse.namedvar(val, dtype=acc_dtype, shape=val_shape)
            ]
            for input_node in itertools.chain(
                self.input_nodes[: self.prefix_args],
                self.input_nodes[len(self.input_nodes) - self.suffix_args :],
            ):
                input_node.freeze_layout()
                epilogue_args.append(input_node.make_loader()(index_symbols))
                # We update frozen_layouts_cnt in order to replay this function on a cache hit.
                self.frozen_layouts_cnt += 1

            V.ops.store(
                self.output_node.get_name(),
                output_index,
                self.epilogue_fn(*epilogue_args),
            )
            self.codegen_body()

        def hook():
            # more stuff might have been added since the codegen_body above
            self.codegen_body()
            self.cse.invalidate(OrderedSet())

            return textwrap.indent(self.body.getvalue(), " " * indent_width).strip()

        return self._register_hook("<STORE_OUTPUT>", hook)

    def _register_hook(
        self,
        hook_name: str,
        hook_fn: PartialRender.HookFn,
        *,
        allow_overwriting: bool = False,
    ) -> str:
        """
        Register a hook function with a name.

        ``hook_name`` should match the string that will be replaced via
        ``hook_fn``, and should not already be in use for a hook.

        If ``allow_overwriting`` is ``False``, will assert that there isn't
        currently a registered hook of the same name before registering the new
        one.
        """

        if not allow_overwriting:
            assert hook_name not in self.render_hooks, (
                f"Tried to register the hook {hook_name} multiple times. If "
                "desired, pass allow_overwriting=True to _register_hook"
            )
        self.render_hooks[hook_name] = hook_fn
        return hook_name

    def _register_extra_template_env_fns(self, *fns: Callable[..., Any]):
        """
        Register some extra functions to expose when performing the initial
        template render, so that they're in scope to by used by jinja
        expressions.

        These can be used to, for example, implement extra replacement hooks,
        if the given function:

        * Returns the name of their hook, which should also be the string to
          replace via the hook function. The convention is to use the format
          <HOOK_NAME>.
        * Assigns the corresponding entry in ``self.render_hooks`` to a hook
          function.
        """
        self.extra_template_env_fns.extend(fns)

    def render(self, template, kwargs, record_input_dependent_tracked_event=False):
        if record_input_dependent_tracked_event:
            self.cached_replay_events = []

        template_env = {
            fn.__name__: self.record_input_dependent_tracked_event()(fn)
            if record_input_dependent_tracked_event
            else fn
            for fn in [
                self.def_kernel,
                self.size,
                self.stride,
                self.store_output,
                self.load_input,
                self.make_load,
                self.modification,
                self.gen_argdefs,
                self.gen_defines,
                *self.extra_template_env_fns,
            ]
        }
        return PartialRender(
            template.render(**template_env, **kwargs),
            self.render_hooks,
        )

    def make_load(self, name, indices, mask):
        """
        Optional helper called from template code to generate the code
        needed to load from an tensor.
        """
        assert isinstance(indices, (list, tuple))
        assert isinstance(name, str)
        assert isinstance(mask, str)
        stride = self.named_input_nodes[name].get_stride()
        indices = list(map(OpOverrides.paren, indices))
        assert len(indices) == len(stride)
        index = " + ".join(
            f"{texpr(self.rename_indexing(s))} * {i}" for s, i in zip(stride, indices)
        )
        return f"tl.load({name} + ({index}), {mask}, other=0.0)"

    def indexing(
        self,
        index: sympy.Expr,
        *,
        dense_indexing=False,
        copy_shape=None,
        override_mask=None,
        block_ptr=False,
        tma_compatibility_checker: Optional[TMACompatibilityChecker] = None,
    ):
        """
        Override the default indexing to use our custom mask and force
        dense indexing.
        """
        return super().indexing(
            index,
            dense_indexing=False,
            # We pass template_out as the shape to broadcast the indexing to as
            # the mask might be broadcast to the output shape
            copy_shape=self.template_out,
            override_mask=self.template_mask,
            block_ptr=block_ptr,
            tma_compatibility_checker=tma_compatibility_checker,
        )

    def codegen_range_tree(self):
        pass  # ignore default codegen

    def additional_call_args_and_types(self):
        if isinstance(self.grid_fn, SymbolicGridFn):
            grid_args = self.grid_fn.sympy_call(*self.call_sizes, self.meta)
            assert len(grid_args) in (0, 3), "grid_fn should return 3 values"
            return (grid_args, map(type, grid_args))
        elif all(isinstance(x, (int, sympy.Integer)) for x in self.call_sizes):
            grid_args = self.grid_fn(*map(int, self.call_sizes), self.meta)
            assert len(grid_args) in (0, 3), "grid_fn should return 3 values"
            return (grid_args, map(type, grid_args))
        return ((), ())

    def call_kernel(self, name: str, node: Optional[ir.IRNode] = None):
        wrapper = V.graph.wrapper_code
        _, call_args, _, arg_types = self.args.python_argdefs()

        additional_call_args, additional_arg_types = (
            self.additional_call_args_and_types()
        )

        if not additional_call_args:
            assert not V.graph.cpp_wrapper, "cpp_wrapper requires SymbolicGridFn"
            wrapper.add_import_once(f"import {self.grid_fn.__module__}")
            meta = wrapper.add_meta_once(self.meta)
            fn_name = f"{self.grid_fn.__module__}.{self.grid_fn.__name__}"
            call_args.append(
                f"*{fn_name}({', '.join(map(pexpr, self.call_sizes))}, {meta})"
            )
            arg_types.append(None)

        call_args.extend(additional_call_args)
        arg_types.extend(additional_arg_types)

        if self.workspace_arg is not None:
            wrapper.generate_workspace_allocation(self.workspace_arg)
        wrapper.generate_kernel_call(
            name,
            call_args,
            arg_types=arg_types,
            triton_meta=self.triton_meta,
            triton=True,
        )
        if self.workspace_arg is not None:
            wrapper.generate_workspace_deallocation(self.workspace_arg)

    def kernel_benchmark_extra_args(self) -> list[str]:
        return [
            str(x)
            for x in self.grid_fn(
                *V.graph.sizevars.size_hints(self.call_sizes), self.meta
            )
        ]


@functools.cache
def _jinja2_env():
    try:
        import jinja2

        return jinja2.Environment(
            undefined=jinja2.StrictUndefined,
        )
    except ImportError:
        return None


class GenerateAndLoadResult(NamedTuple):
    """
    Return type of TritonTemplate.generate_and_load.
    """

    mod: ModuleType
    extra: str
    input_call_args: tuple[str, ...]
    prologue_supported_inputs: OrderedSet[str]
    kernel_args_sizevars_keys: tuple[sympy.Expr]
    kernel_options: dict[str, Any]


class GeneratedCodeCacheEntry(NamedTuple):
    code: str
    extra: str
    events: list[Any]


class GeneratedCodeCache:
    """
    Cache for generated code. The cache key is a string representation of the input nodes,
    number of stages, number of warps, and call sizes. The cache value is a tuple of the
    generated code, extra code, and events.
    """

    def __init__(self, *args, **kwargs):
        self._cache: dict[str, GeneratedCodeCacheEntry] = {}

    def cache_clear(self) -> None:
        self._cache.clear()

    def __repr__(self):
        return repr(self._cache)

    def make_key(
        self,
        input_nodes: tuple[ir.IRNode],
        num_stages: int,
        num_warps: int,
        call_sizes: Sequence[sympy.core.symbol.Symbol],
        prefix_args: int,
        suffix_args: int,
        epilogue_fn: Optional[Callable[..., Any]],
        epilogue_fn_hash: Optional[str],
        subgraphs: Optional[list[ir.Buffer]],  # has to be none to cache
        workspace_arg: Optional[WorkspaceArg],  # has to be none to cache
        layout: ir.Layout,
        num_consumer_groups: int,
        num_buffers_warp_spec: int,
        kwargs: dict[str, Any],
        hint_override: Optional[int] = None,
    ) -> Optional[str]:
        def layout_key(layout: ir.Layout) -> str:
            assert not isinstance(layout, ir.FlexibleLayout)
            return repr(
                [
                    layout.size,
                    layout.stride,
                    layout.dtype,
                    layout.device,
                    layout.offset,
                ]
            )

        def has_flexible_layout() -> bool:
            if isinstance(layout, ir.FlexibleLayout):
                return True

            for input in input_nodes:
                if isinstance(input.get_layout(), ir.FlexibleLayout):
                    return True
            return False

        if epilogue_fn is identity:
            assert epilogue_fn_hash is None
            epilogue_fn_hash = "identity"

        # we do not cache under those conditions right now.
        if (
            has_flexible_layout()
            or subgraphs is not None
            or workspace_arg is not None
            or epilogue_fn_hash is None
        ):
            return None

        return repr(
            {
                "input_nodes": [
                    layout_key(input.get_layout()) for input in input_nodes
                ],
                "num_stages": num_stages,
                "num_warps": num_warps,
                "prefix_args": prefix_args,
                "suffix_args": suffix_args,
                "call_sizes": call_sizes,
                "layout": layout_key(layout),
                "num_consumer_groups": num_consumer_groups,
                "num_buffers_warp_spec": num_buffers_warp_spec,
                "epilogue_fn_hash": epilogue_fn_hash,
                "kwargs": kwargs,
                "hint_override": hint_override,
            }
        )

    def get_entry(self, cache_key: Optional[str]) -> Optional[GeneratedCodeCacheEntry]:
        if cache_key is None:
            return None

        entry = self._cache.get(cache_key, None)
        if entry is None:
            torch._dynamo.utils.counters["inductor"]["generated_module_cache_miss"] += 1
        else:
            torch._dynamo.utils.counters["inductor"]["generated_module_cache_hit"] += 1
        return entry

    def put_entry(
        self,
        cache_key: Optional[str],
        code: str,
        extra: str,
        events: list[Any],
    ) -> None:
        if cache_key is None:
            return
        entry = GeneratedCodeCacheEntry(code, extra, events)
        self._cache.update({cache_key: entry})


class TritonTemplate(KernelTemplate):
    """
    A Triton template is a template that can be used to generate a Triton kernel.
    """

    # Allow subclasses to override the kernel type
    kernel_type: type[Any] = TritonTemplateKernel
    index_counter = itertools.count()
    all_templates: dict[str, "TritonTemplate"] = {}

    def __init__(
        self,
        name: str,
        grid: Any,
        source: str,
        debug=False,
        cache_codegen_enabled_for_template=False,
        prologue_loads_all_inputs=False,
    ) -> None:
        super().__init__(name, hash=hashlib.sha256(source.encode("utf-8")).hexdigest())
        self.grid = grid
        self.template = self._template_from_string(source)
        assert name not in self.all_templates, "duplicate template name"
        TritonTemplate.all_templates[name] = self
        self.debug = debug
        self._cache_codegen_enabled_for_template = cache_codegen_enabled_for_template
        self._generated_code_cache: GeneratedCodeCache = GeneratedCodeCache()
        clear_on_fresh_cache(self._generated_code_cache)
        # When prologue_loads_all_inputs is true, prologue_supported_inputs is populated during def_kernel
        # by adding all inputs.
        self.prologue_loads_all_inputs = prologue_loads_all_inputs

    # When this flag is on, we ensure that the cached results and the generated result if cache
    # was not used are the same.
    test_cache = False

    @property
    def uid(self) -> str:
        # unique by prefixing with triton
        return f"triton::{self.name}"

    def maybe_append_choice(
        self, choices: list[Any], **kwargs: Any
    ) -> Optional[NotImplementedError]:
        """
        Maybe generates a new ChoiceCaller and appends it into existing choices.
        Returns None if success, otherwise returns the error.

        choices: A list of ChoiceCallers.
        kwargs: Additional kwargs to be passed to self.generate() to generate a new ChoiceCaller.
        """

        try:
            choice = self.generate(generate_with_caching=True, **kwargs)
            if choice is not None:
                choices.append(choice)
            return None
        except NotImplementedError as e:
            log.info(
                "Cannot Append Choice: %s. KernelTemplate type is %s",
                e,
                type(self),
                stack_info=log.getEffectiveLevel() < logging.INFO,
            )
            return e

    # NOTE: MAKE SURE THAT ANY ARGUMENT ADDED TO THIS FUNCTION IS PROPERLY HANDLED IN _generated_code_cache.make_key.
    def generate_and_load(
        self,
        input_nodes: tuple[ir.IRNode],
        num_stages: int,
        num_warps: int,
        call_sizes: Sequence[sympy.core.symbol.Symbol],
        prefix_args: int,
        suffix_args: int,
        epilogue_fn: Optional[Callable[..., Any]],
        epilogue_fn_hash: Optional[str],
        subgraphs: Optional[list[ir.Buffer]],
        workspace_arg: Optional[WorkspaceArg],
        num_consumer_groups: int,
        num_buffers_warp_spec: int,
        layout: ir.Layout,
        kwargs: dict[str, Any],
        generate_with_caching,
        hint_override: Optional[int] = None,
    ) -> Optional[GenerateAndLoadResult]:
        """Generate the python code and load it into the current process"""
        caching_enabled = (
            generate_with_caching
            and torch._inductor.config.enable_caching_generated_triton_templates
        )

        cache_key = None
        if caching_enabled:
            cache_key = self._generated_code_cache.make_key(
                input_nodes,
                num_stages,
                num_warps,
                call_sizes,
                prefix_args,
                suffix_args,
                epilogue_fn,
                epilogue_fn_hash,
                subgraphs,
                workspace_arg,
                layout,
                num_consumer_groups,
                num_buffers_warp_spec,
                kwargs,
            )

        assert self.template, "requires jinja2"
        defines = StringIO()

        for name, val in kwargs.items():
            defines.write(f"{name} : tl.constexpr = {val}\n")

        fake_out = ir.Buffer(name="buf_out", layout=layout)
        kernel_name = f"triton_{self.name}"

        numel = sympy_product(layout.size)
        buffers = itertools.chain(input_nodes, (fake_out,))

        if TritonScheduling.can_use_32bit_indexing(numel, buffers):
            index_dtype = "tl.int32"
        else:
            index_dtype = "tl.int64"

        # Add index dtype to defines so it's available in the template
        defines.write(f"INDEX_DTYPE : tl.constexpr = {index_dtype}\n")
        defines = defines.getvalue()

        kernel_options = {
            "input_nodes": input_nodes,
            "defines": defines,
            "num_stages": num_stages,
            "num_warps": num_warps,
            "grid_fn": self.grid,
            "meta": kwargs,
            "call_sizes": call_sizes,
            "prefix_args": prefix_args,
            "suffix_args": suffix_args,
            "epilogue_fn": epilogue_fn,
            "subgraphs": subgraphs,
            "prologue_loads_all_inputs": self.prologue_loads_all_inputs,
        }

        if HAS_WARP_SPEC:
            kernel_options.update(
                {
                    "num_consumer_groups": num_consumer_groups,
                    "num_buffers_warp_spec": num_buffers_warp_spec,
                }
            )

        def make_kernel():
            return self.kernel_type(
                kernel_name=kernel_name,
                output_node=fake_out,
                workspace_arg=workspace_arg,
                use_jit=False,
                hint_override=hint_override,
                **kernel_options,
            )

        def generate_code(kernel) -> Optional[tuple[str, str]]:
            def make_extra() -> str:
                extra_parts = [
                    f"{kwarg}={repr(kwargs[kwarg])}" for kwarg in sorted(kwargs.keys())
                ]

                extra_parts.extend(
                    [
                        f"num_stages={num_stages}",
                        f"num_warps={num_warps}",
                    ]
                )
                if HAS_WARP_SPEC:
                    extra_parts.extend(
                        [
                            f"num_consumer_groups={num_consumer_groups}",
                            f"num_buffers_warp_spec={num_buffers_warp_spec}",
                        ]
                    )
                extra = "-".join(extra_parts) + "-"
                return extra

            try:
                template = kernel.render(self.template, kwargs, caching_enabled)
                with kernel.set_subgraph_body("<STORE_OUTPUT>"):
                    code = template.finalize_all()
            except ZeroDivisionError:
                # TODO(nmacchioni): fix sympy division by zero
                return None
            if self.debug:
                print("Generated Code:\n", code)

            extra = make_extra()
            return code, extra

        def maybe_test_cache(code: str, extra: str, kernel):
            if self.test_cache or self.debug:
                with (
                    patch.object(V.graph, "get_dtype", self._fake_get_dtype(fake_out)),
                    V.graph.set_current_device(layout.device),
                    make_kernel() as kernel_test,
                ):
                    result2 = generate_code(kernel_test)
                    assert result2 is not None
                    code_test, extra_test = result2
                    assert (
                        code == code_test
                        and extra == extra_test
                        and kernel.args.input_buffers == kernel_test.args.input_buffers
                        and kernel.prologue_supported_inputs
                        == kernel_test.prologue_supported_inputs
                        and kernel.args.sizevars == kernel_test.args.sizevars
                    ), "Generated code cache results in wrong output"

        # Generate code, extra.
        code: Optional[str] = None
        extra: Optional[str] = None
        with (
            patch.object(V.graph, "get_dtype", self._fake_get_dtype(fake_out)),
            V.graph.set_current_device(layout.device),
            make_kernel() as kernel,
        ):
            cache_entry = self._generated_code_cache.get_entry(cache_key)
            cache_hit = False

            if cache_entry is not None:
                code, extra, events = cache_entry
                kernel.replay_cached_events(events)
                cache_hit = True

            else:
                result = generate_code(kernel)
                if result is None:  # happens at ZeroDivisionError:
                    return None
                code, extra = result
                self._generated_code_cache.put_entry(
                    cache_key, code, extra, kernel.cached_replay_events
                )

        assert code is not None and extra is not None

        mod = PyCodeCache.load(code, extra)

        input_call_args = tuple(kernel.args.input_buffers.keys())
        prologue_supported_inputs = kernel.prologue_supported_inputs.copy()
        kernel_args_sizevars_keys = tuple(kernel.args.sizevars.keys())

        if cache_hit:
            maybe_test_cache(code, extra, kernel)

        return GenerateAndLoadResult(
            mod,
            extra,
            input_call_args,
            prologue_supported_inputs,
            kernel_args_sizevars_keys,
            kernel_options,
        )

    def generate(  # type: ignore[override]
        self,
        input_nodes: tuple[ir.IRNode],
        layout: ir.Layout,
        num_stages: int,
        num_warps: int,
        num_consumer_groups: int = 0,
        num_buffers_warp_spec: int = 0,
        prefix_args: int = 0,
        suffix_args: int = 0,
        epilogue_fn: Optional[Callable[..., Any]] = identity,
        epilogue_fn_hash: Optional[str] = None,
        subgraphs: Optional[list[ir.Buffer]] = None,
        mutated_inputs: Optional[list[ir.IRNode]] = None,
        call_sizes: Optional[Sequence[sympy.core.symbol.Symbol]] = None,
        workspace_arg: Optional[WorkspaceArg] = None,
        generate_with_caching=False,
        hint_override: Optional[int] = None,
        **kwargs,
    ):
        """This function generates a TritonTemplateCaller

        Args:
            input_nodes: List of input nodes
            layout: Output layout
            num_stages: Number of stages for triton launch
            num_warps: Number of warps for triton launch
            prefix_args: Number of input nodes to be passed as arguments
            suffix_args: Number of input nodes to be passed as arguments
            epilogue_fn: Optional epilogue function to be called on the output
            subgraphs: Optional subgraphs to be passed as arguments, these will be inlined
                into the triton template string
            mutated_inputs: Optional list of input nodes that are mutated by the kernel, this is helpful
                if you need to return multiple outputs. You can pass them as inputs and mark them as
                being mutated by the kernel.
        """
        # HACK: Triton currently breaks if TF32 floats are requested, but the CUDA
        # capability doesn't support them.  This is a bug in Triton, but for now we'll
        # patch around it here.  See https://github.com/triton-lang/triton/issues/3011
        # for one example issue with this problem.
        if torch.cuda.is_available() and not torch.cuda.is_tf32_supported():
            kwargs["ALLOW_TF32"] = "False"

        if call_sizes is None:
            call_sizes = layout.size

        result = self.generate_and_load(
            input_nodes,
            num_stages,
            num_warps,
            call_sizes,
            prefix_args,
            suffix_args,
            epilogue_fn,
            epilogue_fn_hash,
            subgraphs,
            workspace_arg,
            num_consumer_groups,
            num_buffers_warp_spec,
            layout,
            kwargs,
            generate_with_caching and self._cache_codegen_enabled_for_template,
            hint_override=hint_override,
        )

        # May happen as result of dev by 0.
        if result is None:
            return None

        # We expect the input_buffer order to be [*input_nodes, *captured_buffers]
        expected_input_args = tuple(unique(x.get_name() for x in input_nodes))
        assert (
            result.input_call_args[: len(expected_input_args)] == expected_input_args
        ), (
            result.input_call_args,
            expected_input_args,
        )

        full_input_nodes = tuple(
            [V.graph.get_buffer(k) for k in result.input_call_args]
        )
        extra_args = V.graph.sizevars.size_hints(
            map(sympy.expand, result.kernel_args_sizevars_keys),
            fallback=config.unbacked_symint_fallback,
            hint_override=hint_override,
        )

        kernel_hash_name = f"triton_{self.name}_{next(self.index_counter)}"

        workspace_args = []
        if workspace_arg is not None:
            # Create workspace tensor
            workspace_size = workspace_arg.count
            workspace_tensor = torch.empty_strided(
                (workspace_size,),
                (1,),
                dtype=torch.uint8,
                device=layout.device.type,
            )

            # Handle zero initialization if needed
            if workspace_arg.zero_mode != WorkspaceZeroMode.UNINITIALIZED:
                workspace_tensor.zero_()

            workspace_args.append(workspace_tensor)

        options = result.kernel_options

        def make_kernel_render(out_node, hint_override: Optional[int] = None):
            assert result is not None
            kernel = self.kernel_type(
                kernel_name=str(Placeholder.KERNEL_NAME),
                output_node=out_node,
                workspace_arg=workspace_arg,
                use_jit=False,
                hint_override=hint_override,
                **options,
            )
            render = functools.partial(
                kernel.render,
                self.template,
                kwargs,
            )
            return kernel, render

        # create the BenchmarkRequest
        assert result.mod.__file__ is not None
        grid = self.grid(
            *V.graph.sizevars.size_hints(
                call_sizes,
                fallback=config.unbacked_symint_fallback,
                hint_override=hint_override,
            ),
            kwargs,
        )
        bmreq_cls: type[TritonBenchmarkRequest]
        if layout.device.type == "cpu":
            bmreq_cls = TritonCPUBenchmarkRequest
        else:
            bmreq_cls = TritonGPUBenchmarkRequest
        bmreq = bmreq_cls(
            module_path=result.mod.__file__,
            module_cache_key=result.mod.key,
            kernel_name=f"triton_{self.name}",
            extra_args=[*extra_args, *workspace_args, *grid],
            num_stages=num_stages,
            num_warps=num_warps,
            num_consumer_groups=num_consumer_groups,
            num_buffers_warp_spec=num_buffers_warp_spec,
            matrix_instr_nonkdim=kwargs.get("matrix_instr_nonkdim", 0),
            waves_per_eu=kwargs.get("waves_per_eu", 0),
            kpack=kwargs.get("kpack", 2),
            input_tensor_meta=TensorMeta.from_irnodes(full_input_nodes),  # type: ignore[arg-type]
            output_tensor_meta=TensorMeta.from_irnodes(layout),
        )

        return TritonTemplateCaller(
            kernel_hash_name,
            full_input_nodes,
            layout,
            make_kernel_render,
            result.extra.strip("-").replace("-", ", "),
            bmreq,
            log_info={
                "tile_shape": str(
                    (
                        kwargs.get("BLOCK_M", -1),
                        kwargs.get("BLOCK_K", -1),
                        kwargs.get("BLOCK_N", -1),
                    )
                ),
                "num_stages": num_stages,
                "num_warps": num_warps,
                "GROUP_M": kwargs.get("GROUP_M", -1),
                "allow_tf32": str(kwargs.get("ALLOW_TF32", None)),
                "acc_type": str(kwargs.get("ACC_TYPE", None)),
                "matrix_instr_nonkdim": kwargs.get("matrix_instr_nonkdim", 0),
                "waves_per_eu": kwargs.get("waves_per_eu", 0),
                "kpack": kwargs.get("kpack", 2),
            },
            mutated_inputs=mutated_inputs,
            workspace_arg=workspace_arg,
            allowed_prologue_inps=result.prologue_supported_inputs,
            hint_override=hint_override,
        )


class ExternKernelChoice:
    def __init__(
        self,
        kernel,
        cpp_kernel=None,
        *,
        name=None,
        has_out_variant=True,
        op_overload=None,
        use_fallback_kernel=False,
        kernel_creator=None,
    ) -> None:
        super().__init__()
        name = name or kernel.__name__
        assert callable(kernel)
        assert not hasattr(extern_kernels, name), f"duplicate extern kernel: {name}"
        self.name = name
        self.cpp_kernel_name = cpp_kernel
        self.has_out_variant = has_out_variant
        setattr(extern_kernels, name, kernel)
        self.op_overload = op_overload
        self.use_fallback_kernel = use_fallback_kernel
        self.kernel_creator = kernel_creator

    def to_callable(self):
        return getattr(extern_kernels, self.name)

    def call_name(self):
        return f"extern_kernels.{self.name}"

    @functools.cache  # noqa: B019
    def hash_key(self):
        fn = self.to_callable()
        parts = [
            self.name,
            getattr(fn, "__name__", ""),
            getattr(fn, "__module__", ""),
        ]
        try:
            parts.append(inspect.getsource(fn))
        except Exception:
            pass
        return code_hash("-".join(parts))

    def bind(
        self,
        input_nodes,
        layout,
        ordered_kwargs_for_cpp_kernel=(),
        **kwargs,
    ):
        self.ordered_kwargs_for_cpp_kernel = ordered_kwargs_for_cpp_kernel
        return ExternKernelCaller(
            self, input_nodes, layout, kwargs, has_out_variant=self.has_out_variant
        )

    @property
    def uid(self) -> str:
        # unique by prefixing with aten
        return f"aten::{self.name}"

<<<<<<< HEAD
    @property
    def hash(self) -> Union[str, None]:
        # match the API for KernelTemplate as they can be treated the same
        # There is no src hash for ExternKernelChoice in the traditional sense
        # so we indicate this by returning None
        return None

    def choice_or_None(self, **kwargs: Any) -> Optional[ChoiceCaller]:
=======
    def choice_or_none(self, **kwargs: Any) -> Optional[ChoiceCaller]:
>>>>>>> 0a31feae
        """
        Maybe generates a new ChoiceCaller and returns it, or None if generation fails.

        kwargs: Additional kwargs to be passed to generate a new ChoiceCaller.
        """
        temp_choices: list[Any] = []
        result = self.maybe_append_choice(temp_choices, **kwargs)
        if result is None and len(temp_choices) == 1:
            return temp_choices[0]
        return None

    def maybe_append_choice(
        self, choices: list[Any], **kwargs: Any
    ) -> Optional[NotImplementedError]:
        # convenience function to match the Template interface, so that
        # templates and ExternKernelChoice can be treated the same when
        # generating choice callers
        assert "input_nodes" in kwargs, "input_nodes argument required"
        assert "layout" in kwargs, "layout argument required"
        input_nodes = kwargs.pop("input_nodes")
        layout = kwargs.pop("layout")
        choices.append(self.bind(input_nodes=input_nodes, layout=layout, **kwargs))
        return None


class TritonTemplateCaller(ir.TritonTemplateCallerBase):
    def __init__(
        self,
        name,
        input_nodes,
        layout,
        make_kernel_render,
        description,
        bmreq,
        log_info: Optional[
            dict[str, Union[PrimitiveInfoType, list[PrimitiveInfoType]]]
        ] = None,
        mutated_inputs=None,
        workspace_arg: Optional[WorkspaceArg] = None,
        allowed_prologue_inps: Optional[OrderedSet[str]] = None,
        hint_override: Optional[int] = None,
    ) -> None:
        super().__init__(name, input_nodes, layout, description)
        self.make_kernel_render = make_kernel_render
        self.bmreq: TritonBenchmarkRequest = bmreq
        if log_info is None:
            log_info = {}
        self.log_info: dict[str, Any] = log_info
        self.log_info.update(
            {
                "backend": "Triton",
                "num_stages": self.bmreq.num_stages,
                "num_warps": self.bmreq.num_warps,
            }
        )
        self.mutated_inputs = mutated_inputs
        self.workspace_arg = workspace_arg
        self.allowed_prologue_inps = (
            allowed_prologue_inps if allowed_prologue_inps is not None else OrderedSet()
        )
        self.hint_override = hint_override

    def benchmark(self, *args, out):
        assert self.bmreq is not None
        if config.profile_bandwidth_with_do_bench_using_profiling:
            algo = self.bmreq.make_run_fn(*args, out=out)
            return do_bench_using_profiling(algo)
        return self.bmreq.benchmark(*args, out=out)

    def precompile(self):
        assert self.bmreq is not None
        self.bmreq.precompile()

    def __str__(self) -> str:
        return f"TritonTemplateCaller({self.bmreq.module_path}, {self.description})"

    def call_name(self):
        return f"template_kernels.{self.name}"

    def hash_key(self):
        return "-".join(
            [
                self.name.rsplit("_", 1)[0],
                self.bmreq.module_cache_key,
            ]
        )

    def output_node(self):
        return ir.TensorBox.create(
            ir.TritonTemplateBuffer(
                layout=self.layout,
                inputs=self.input_nodes,
                make_kernel_render=self.make_kernel_render,
                mutated_inputs=self.mutated_inputs,
                allowed_prologue_inps=self.allowed_prologue_inps,
            )
        )

    def info_dict(self) -> dict[str, Union[PrimitiveInfoType, list[PrimitiveInfoType]]]:
        """Information returned here is logged to the autotune log file when that is enabled."""
        return self.log_info

    def get_make_kernel_render(self):
        return self.make_kernel_render

    def autoheuristic_id(self):
        type_name = "triton"
        info = self.info_dict()
        # TODO(AlnisM): Does tile_shape always exist?
        tile = info["tile_shape"]
        tile_vals = eval(tile)  # type: ignore[arg-type]
        BLOCK_M = tile_vals[0]
        BLOCK_K = tile_vals[1]
        BLOCK_N = tile_vals[2]
        num_stages = info["num_stages"]
        num_warps = info["num_warps"]
        return f"type={type_name}_BLOCK-M={BLOCK_M}_BLOCK-K={BLOCK_K}_BLOCK-N={BLOCK_N}_numstages={num_stages}_numwarps={num_warps}"


class ExternKernelCaller(ChoiceCaller):
    def __init__(
        self,
        choice: ExternKernelChoice,
        input_nodes,
        layout,
        kwargs=None,
        *,
        has_out_variant=True,
    ) -> None:
        super().__init__(choice.name, input_nodes, layout, description="")
        self.choice = choice
        self.kwargs = kwargs or {}
        self.has_out_variant = has_out_variant

    def __str__(self) -> str:
        return f"ExternKernelCaller({self.choice.call_name()})"

    def benchmark(self, *args, out):
        if out.numel() == 0:
            # no need to run the kerrnel of do benchmarking
            return 0.0
        if self.has_out_variant:
            return super().benchmark(*args, out=out)
        else:
            algo = self.to_callable()
            out_new = algo(*args)
            torch._C._dynamo.guards.assert_size_stride(
                out_new, tuple(out.size()), tuple(out.stride())
            )
            out.copy_(out_new)  # for correctness checking
            if config.profile_bandwidth_with_do_bench_using_profiling:
                return do_bench_using_profiling(lambda: algo(*args))
            return benchmarker.benchmark(algo, args, {})

    def to_callable(self):
        fn = self.choice.to_callable()
        if self.kwargs:
            return functools.partial(fn, **self.kwargs)
        return fn

    def hash_key(self):
        return "-".join(
            [
                self.choice.name,
                *[
                    f"{kwarg}={repr(self.kwargs[kwarg])}"
                    for kwarg in sorted(self.kwargs.keys())
                ],
                self.choice.hash_key(),
            ]
        )

    def output_node(self):
        if self.choice.use_fallback_kernel:
            assert self.choice.op_overload is not None, (
                "Please provide an op_overload to use ir.FallbackKernel"
            )
            inner: ir.IRNode = ir.FallbackKernel.create(
                self.choice.op_overload, *self.input_nodes, **self.kwargs
            )
        elif self.choice.kernel_creator is not None:
            inner = self.choice.kernel_creator(*self.input_nodes, **self.kwargs)
        else:
            cls = ir.ExternKernelOut if self.has_out_variant else ir.ExternKernelAlloc
            inner = cls(
                layout=self.layout,
                inputs=self.input_nodes,
                python_kernel_name=self.choice.call_name(),
                cpp_kernel_name=self.choice.cpp_kernel_name,
                ordered_kwargs_for_cpp_kernel=self.choice.ordered_kwargs_for_cpp_kernel,
                op_overload=self.choice.op_overload,
                kwargs=self.kwargs,
            )

        return ir.TensorBox.create(inner)

    def info_dict(self) -> dict[str, Union[PrimitiveInfoType, list[PrimitiveInfoType]]]:
        """Information returned here is logged to the autotune log file when that is enabled."""
        return {
            "backend": "extern",
            "kernel_call_name": self.choice.call_name(),
        }

    def autoheuristic_id(self):
        return f"extern_{self.choice.name}"


@functools.cache
def get_mm_log_filename() -> Optional[str]:
    mm_file_name = os.environ.get("TORCHINDUCTOR_MM_LOGGING_FILE", None)
    if not mm_file_name:
        return None

    if "json" not in mm_file_name:
        mm_file_name = f"{mm_file_name}.json"

    return mm_file_name


def append_to_log(filename, data):
    lock_file = filename.replace(".json", ".lock")
    lock = FileLock(lock_file)
    with lock:
        try:
            with open(filename) as f:
                log_data = json.load(f)
        except (FileNotFoundError, json.JSONDecodeError):
            log_data = []

        log_data.append(data)

        with open(filename, "w") as f:
            json.dump(log_data, f, indent=4)


class DataProcessorChoiceCallerWrapper:
    def __init__(self, wrapped, preprocessor, postprocessor) -> None:
        self._wrapped = wrapped
        if preprocessor is not None:
            self._preprocessor = preprocessor
        else:
            self._preprocessor = lambda x, y: (x, y)
        if postprocessor is not None:
            self._postprocessor = postprocessor
        else:
            self._postprocessor = lambda x: x

    def __getattr__(self, name):
        return getattr(self._wrapped, name)

    def benchmark(self, *args, out) -> float:
        new_args, new_out = self._preprocessor(args, out)
        result = self._wrapped.benchmark(*new_args, out=new_out)
        new_out = self._postprocessor(new_out)
        if out is not new_out:
            out.copy_(new_out)
        return result

    def output_node(self) -> ir.TensorBox:
        result = self._wrapped.output_node()
        return self._postprocessor(result)

    def __repr__(self) -> str:
        return f"DataProcessorChoiceCallerWrapper({self._wrapped})"


class DataProcessorTemplateWrapper:
    """
    A wrapper class for a kernel template.

    This class together with `DataProcessorChoiceCallerWrapper` provides a convenient way to
    preprocess and postprocess data before and after using the wrapped template. A typical
    usage is to reorder or filter the input nodes in order to match the expected input of other
    kernel choices like a ATen kernel. A more complicated usage is to prepack the weights.
    See the example from :mod:`cpp_gemm_template` for more details.
    """

    def __init__(
        self,
        wrapped_template_cls,
        preprocessor,
        postprocessor,
        **kwargs,
    ) -> None:
        if preprocessor is not None:
            self._preprocessor = preprocessor
        else:
            self._preprocessor = lambda x, y: (x, y)
        if postprocessor is not None:
            self._postprocessor = postprocessor
        else:
            self._postprocessor = lambda x: x
        assert "input_nodes" in kwargs
        assert "layout" in kwargs
        kwargs["input_nodes"], kwargs["layout"] = preprocessor(
            kwargs["input_nodes"], kwargs["layout"]
        )
        self._wrapped = wrapped_template_cls(**kwargs)

    def __getattr__(self, name):
        return getattr(self._wrapped, name)

    def maybe_append_choice(self, choices, **kwargs):
        return type(self._wrapped).maybe_append_choice(self, choices, **kwargs)

    def generate(self, **kwargs):
        choice_caller = self._wrapped.generate(**kwargs)
        return DataProcessorChoiceCallerWrapper(
            choice_caller, self._preprocessor, self._postprocessor
        )

    def __repr__(self) -> str:
        return f"DataProcessorTemplateWrapper({self._wrapped})"


class ErrorFromChoice(RuntimeError):
    def __init__(self, msg, choice: ChoiceCaller, inputs_str) -> None:
        msg += f"\nFrom choice {choice}\n{inputs_str}"
        super().__init__(msg)
        self.choice = choice


class NoValidChoicesError(RuntimeError):
    pass


@functools.cache
def get_num_workers() -> int:
    if "TORCHINDUCTOR_COMPILE_THREADS" in os.environ:
        return int(os.environ["TORCHINDUCTOR_COMPILE_THREADS"])

    cpu_count = (
        len(os.sched_getaffinity(0))
        if hasattr(os, "sched_getaffinity")
        else os.cpu_count()
    )
    assert cpu_count

    # Divide the number of CPUs by the number of GPUs for distributed workloads
    if (
        config.is_fbcode()
        and torch.cuda.is_available()
        and torch.cuda.device_count() > 0
    ):
        cpu_count = cpu_count // torch.cuda.device_count()

    return cpu_count


def create_inputs_key(input_nodes) -> str:
    return repr([AlgorithmSelectorCache.key_of(x) for x in input_nodes])


def create_precompile_key(
    name: str, inputs_key: str, choices: list[ChoiceCaller]
) -> str:
    return ":".join(
        [
            name,
            inputs_key,
            torch.get_float32_matmul_precision(),
        ]
        + [choice.kernel_hash_key() for choice in choices]
    )


# Args to FeedbackFunctions
# timings: mapping from choices to the benchmark time
# name: name of the op
# input_nodes: list of input ir.py Nodes
# choices: list of choices
# profiled time: Callable that returns a dict mapping from choices to the profiled time
FeedbackFunction = Callable[
    [
        dict[ChoiceCaller, float],
        str,
        list[Any],
        list[ChoiceCaller],
        Callable[[], dict[ChoiceCaller, float]],
    ],
    None,
]

# Args to PreprocessingFunctions
# choices: list of ChoiceCaller objects to preprocess
# Returns: modified list of ChoiceCaller objects
PreprocessingFunction = Callable[[list[ChoiceCaller]], list[ChoiceCaller]]


def filter_choices_by_name_regex(choices: list[ChoiceCaller]) -> list[ChoiceCaller]:
    """Filter choices based on autotune_choice_name_regex config."""
    if config.test_configs.autotune_choice_name_regex is not None:
        return [
            c
            for c in choices
            if re.search(
                config.test_configs.autotune_choice_name_regex,
                c.name,
            )
        ]
    return choices


def filter_choices_by_desc_regex(choices: list[ChoiceCaller]) -> list[ChoiceCaller]:
    """Filter choices based on autotune_choice_desc_regex config."""
    if config.test_configs.autotune_choice_desc_regex is not None:
        return [
            c
            for c in choices
            if re.search(
                config.test_configs.autotune_choice_desc_regex,
                c.description,
            )
        ]
    return choices


class AlgorithmSelectorCache(PersistentCache):
    """
    A persistent cache for algorithm selection results used in autotuning of GEMMs
    and convolutions.

    This classes includes precompilation and benchmarking of the kernels.

    The cache is keyed by input characteristics (sizes, strides, dtypes, etc.) but
    doesn't depend on the output layout.
    """

    def __init__(self, *args, **kwargs) -> None:
        super().__init__(*args, **kwargs)

        # the autotuning will get occur in the scheduler, so there is
        # no guarantee that the first lowering for a given key will also be the
        # first to benchmark it. share a single precompilation function for all lowerings
        # of a particular key
        self.precompile_cache: dict[str, Callable[[], None]] = {}
        # cache for prescreening results to ensure deterministic candidate selection
        self.prescreening_cache: dict[str, OrderedSet[str]] = {}
        # list of callbacks that are called after benchmarking
        self.feedback_saver_fns: list[FeedbackFunction] = []
        # list of callbacks that are called to preprocess choices
        self.preprocessing_fns: list[PreprocessingFunction] = []

        self._register_default_preprocessing_fns()

        # registers `self.cache_clear(...)` to be called when a fresh Inductor cache is requested
        clear_on_fresh_cache(self)

    def _register_default_preprocessing_fns(self):
        """Register default preprocessing functions."""
        # Note: broken out into its own function so that we can avoid clearing
        # them (i.e. so we can restore them after clearing user provided ones)
        self.add_preprocessing_fn(filter_choices_by_name_regex)
        self.add_preprocessing_fn(filter_choices_by_desc_regex)

    def cache_clear(self) -> None:
        self.precompile_cache.clear()
        self.prescreening_cache.clear()

    def __call__(
        self,
        name,
        choices: list[ChoiceCaller],
        input_nodes,
        layout,
        # optional dict mapping arg indices to the functions
        # generating a torch.Tensor for that input from the
        # corresponding ir.Buffer. if passed for a given
        # arg, the function will be called instead of
        # generating a random torch.Tensor for benchmarking.
        input_gen_fns: Optional[dict[int, Callable[[ir.Buffer], torch.Tensor]]] = None,
        precompilation_timeout_seconds: int = 60 * 60,
        return_multi_template=False,
        best_config_future=None,
    ):
        from .codegen.cuda.cuda_kernel import CUDATemplateCaller

        # Run preprocessing functions on choices
        for preprocessing_fn in self.preprocessing_fns:
            choices = preprocessing_fn(choices)

        # Templates selected with input_gen_fns require specific input data to avoid IMA
        # Passing custom input gen fns to benchmark_fusion NYI, so skip deferred template selection
        # TODO(jgong5): support multi-template on CPU
        if input_gen_fns is not None or layout.device.type == "cpu":
            return_multi_template = False

        # TODO - assert that we have not mutating kernels here

        if mm_file_name := get_mm_log_filename():
            M, K = input_nodes[-2].get_size()[:2]
            N = input_nodes[-1].get_size()[-1]
            append_to_log(mm_file_name, {"invoke": str((M, K, N))})

        if len(choices) == 0:
            backend_config = (
                "max_autotune_gemm_backends"
                if name != "convolution"
                else "max_autotune_conv_backends"
            )
            raise NoValidChoicesError(
                f"No choices to select, please consider adding ATEN into {backend_config} "
                "config (defined in torch/_inductor/config.py) to allow at least one choice. "
            )
        log.debug("Max autotune selects from %s choices.", str(len(choices)))

        if len(choices) == 1:
            if not isinstance(choices[0], CUDATemplateCaller):
                # CUDATemplateCaller still needs to go through autotuning process to retrieve workspace size.
                return choices[0].output_node()

        inputs_key = create_inputs_key(input_nodes)

        # TODO(nmacchioni): remove this hacky way to tell if we ran benchmarking
        has_autotuned = False

        def benchmark(choices, hint_override: Optional[int] = None):
            nonlocal has_autotuned
            # TODO(nmacchioni): remove this hacky way to tell if we ran benchmarking
            has_autotuned = True
            counters["inductor"]["select_algorithm_autotune"] += 1
            # TODO(nmacchioni): remove this layer of abstraction
            # construct `benchmark_fn` which should pick between in-process and sub-process autotuning
            benchmark_fn = self.make_benchmark_fn(
                choices, input_nodes, layout, input_gen_fns, hint_override=hint_override
            )
            # `benchmark_fn(choices)` will execute each choice, and return a dict[choice, timing] which
            # maps each choice to its runtime, calculated by the specified benchmarker, in milliseconds
            return benchmark_fn(choices)

        def autotune(choices, hint_override: Optional[int] = None):
            log.debug("Starting autotuning")

            with dynamo_timed(
                f"{name}_template_autotuning",
                log_pt2_compile_event=True,
                dynamo_compile_column_us="compile_time_autotune_time_us",
                metadata=_autotune_metadata(input_nodes),
            ):
                benchmark_results = benchmark(choices, hint_override=hint_override)
                if config.max_autotune_report_choices_stats:
                    _log_autotune_choices_stats(
                        f"{name}_template_autotuning", benchmark_results
                    )
                return benchmark_results

        if config.autotune_in_subproc:
            # Initialize the suprocess pool so it will warmup early.
            torch._inductor.autotune_process.get_tuning_process_pool()

        def do_autotuning(choices, precompile_fn, hint_override: Optional[int] = None):
            precompile_start_ts = time.time()
            with dynamo_timed(
                f"{name}_template_precompiling",
                log_pt2_compile_event=True,
                dynamo_compile_column_us="compile_time_autotune_time_us",
            ):
                precompile_fn()
            precompile_elapse = time.time() - precompile_start_ts
            log.debug("Precompilation elapsed time: %.02fs", precompile_elapse)

            candidates = self.prescreen_choices(
                choices, name, inputs_key, self.prescreening_cache
            )
            prescreening_elapse: Optional[float] = None
            if candidates:
                prescreening_start_ts = time.time()
                timings = self.lookup(
                    candidates,
                    name,
                    inputs_key,
                    lambda choices: autotune(choices, hint_override=hint_override),
                    hint_override=hint_override,
                )
                choices = self.prune_choices_postscreen(
                    choices, timings, name, inputs_key, self.prescreening_cache
                )
                prescreening_elapse = time.time() - prescreening_start_ts
                log.debug("Prescreening elapsed time: %.02fs", prescreening_elapse)

            autotune_start_ts = time.time()

            if best_config_future is not None:
                best_config = await_sync(best_config_future)

                important_keys = [
                    "ACC_TYPE",
                    "ALLOW_TF32",
                    "BLOCK_K",
                    "BLOCK_M",
                    "BLOCK_N",
                    "EVEN_K",
                    "GROUP_M",
                    "USE_FAST_ACCUM",
                    "num_stages",
                    "num_warps",
                    "num_consumer_groups",
                    "num_buffers_warp_spec",
                ]
                choices = [
                    choice
                    for choice in choices
                    if all(
                        f"{k}={best_config[k]}" in choice.description
                        for k in important_keys
                    )
                    for k in important_keys
                ]
                log.info("Filtered to %d choices based on best_config", len(choices))

            timings = self.lookup(
                choices,
                name,
                inputs_key,
                lambda choices: autotune(choices, hint_override=hint_override),
                hint_override=hint_override,
            )

            autotune_elapse = time.time() - autotune_start_ts
            log.debug("Autotuning elapsed time: %.02fs", autotune_elapse)

            if timings and all(
                not math.isfinite(timing) for timing in timings.values()
            ):
                raise NoValidChoicesError

            if (
                has_autotuned
                or log.getEffectiveLevel() == logging.DEBUG
                or config.trace.log_autotuning_results
            ):
                self.log_results(
                    name,
                    input_nodes,
                    timings,
                    autotune_elapse,
                    precompile_elapse,
                    prescreening_elapse,
                    hint_override=hint_override,
                )

            def profiler_bench_function():
                # we're not running through the normal caching autotuner method here because we want to avoid returning
                # the cached value.
                # Avoid benchmarking in a separate process because it's not easy to signal to the TuningProcess that we
                # should use the profiler.
                with config.patch(
                    profile_bandwidth_with_do_bench_using_profiling=True,
                    autotune_in_subproc=False,
                ):
                    return benchmark(choices)

            for feedback_fn in self.feedback_saver_fns:
                # re-benchmarking the same choices with profiler is a bit expensive, so pass it in as a thunk.
                feedback_fn(
                    timings,
                    name,
                    input_nodes,
                    choices,
                    profiler_bench_function,
                )

            return timings

        precompile_fn = self.make_precompile_fn(
            choices,
            name,
            inputs_key,
            precompilation_timeout_seconds=precompilation_timeout_seconds,
        )

        if return_multi_template and (config.max_autotune or config.max_autotune_gemm):

            def get_timings(hint_override: Optional[int] = None):
                filtered_choices = [
                    c
                    for c in choices
                    if not hasattr(c, "hint_override")
                    or c.hint_override == hint_override
                ]
                timings = do_autotuning(
                    filtered_choices, precompile_fn, hint_override=hint_override
                )
                min_extern_choice = float("inf")
                for choice, timing in timings.items():
                    if isinstance(choice, ExternKernelCaller):
                        min_extern_choice = min(min_extern_choice, timing)

                timings = {
                    choice: time
                    for choice, time in timings.items()
                    if (
                        time <= min_extern_choice
                        or not isinstance(choice, ExternKernelCaller)
                    )
                }

                return timings

            # We take the union of allowed prologue inputs from all choices,
            # and, within benchmark fusion, don't allow prologue fusion for
            # choices which don't support the whole union.
            allowed_prologue_inps: OrderedSet[str] = OrderedSet()
            for c in choices:
                if isinstance(c, TritonTemplateCaller):
                    allowed_prologue_inps |= c.allowed_prologue_inps

            return torch._inductor.ir.TensorBox.create(
                torch._inductor.ir.MultiTemplateBuffer(
                    layout,
                    input_nodes,
                    get_timings,
                    choices,
                    allowed_prologue_inps,
                )
            )

        timings = do_autotuning(choices, precompile_fn)

        # if timings is empty, we really have no choice but to return a semi-random
        # choice. returning the first `ExternKernelCaller` is probably the safest bet
        # in this case, since it will generally be the ATen kernel. if there are no
        # `ExternKernelCaller`s to return, then returning the 0th kernel is our next
        # best option (ideally we'd fail whenever there is no ATen kernel to fallback
        # to, but that's not trivial to figure out)
        if timings == {}:
            for choice in choices:
                if isinstance(choice, ExternKernelCaller):
                    node = choice.output_node()
                    log.debug(
                        "Autotuning returned empty timings, falling back to first `ExternKernelCaller`: %s",
                        node,
                    )
                    return node
            node = choices[0].output_node()
            log.debug(
                "Autotuning returned empty timings, falling back to first choice: %s",
                node,
            )
            return node

        # if we got any timings at all, pick the best of those
        choice = min(timings, key=timings.__getitem__)
        node = choice.output_node()
        log.debug("Autotuning selected choice: %s", node)
        return node

    def make_precompile_fn(
        self,
        choices,
        name: str,
        inputs_key: str,
        precompilation_timeout_seconds: Optional[int] = 60 * 60,
    ) -> Callable[[], None]:
        """
        Returns a function that precompiles the given choices.
        """
        log.debug("Starting precompilation")

        def no_op(*args, **kwargs):
            return

        if (
            precompilation_timeout_seconds is None
            or precompilation_timeout_seconds <= 0
        ):
            log.debug("Precompilation timeout is None or <= 0, returning no_op")
            return no_op

        num_workers = min(get_num_workers(), len(choices))

        if num_workers <= 0:
            return no_op

        # https://github.com/python/cpython/issues/106905
        if (
            sys.version_info.major == 3
            and sys.version_info.minor == 11
            and sys.version_info.micro <= 8
        ):
            return no_op

        # check local and global cache before precompiling
        timings = self.lookup(
            choices,
            name,
            inputs_key,
            benchmark=None,
        )

        if timings and len(timings) == len(choices):
            # compilation in precompile stage is much cheaper than that in
            # autotuning stage
            log.debug("Found all %d timings in cache, returning no_op", len(timings))
            return no_op

        precompile_key = create_precompile_key(name, inputs_key, choices)
        if precompile_func := self.precompile_cache.get(precompile_key):
            log.debug("Precompile function found in cache, returning it")
            return precompile_func

        log.info(
            "Multithreaded precompilation for %d choices using %d worker threads",
            len(choices),
            num_workers,
        )

        # In rare circumstances, because python threads inherit global state,
        # thread pool executor can race and leave stdout/stderr in a state
        # different than the original values. we explicitly restore the state
        # here to avoid this issue.

        def precompile_with_captured_stdout(choice) -> tuple[None, int]:
            log.debug("Precompiling choice with captured stdout: %s", choice)
            start_ns = time.time_ns()
            with restore_stdout_stderr():
                choice.precompile()
            elapsed_ns = time.time_ns() - start_ns
            # Return tuple as triton async compile (_worker_compile_triton)
            # returns tuple[CachingAutotuner, int]
            return None, elapsed_ns // 1000

        def on_complete(future):
            if not future.exception():
                _, precompile_elapsed_us = future.result()
                elapsed_seconds = precompile_elapsed_us / 1e6
                elapsed_times[future] = elapsed_seconds
                log.debug(
                    "Precompilation complete for future: %s, elapsed time: %.02fs",
                    future,
                    elapsed_seconds,
                )

        executor = ThreadPoolExecutor(max_workers=num_workers)
        async_compile = torch._inductor.async_compile.AsyncCompile()

        futures: dict[concurrent.futures.Future[Any], ChoiceCaller] = {}
        elapsed_times: dict[concurrent.futures.Future[Any], float] = {}

        # Some choices only differ in runtime arguments, so we
        # skip a choice if it has the same hash as a previously seen choice
        seen_choices: OrderedSet[str] = OrderedSet()
        for c in choices:
            # Skip choices which we have already issued a precompile
            if c.kernel_hash_key() in seen_choices:
                log.debug("Skipping already seen choice: %s", c)
                continue
            else:
                seen_choices.add(c.kernel_hash_key())

            if hasattr(c, "precompile"):
                triton_cuda_choice = isinstance(c, TritonTemplateCaller) and isinstance(
                    c.bmreq, TritonGPUBenchmarkRequest
                )
                if triton_cuda_choice and async_compile.use_process_pool():
                    with open(c.bmreq.module_path) as file:
                        source_code = file.read()
                    future = async_compile.triton(
                        kernel_name=c.bmreq.kernel_name, source_code=source_code
                    ).future
                    log.debug("Submitted triton async compile for choice: %s", c)
                else:
                    future = executor.submit(precompile_with_captured_stdout, c)
                    log.debug("Submitted precompile for choice: %s", c)

                future.add_done_callback(on_complete)
                futures[future] = c

        @functools.cache
        @restore_stdout_stderr()
        def wait_on_futures():
            log.debug("Waiting on futures")
            counters["inductor"]["select_algorithm_precompile"] += 1
            exceptions: list[tuple[ChoiceCaller, BaseException]] = []
            for future in as_completed(
                futures,
                timeout=precompilation_timeout_seconds,
            ):
                if e := future.exception():
                    counters["inductor"][
                        "select_algorithm_num_precompilation_exceptions"
                    ] += 1
                    exceptions.append((futures[future], e))
                    from torch._inductor.codegen.cuda.cuda_kernel import (
                        CUDATemplateCaller,
                    )

                    if isinstance(e, CUDACompileError) and isinstance(
                        futures[future], CUDATemplateCaller
                    ):
                        log.debug(
                            "Exception %s for benchmark choice %s",
                            e,
                            futures[future],
                            exc_info=e,
                        )
                    else:
                        log.exception(  # noqa: G202
                            "Exception %s for benchmark choice %s",
                            e,
                            futures[future],
                            exc_info=e,
                        )
                else:
                    counters["inductor"]["select_algorithm_num_precompiles"] += 1
                    log.info(
                        "Precompiling benchmark choice %s took %.02fs",
                        futures.get(future),
                        elapsed_times.get(future),
                    )
            if exceptions:
                _log_autotune_exceptions(exceptions)

            executor.shutdown(wait=True)

        self.precompile_cache[precompile_key] = wait_on_futures

        return wait_on_futures

    @classmethod
    def get_inputs(
        cls,
        choices: Sequence[ChoiceCaller],
        input_nodes: list[ir.IRNode],
        layout: ir.Layout,
        input_gen_fns: Optional[dict[int, Callable[[ir.Buffer], torch.Tensor]]],
        hint_override: Optional[int] = None,
    ) -> AutotuneArgs:
        """
        Factory method to create AutotuneArgs from a list of ChoiceCallers.
        """
        if input_gen_fns is None:
            input_gen_fns = {}

        # de-duplicate args
        unique_example_inputs = {
            x.get_name(): input_gen_fns.get(
                i, lambda x: cls.benchmark_example_value(x, hint_override=hint_override)
            )(x)
            for i, x in enumerate(input_nodes)
        }
        example_inputs = list(unique_example_inputs.values())
        example_inputs_extern = [
            (
                unique_example_inputs[input_node.get_name()]
                if unique_example_inputs[input_node.get_name()].is_mkldnn
                else torch.as_strided(
                    unique_example_inputs[input_node.get_name()],
                    V.graph.sizevars.size_hints(
                        input_node.get_size(),
                        fallback=config.unbacked_symint_fallback,
                        hint_override=hint_override,
                    ),
                    V.graph.sizevars.size_hints(
                        input_node.get_stride(),
                        fallback=config.unbacked_symint_fallback,
                        hint_override=hint_override,
                    ),
                    V.graph.sizevars.size_hint(
                        input_node.get_layout().offset,
                        fallback=config.unbacked_symint_fallback,
                        hint_override=hint_override,
                    ),
                )
            )
            for input_node in input_nodes
        ]
        out = cls.benchmark_example_value(layout, hint_override=hint_override)
        out_extern = torch.as_strided(
            out, out.size(), out.stride(), V.graph.sizevars.size_hint(layout.offset)
        )
        expected = None
        if VERIFY:
            choices[0].benchmark(*example_inputs_extern, out=out_extern)
            expected = out_extern.clone()

        return AutotuneArgs.from_choice_args(
            example_inputs,
            example_inputs_extern,
            out,
            out_extern,
            expected,
        )

    @classmethod
    def benchmark_choice(
        cls, choice: ChoiceCaller, autotune_args: AutotuneArgs
    ) -> float:
        is_extern = isinstance(choice, (ExternKernelCaller, SubgraphChoiceCaller))
        benchmark_tensors = autotune_args.get_benchmark_tensors(is_extern)
        inputs, output = benchmark_tensors.unpack()
        output.zero_()
        result = choice.benchmark(*inputs, out=output)
        device_type = next(
            (tensor.device.type for tensor in inputs if is_gpu(tensor.device.type)),
            "cuda",
        )
        device_interface = get_interface_for_device(device_type)
        if device_interface.is_available():
            device_interface.synchronize()  # shake out any CUDA errors

        if VERIFY and autotune_args.expected is not None:
            autotune_args.verify(**VERIFY)
        return result

    @classmethod
    def benchmark_choices(
        cls,
        choices: Sequence[ChoiceCaller],
        autotune_args: AutotuneArgs,
    ) -> dict[ChoiceCaller, float]:
        timings = {}
        for choice in choices:
            try:
                timing = cls.benchmark_choice(choice, autotune_args)
            except CUDACompileError as e:
                from torch._inductor.codegen.cuda.cuda_kernel import CUDATemplateCaller

                if not isinstance(choice, CUDATemplateCaller):
                    log.error(
                        "CUDA compilation error during autotuning: \n%s. \nIgnoring this choice.",
                        e,
                    )
                timing = float("inf")
            except NotImplementedError as e:
                log.warning("Not yet implemented: %s", e)
                timing = float("inf")
            except RuntimeError as e:
                from torch._inductor.codegen.cuda.cuda_kernel import CUDATemplateCaller

                msg = str(e)
                if "invalid argument" in msg:
                    msg += "\n\nThis may mean this GPU is too small for max_autotune mode.\n\n"
                else:
                    if "illegal memory access" in msg:
                        msg += "\n\nEither error in template or triton bug.\n"

                if isinstance(choice, CUDATemplateCaller):
                    log.debug(
                        "Runtime error during autotuning: \n%s. \nIgnoring this choice.",
                        msg,
                        exc_info=True,
                    )
                else:
                    log.error(
                        "Runtime error during autotuning: \n%s. \nIgnoring this choice.",
                        msg,
                    )
                timing = float("inf")
            except AssertionError as e:
                raise AssertionError(  # noqa: B904
                    f"Incorrect result from choice {choice}\n\n{e}"
                )
            except Exception as e:
                try:
                    from triton.runtime.autotuner import OutOfResources

                    if isinstance(e, OutOfResources):
                        log.warning(e)
                        timing = float("inf")
                    else:
                        raise e
                except ImportError:
                    raise e from None

            timings[choice] = timing

        return timings

    @classmethod
    def benchmark_in_current_process(
        cls,
        choices: Sequence[ChoiceCaller],
        input_nodes: list[ir.IRNode],
        layout: ir.Layout,
        input_gen_fns: Optional[dict[int, Callable[[ir.Buffer], torch.Tensor]]],
        hint_override: Optional[int] = None,
    ) -> dict[ChoiceCaller, float]:
        inputs = cls.get_inputs(
            choices, input_nodes, layout, input_gen_fns, hint_override=hint_override
        )
        return cls.benchmark_choices(choices, inputs)

    @classmethod
    def benchmark_in_sub_process(
        cls,
        choices: Sequence[ChoiceCaller],
        input_nodes: list[ir.IRNode],
        layout: ir.Layout,
        input_gen_fns: Optional[dict[int, Callable[[ir.Buffer], torch.Tensor]]],
        hint_override: Optional[int] = None,
    ):
        from . import autotune_process

        # only benchmark triton kernel in sub process for now.
        # ATen/Extern kernel are still benchmarked in the current process.
        extern = [c for c in choices if isinstance(c, ExternKernelCaller)]
        triton = [c for c in choices if not isinstance(c, ExternKernelCaller)]

        timings = cls.benchmark_in_current_process(
            extern, input_nodes, layout, input_gen_fns, hint_override=hint_override
        )
        timings.update(autotune_process.benchmark_in_sub_process(triton))  # type: ignore[arg-type]
        return timings

    @classmethod
    def make_benchmark_fn(
        cls,
        choices: Sequence[ChoiceCaller],
        input_nodes: list[ir.IRNode],
        layout: ir.Layout,
        input_gen_fns: Optional[dict[int, Callable[[ir.Buffer], torch.Tensor]]],
        hint_override: Optional[int] = None,
    ):
        if DEBUG:
            print(f"{len(choices)} tuning requests:")

        if config.autotune_in_subproc:
            return functools.partial(
                cls.benchmark_in_sub_process,
                input_nodes=input_nodes,
                layout=layout,
                input_gen_fns=input_gen_fns,
                hint_override=hint_override,
            )
        else:
            return functools.partial(
                cls.benchmark_in_current_process,
                input_nodes=input_nodes,
                layout=layout,
                input_gen_fns=input_gen_fns,
                hint_override=hint_override,
            )

    @staticmethod
    def prescreen_choices(
        choices: list[ChoiceCaller],
        name: str,
        inputs_key: str,
        prescreen_cache: dict[str, OrderedSet[str]],
    ) -> list[ChoiceCaller]:
        """
        Figure out what choices need to be prescreened before autotuning with runtime
        params.

        Prescreening is a process of reducing the number of autotuning for choices with
        runtime params via a two stage autotuning process. First, we fix a set of runtime
        params (here we use swizzle=2) and run autotuning to get a set of candidates.
        Then, we run autotuning again with the candidates and the full set of runtime
        params.

        Since have the concept of runtime params, we need to differentiate between
        choice's hash_key and choice's kernel_hash_key. The former includes information
        like runtime params, while the latter does not. prescreen_cache, if exists, stores
        the set of hash_key that should win the prescreening.

        Right now, only CUTLASS choices have runtime params.
        """
        # Create a cache key for prescreening results
        prescreen_key = f"{name}:{inputs_key}"

        # Check if we have cached prescreening results (prescreen_winners)
        if prescreen_key in prescreen_cache:
            prescreen_winners = [
                choice
                for choice in choices
                if choice.hash_key() in prescreen_cache[prescreen_key]
            ]
            return prescreen_winners

        # prescreen cutlass
        from .codegen.cuda.cuda_kernel import CUDATemplateCaller

        candidates = []
        if (
            config.cuda.cutlass_prescreening
            and len(config.cuda.cutlass_max_profiling_swizzle_options) > 1
        ):
            candidates.extend(
                [
                    c
                    for c in choices
                    if isinstance(c, CUDATemplateCaller)
                    # hardcoded to only look at swizzle=2
                    if c.info_dict().get("swizzle") == "2"
                ]
            )

        # skip prescreening if the number of candidates is too small
        if len(candidates) < 10:
            return []

        return candidates  # type: ignore[return-value]

    @staticmethod
    def prune_choices_postscreen(
        choices: list[ChoiceCaller],
        candidate_timings: dict[ChoiceCaller, float],
        name: str,
        inputs_key: str,
        prescreen_cache: dict[str, OrderedSet[str]],
    ) -> list[ChoiceCaller]:
        """
        Prune the choices after prescreening.
        """
        from .codegen.cuda.cuda_kernel import CUDATemplateCaller

        prescreen_key = f"{name}:{inputs_key}"

        # Check if we have cached postscreen results
        if prescreen_key in prescreen_cache:
            # candidate_timings are from choices that have won prescreening already
            winner_kernel_hashes = [
                candidate.kernel_hash_key() for candidate in candidate_timings
            ]

            pruned_choices = [
                choice
                for choice in choices
                if not isinstance(choice, CUDATemplateCaller)
                or choice.kernel_hash_key() in winner_kernel_hashes
            ]
            return pruned_choices

        log.debug("Before pruning using prescreening timings, %d choices", len(choices))
        sorted_candidates = sorted(
            candidate_timings.keys(), key=lambda choice: candidate_timings[choice]
        )

        # Print prescreening timings
        if (
            candidate_timings
            and PRINT_AUTOTUNE
            and config.autotune_num_choices_displayed != 0
        ):
            n = config.autotune_num_choices_displayed
            top_k = sorted_candidates[:n]
            best = top_k[0]
            best_time = candidate_timings[best]

            lines = ["PRESCREENING CANDIDATE TIMINGS"]
            for choice in top_k:
                result = candidate_timings[choice]
                if result:
                    lines.append(
                        f"  {choice.name} {result:.4f} ms {best_time / result:.1%} {choice.description}"
                    )
                else:
                    lines.append(
                        f"  {choice.name} {result:.4f} ms <DIVIDED BY ZERO ERROR>"
                    )

            log.info("\n".join(lines))
        num_to_keep = max(int(math.sqrt(len(choices)) / 4), 8)

        # prune choices based on prescreening timings
        candidates_to_prune = OrderedSet(
            candidate.kernel_hash_key() for candidate in sorted_candidates[num_to_keep:]
        )
        winner_hashes: OrderedSet[str] = OrderedSet()
        for candidate in sorted_candidates[:num_to_keep]:
            if candidate_timings[candidate] == float("inf"):
                candidates_to_prune.add(candidate.kernel_hash_key())
            else:
                winner_hashes.add(candidate.hash_key())
                if isinstance(candidate, CUDATemplateCaller):
                    candidate.bmreq.ensure_dll_loaded()

        pruned_choices = [
            choice
            for choice in choices
            if choice.kernel_hash_key() not in candidates_to_prune  # type: ignore[attr-defined]
        ]

        # Cache the hash_key of winners of prescreening
        prescreen_cache[prescreen_key] = winner_hashes

        log.debug(
            "After pruning using prescreening timings, %d choices", len(pruned_choices)
        )
        return pruned_choices

    @staticmethod
    def log_results(
        name: str,
        input_nodes: list[ir.IRNode],
        timings: dict[ChoiceCaller, float],
        elapse: float,
        precompile_elapse: float,
        prescreening_elapse: Optional[float] = None,
        hint_override: Optional[int] = None,
    ):
        V.debug.log_autotuning_results(
            name, input_nodes, timings, elapse, precompile_elapse
        )
        if not (config.max_autotune or config.max_autotune_gemm) or not PRINT_AUTOTUNE:
            return
        sizes = ", ".join(
            [
                "x".join(
                    map(
                        str,
                        V.graph.sizevars.size_hints(
                            n.get_size(),
                            fallback=config.unbacked_symint_fallback,  # type: ignore[arg-type]
                            hint_override=hint_override,
                        ),
                    )
                )
                for n in input_nodes
            ]
        )

        strides = ", ".join([str(n.get_stride()) for n in input_nodes])
        dtypes = ", ".join([str(n.get_dtype()) for n in input_nodes])
        if config.autotune_num_choices_displayed == 0:
            return
        # when autotune_num_choices_displayed is None, [:None] means all
        n = config.autotune_num_choices_displayed
        top_k = sorted(timings, key=timings.__getitem__)[:n]

        best = top_k[0]

        def get_choice_info(choice):
            if isinstance(choice, torch._inductor.select_algorithm.ExternKernelCaller):
                return {"type": "cublas", "time": timings[choice]}

            assert isinstance(
                choice, torch._inductor.select_algorithm.TritonTemplateCaller
            )

            info = choice.info_dict()
            tile = info["tile_shape"]

            tile_vals = eval(tile)  # type: ignore[arg-type]
            BLOCK_M = tile_vals[0]
            BLOCK_K = tile_vals[1]
            BLOCK_N = tile_vals[2]

            return {
                "type": "triton",
                "time": timings[choice],
                "BLOCK_M": BLOCK_M,
                "BLOCK_K": BLOCK_K,
                "BLOCK_N": BLOCK_N,
                "num_stages": info["num_stages"],
                "num_warps": info["num_warps"],
            }

        mm_filename = get_mm_log_filename()
        if mm_filename and "mm" in name:
            M, K = input_nodes[-2].get_size()[:2]
            N = input_nodes[-1].get_size()[-1]

            out_dict = {
                str((M, K, N)): [get_choice_info(choice) for choice in timings.keys()]
            }

            append_to_log(mm_filename, out_dict)

        best_time = timings[best]
        sys.stderr.write(f"AUTOTUNE {name}({sizes})\n")
        sys.stderr.write(f"strides: {strides}\n")
        sys.stderr.write(f"dtypes: {dtypes}\n")

        for choice in top_k:
            result = timings[choice]
            if result:
                kernel_description = choice.description
                sys.stderr.write(
                    f"  {choice.name} {result:.4f} ms {best_time / result:.1%} {kernel_description}\n"
                )
            else:
                sys.stderr.write(
                    f"  {choice.name} {result:.4f} ms <DIVIDED BY ZERO ERROR>\n"
                )

        autotune_type_str = (
            "SubProcess" if config.autotune_in_subproc else "SingleProcess"
        )
        prescreening_msg = (
            f" and {prescreening_elapse:.4f} seconds prescreening"
            if prescreening_elapse is not None
            else ""
        )
        sys.stderr.write(
            f"{autotune_type_str} AUTOTUNE benchmarking takes {elapse:.4f} seconds and {precompile_elapse:.4f}"
            f" seconds precompiling for {len(timings)} choices"
            + prescreening_msg
            + "\n"
        )

    @staticmethod
    def benchmark_example_value(node, hint_override: Optional[int] = None):
        """
        Convert an ir.Buffer into a concrete torch.Tensor we can use for
        benchmarking.
        """
        if isinstance(node, ir.Layout):
            node = ir.Buffer(name="fake", layout=node)
        # triton templates want the base tensor.
        if isinstance(node, ir.BaseView):
            node = node.unwrap_view()

        # Inplace padding may reinterpret a tensor to a larger tensor if the
        # stride is large enough. The V.graph.get_allocation_size takes this into account.
        # So we need call as_strided in the end to 'view' the tensor with the correct
        # sizes/strides
        return AlgorithmSelectorCache.generate_example_value(
            V.graph.sizevars.size_hints(
                node.get_size(),
                fallback=config.unbacked_symint_fallback,
                hint_override=hint_override,
            ),
            V.graph.sizevars.size_hints(
                node.get_stride(),
                fallback=config.unbacked_symint_fallback,
                hint_override=hint_override,
            ),
            node.get_device(),
            node.get_dtype(),
            node.layout.offset,
            V.graph.sizevars.size_hints(
                V.graph.get_allocation_size(node),
                fallback=config.unbacked_symint_fallback,
                hint_override=hint_override,
            ),
        )

    @staticmethod
    def generate_example_value(
        size, stride, device, dtype, extra_size, allocation_size=None
    ):
        # preserve rng states to avoid the rand_strided call below changes
        # the rng states for the real model code.
        with preserve_rng_state():
            if allocation_size is None or allocation_size == size:
                return rand_strided(
                    size,
                    stride,
                    device=device,
                    dtype=dtype,
                    extra_size=extra_size,
                )
            else:
                return rand_strided(
                    allocation_size,
                    stride,
                    device=device,
                    dtype=dtype,
                    extra_size=extra_size,
                ).as_strided(size, stride)

    @staticmethod
    def key_of(node):
        """
        Extract the pieces of an ir.Buffer that we should invalidate cached
        autotuning results on.
        """
        sizevars = V.graph.sizevars
        return (
            node.get_device().type,
            str(node.get_dtype()),
            *sizevars.size_hints(
                node.get_size(),
                fallback=config.unbacked_symint_fallback,
            ),
            *sizevars.size_hints(
                node.get_stride(),
                fallback=config.unbacked_symint_fallback,
            ),
            sizevars.size_hint(
                node.get_layout().offset,
                fallback=config.unbacked_symint_fallback,
            ),
        )

    def add_feedback_saver(self, fn: FeedbackFunction):
        self.feedback_saver_fns.append(fn)

    def clear_feedback_savers(self):
        self.feedback_saver_fns = []

    def add_preprocessing_fn(self, fn: PreprocessingFunction):
        self.preprocessing_fns.append(fn)

    def clear_preprocessing_fns(self, clear_defaults: bool = False):
        """Clear preprocessing functions.

        Args:
            clear_defaults: If True, clears all functions including defaults.
                           If False, clears only user-added functions and re-registers defaults.
        """
        self.preprocessing_fns.clear()
        if not clear_defaults:
            self._register_default_preprocessing_fns()


_ALGORITHM_SELECTOR_CACHE: Optional[AlgorithmSelectorCache] = None


def get_algorithm_selector_cache() -> AlgorithmSelectorCache:
    """Get the global algorithm selector cache, creating it if it doesn't exist."""
    global _ALGORITHM_SELECTOR_CACHE
    if _ALGORITHM_SELECTOR_CACHE is None:
        _ALGORITHM_SELECTOR_CACHE = AlgorithmSelectorCache()
    return _ALGORITHM_SELECTOR_CACHE


def autotune_select_algorithm(*args, **kwargs):
    cache = get_algorithm_selector_cache()

    if "return_multi_template" not in kwargs:
        kwargs["return_multi_template"] = (
            torch._inductor.config.benchmark_epilogue_fusion
        )

    if "precompilation_timeout_seconds" not in kwargs:
        kwargs["precompilation_timeout_seconds"] = config.precompilation_timeout_seconds

    return cache(*args, **kwargs)


def add_feedback_saver(
    fn: FeedbackFunction,
):
    cache = get_algorithm_selector_cache()
    cache.add_feedback_saver(fn)


def clear_feedback_savers():
    """Clear all feedback saver functions."""
    cache = get_algorithm_selector_cache()
    cache.clear_feedback_savers()


def add_preprocessing_fn(
    fn: PreprocessingFunction,
):
    """Add a preprocessing function to be applied to choices before autotuning.

    Preprocessing functions are called sequentially in the order they were registered,
    with each function receiving the output of the previous one. They can filter,
    reorder, transform, or modify the list of choices in any way.

    Args:
        fn: A function that takes a list of ChoiceCaller objects and returns
            a modified list of ChoiceCaller objects.

    Example:
        def my_filter(choices):
            # Filter out choices with certain names
            return [c for c in choices if 'slow' not in c.name.lower()]

        add_preprocessing_fn(my_filter)
    """
    cache = get_algorithm_selector_cache()
    cache.add_preprocessing_fn(fn)


def clear_preprocessing_fns(clear_defaults: bool = False):
    """Clear preprocessing functions at module level.

    Args:
        clear_defaults: If True, clears all functions including defaults.
                       If False, clears only user-added functions and re-registers defaults.
    """
    cache = get_algorithm_selector_cache()
    cache.clear_preprocessing_fns(clear_defaults)


def realize_inputs(*args):
    if len(args) == 1:
        return ir.ExternKernel.require_stride1(ir.ExternKernel.realize_input(args[0]))
    return [realize_inputs(x) for x in args]


class SymbolicGridFn:
    """
    Wrapper around a grid function that allows either int or sympy inputs.

        @SymbolicGridFn
        def grid(x, meta, *, cdiv):
            return cdiv(x, meta["BLOCK_X"])
    """

    def __init__(self, fn: Callable[..., tuple[Any, Any, Any]]):
        self.fn = fn
        self.kwargs_int = {}
        self.kwargs_sym = {}
        params = inspect.signature(fn).parameters
        for name, fn_sym, fn_int in [
            ("cdiv", CeilDiv, ceildiv),
            ("min", sympy.Min, min),
            ("max", sympy.Max, max),
        ]:
            if name in params:
                self.kwargs_int[name] = fn_int
                self.kwargs_sym[name] = fn_sym

    def __call__(self, *args, **kwargs) -> tuple[int, int, int]:
        return self.fn(*args, **kwargs, **self.kwargs_int)

    def sympy_call(self, *args, **kwargs):
        return self.fn(*args, **kwargs, **self.kwargs_sym)


def _autotune_metadata(input_nodes):
    """Helper function to extract autotune metadata from input nodes."""
    return {
        "autotune_strides": ", ".join([str(n.get_stride()) for n in input_nodes]),
        "autotune_dtypes": ", ".join([str(n.get_dtype()) for n in input_nodes]),
        "autotune_shape": ", ".join(
            ["x".join(map(str, n.get_size())) for n in input_nodes]
        ),
        "autotune_offset": ", ".join([str(n.get_layout().offset) for n in input_nodes]),
        # TODO(coconutruben): replace this with taking KernelInputs as the
        # argument, and extracting those out there directly
        "autotune_strides_hinted": ", ".join(
            [
                str(
                    V.graph.sizevars.size_hints(
                        n.get_stride(),
                        fallback=config.unbacked_symint_fallback,
                    )
                )
                for n in input_nodes
            ]
        ),
        "autotune_shape_hinted": ", ".join(
            [
                "x".join(
                    map(
                        str,
                        V.graph.sizevars.size_hints(
                            n.get_size(),
                            fallback=config.unbacked_symint_fallback,
                        ),
                    )
                )
                for n in input_nodes
            ]
        ),
    }


def _log_autotune_choices_stats(
    event_name: str, timings: dict[ChoiceCaller, float]
) -> None:
    """Helper function to extract autotune metadata from benchmark results."""
    if not timings:
        return None

    metadata: dict[str, Union[int, float, str]] = {
        "num_choices": len(timings),
        "num_triton_choices": len(
            [c for c in timings if isinstance(c, TritonTemplateCaller)]
        ),
    }

    sorted_choices = sorted(timings, key=timings.__getitem__)
    best_choice = sorted_choices[0]
    metadata["best_kernel"] = best_choice.name
    if best_choice.description:
        metadata["best_kernel_desc"] = best_choice.description
    metadata["best_time"] = timings[best_choice]

    best_triton_pos = next(
        (
            i
            for i, choice in enumerate(sorted_choices)
            if isinstance(choice, TritonTemplateCaller)
        ),
        None,
    )
    if best_triton_pos is not None:
        metadata["best_triton_pos"] = best_triton_pos
        best_triton_kernel = sorted_choices[best_triton_pos]
        if best_triton_pos != 0:
            metadata["best_triton_time"] = timings[best_triton_kernel]
            metadata["best_triton_kernel"] = best_triton_kernel.name
            if best_triton_kernel.description:
                metadata["best_triton_kernel_desc"] = best_triton_kernel.description

    payload = json.dumps(metadata)
    get_chromium_event_logger().add_event_data(
        event_name, autotune_choices_stats=payload
    )
    sys.stderr.write(f"Autotune Choices Stats:\n{payload}\n")


def _log_autotune_exceptions(
    exceptions: list[tuple[ChoiceCaller, BaseException]],
) -> None:
    """Log autotune exceptions to chromium event logger."""
    if not exceptions:
        return

    try:
        pt2_compile_substack = get_chromium_event_logger().get_pt2_compile_substack()
        if not pt2_compile_substack:
            return

        current_event = pt2_compile_substack[-1]
        if not current_event.endswith("_template_precompiling"):
            return

        exception_details = []
        for choice, exc in exceptions:
            try:
                choice_type = (
                    "triton" if isinstance(choice, TritonTemplateCaller) else "other"
                )
                data = {
                    "choice_type": choice_type,
                    "choice": choice.description,
                    "exception_message": str(exc),
                }

                exc_type_match = re.search(r"(\w+):", str(exc))
                if exc_type_match:
                    data["exception"] = exc_type_match.group(1)

                if "OutOfMemoryError" in str(exc):
                    required_match = re.search(r"Required: (\d+)", str(exc))
                    if required_match:
                        data["required_memory"] = required_match.group(1)

                    limit_match = re.search(r"Hardware limit:\s*(\d+)", str(exc))
                    if limit_match:
                        data["hardware_limit"] = limit_match.group(1)

                exception_details.append(data)
            except Exception:
                # Don't let logging errors break the main flow
                continue

        if exception_details:
            metadata = json.dumps({"exceptions": exception_details})
            get_chromium_event_logger().try_add_event_data(
                current_event, metadata=metadata
            )
    except Exception:
        # Silently ignore logging errors to avoid breaking autotune
        pass


# ensure lowering is imported so that `extern_kernels.*` is populated
from . import lowering  # noqa: F401<|MERGE_RESOLUTION|>--- conflicted
+++ resolved
@@ -1920,7 +1920,6 @@
         # unique by prefixing with aten
         return f"aten::{self.name}"
 
-<<<<<<< HEAD
     @property
     def hash(self) -> Union[str, None]:
         # match the API for KernelTemplate as they can be treated the same
@@ -1928,10 +1927,7 @@
         # so we indicate this by returning None
         return None
 
-    def choice_or_None(self, **kwargs: Any) -> Optional[ChoiceCaller]:
-=======
     def choice_or_none(self, **kwargs: Any) -> Optional[ChoiceCaller]:
->>>>>>> 0a31feae
         """
         Maybe generates a new ChoiceCaller and returns it, or None if generation fails.
 
