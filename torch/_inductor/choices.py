from __future__ import annotations

import typing
from typing import Any, Optional, TYPE_CHECKING, Union

import sympy

import torch

from . import config
from .codecache import write_text
from .ir import FixedLayout, FlexibleLayout
from .kernel_inputs import KernelInputs  # noqa: TC001
<<<<<<< HEAD
from .lookup_table_processor import LookupTableProcessor
=======
from .kernel_template_choice import make_ktc_generator
>>>>>>> 1b2ca29f
from .metrics import get_metric_table, is_metric_table_enabled
from .runtime.hints import DeviceProperties, ReductionHint
from .scheduler import BaseSchedulerNode, Scheduler, WhyNoFuse
from .select_algorithm import ExternKernelChoice
from .template_heuristics import get_template_heuristic
from .template_heuristics.triton import (
    BaseConfigHeuristic,
    CPUConfigHeuristic,
    CUDAConfigHeuristic,
    MTIAConfigHeuristic,
    ROCmConfigHeuristic,
    XPUConfigHeuristic,
)
from .utils import _use_autotune_backend
from .virtualized import V


if TYPE_CHECKING:
    from collections.abc import Generator
    from functools import partial

    from triton import Config as TritonConfig

    from torch.utils._ordered_set import OrderedSet

    from .codegen.common import KernelTemplate
    from .codegen.simd_kernel_features import SIMDKernelFeatures
    from .codegen.triton import TritonKernel
<<<<<<< HEAD
    from .template_config_processor import TemplateConfigProcessor
=======
    from .ir import ChoiceCaller
    from .kernel_template_choice import KernelTemplateChoice
>>>>>>> 1b2ca29f


class Sortable(typing.Protocol):
    """Anything that can be used as a list.sort() key (int/tuple/etc)"""

    def __lt__(self, other: typing.Self) -> bool: ...


class InductorChoices:
    """
    This class contains a collection of default heuristics that effect performance of our generated
    code.  We try to not put correctness requirements in this file.

    You can override the choices made here by doing:

            class MyHeuristics(InductorChoices):
                ...

            torch._inductor.virtualized.V.set_choices_handler(MyHeuristics())
    """

    def __init__(self) -> None:
        # By default, use the LookupTableProcessor to process template configurations
        self._config_processor: TemplateConfigProcessor = LookupTableProcessor()

    def set_config_processor(self, processor: TemplateConfigProcessor) -> None:
        """
        Set the template config processor to use for post-processing template configurations.

        See lookup_table_processor.py for an example of a processor
        If you want to use your own processor, you can do something like:
        class MyProcessor(TemplateConfigProcessor):
            def process(self, kernel_inputs, layout, template_name, op_name, configs):
                # Do some processing here
                ...
        torch._inductor.virtualized.V.choices.set_config_processor(MyProcessor())

        Args:
            processor: The processor to use. Must be an instance of TemplateConfigProcessor.
        """
        self._config_processor = processor

    def get_config_heuristics(
        self, device_type: Optional[str] = "cuda"
    ) -> BaseConfigHeuristic:
        if device_type == "cuda":
            if torch.version.hip is None:
                return CUDAConfigHeuristic()
            else:
                return ROCmConfigHeuristic()
        elif device_type == "xpu":
            return XPUConfigHeuristic()
        elif device_type == "cpu":
            return CPUConfigHeuristic()
        elif device_type == "mtia":
            return MTIAConfigHeuristic()
        else:
            return BaseConfigHeuristic()

    # Conv configs
    def get_conv_configs(
        self, device_type: Optional[str] = "cuda"
    ) -> partial[Generator[TritonConfig, None, None]]:
        conv_heuristics = self.get_config_heuristics(device_type)
        return conv_heuristics.get_conv_configs()

    # Flex attention configs
    # TODO(coconutruben): break out flexattention/decode configs into the new retrieval mechanism
    def get_flex_attention_fwd_configs(
        self, head_dim: int, dtype: torch.dtype, device_type: Optional[str] = "cuda"
    ) -> list[Any]:
        flex_heuristics = self.get_config_heuristics(device_type)
        return flex_heuristics.get_flex_attn_fwd_configs(head_dim, dtype)

    def get_flex_attention_bwd_configs(
        self, head_dim: int, dtype: torch.dtype, device_type: Optional[str] = "cuda"
    ) -> list[Any]:
        flex_heuristics = self.get_config_heuristics(device_type)
        return flex_heuristics.get_flex_attn_bwd_configs(head_dim, dtype)

    def get_flex_decode_configs(
        self, head_dim: int, dtype: torch.dtype, device_type: Optional[str] = "cuda"
    ) -> list[Any]:
        flex_heuristics = self.get_config_heuristics(device_type)
        return flex_heuristics.get_flex_decode_configs(head_dim, dtype)

    def _adjust_mm_configs(
        self,
        template_choices: dict[str, Generator[KernelTemplateChoice, None, None]],
        kernel_inputs: KernelInputs,
        layout: Any,
        templates: list[Union[KernelTemplate, ExternKernelChoice]],
        op_name: str,
        kwarg_overrides: Optional[dict[str, dict[str, Any]]] = None,
        max_autotune: bool = False,
    ) -> list[KernelTemplateChoice]:
        """
        This method can be subclassed to perform any override/modification of the choices.
        The incoming parameters are cheap (generators), so you can do any overrides without
        incurring too much cost. Override this method to customize the kernel template choices
        before they are converted to ChoiceCaller objects.

        The full list of arguments are here to facilitate any overrides you may want to do,
        as they can be used to start from scratch for each template if so desired.

        Args:
            template_choices: Dictionary mapping template UIDs to generators of KernelTemplateChoice objects
            kernel_inputs: MMKernelInputs containing input tensor nodes and matrix indices
            layout: Output layout
            templates: List of template objects (KernelTemplate or ExternKernelChoice) in use
            op_name: Operation name (e.g., "bmm", "baddbmm", "addmm")
            kwarg_overrides: Optional dict of kwargs to override for each template heuristic
            max_autotune: Whether to use max autotune

        Returns:
            Flattened list of KernelTemplateChoice objects across all templates
        """
        choices = []
        for choice_gen in template_choices.values():
            choices += list(choice_gen)
        return choices

    def _can_try_flexible_layout(
        self, adjusted_choices: list[KernelTemplateChoice], max_autotune: bool
    ) -> bool:
        """
        Check if we can try flexible layout for a given kernel template choice.

        Args:
            ktc: KernelTemplateChoice object
            max_autotune: Whether to use max autotune

        Returns:
            True if we can try flexible layout, False otherwise
        """
        if not max_autotune:
            # no danger of using other backends than ATEN
            return True
        # Since the following backends are not using get_mm_configs yet through the singular call,
        # we don't know if they are a valid choice or not. Instead, just skip the optimization
        # defensively.
        # TODO(coconutruben): remove this once CPP,CK,CUTLASS are supported
        if _use_autotune_backend("CUTLASS"):
            return False
        if _use_autotune_backend("CK") or _use_autotune_backend("CKTILE"):
            return False
        if _use_autotune_backend("CPP"):
            return False
        return all(
            isinstance(ktc.template, ExternKernelChoice) for ktc in adjusted_choices
        )

    def get_mm_configs(
        self,
        kernel_inputs: KernelInputs,
        layout: Any,
        templates: list[Union[KernelTemplate, ExternKernelChoice]],
        op_name: str,
        kwarg_overrides: Optional[dict[str, dict[str, Any]]] = None,
    ) -> list[ChoiceCaller]:
        """
<<<<<<< HEAD
        Get generator of template parameters for MM templates using template-specific heuristics
        and post-processing through the configured processor.
=======
        Get list of ChoiceCallers for MM templates using template-specific heuristics.
>>>>>>> 1b2ca29f

        Args:
            kernel_inputs: MMKernelInputs containing input tensor nodes and matrix indices
            layout: Output layout
            templates: List of template objects (KernelTemplate or ExternKernelChoice)
            op_name: Operation name (e.g., "bmm", "baddbmm", "addmm", "mm_plus_mm")
            kwarg_overrides: Optional dict of kwargs to override for each template heuristic,
                             indexed by template.uid. These only override the per config kwargs, not the extra kwargs
        Returns:
            List of ChoiceCaller objects from the templates
        """
<<<<<<< HEAD
        input_nodes = kernel_inputs.nodes()
        if len(input_nodes) < 2:
            raise ValueError(f"Need at least 2 input tensors, got {len(input_nodes)}")

        # Get the appropriate template-specific heuristic
        heuristic = get_template_heuristic(
            template_name, kernel_inputs.device_type, op_name
        )

        # Start with heuristic configs
        configs = heuristic.get_template_configs(kernel_inputs, layout, op_name)
        # Process through the configured processor
        processed_configs = self._config_processor.process(
            configs, kernel_inputs, layout, op_name, template_name
        )
        yield from processed_configs
=======
        # TODO(coconutruben): once this supports more than just GEMMs, we need to pass in
        # the max-autotune bool, rather than inferring it here
        max_autotune = config.max_autotune or config.max_autotune_gemm
        if kwarg_overrides is None:
            kwarg_overrides = {}
        input_tensors = kernel_inputs.nodes()
        if len(input_tensors) < 2:
            raise ValueError(f"Need at least 2 input tensors, got {len(input_tensors)}")

        # Extract device_type from kernel_inputs
        device_type = kernel_inputs.device_type
        assert device_type is not None, "get_mm_configs requires a valid device type"

        # First pass: Create dict of template.uid to generator of KernelTemplateChoice objects
        template_choices = {}
        for template in templates:
            heuristic = get_template_heuristic(template.uid, device_type, op_name)
            cs = heuristic.get_template_configs(
                kernel_inputs, layout, op_name, max_autotune
            )
            extra_kwargs = heuristic.get_extra_kwargs(kernel_inputs, layout, op_name)

            # Extract layout and input_nodes from extra_kwargs to pass them explicitly
            layout_val = layout
            # adjust the kernel inputs to the template-specific heuristic, if needed
            # default here is to just return the kernel_inputs as is
            inputs_val = heuristic.adjust_kernel_inputs(kernel_inputs, op_name)

            # Get overrides for this specific template
            overrides = kwarg_overrides.get(template.uid, {})

            # Create KernelTemplateChoice generator using the moved function
            choice_gen = make_ktc_generator(
                template=template,
                cs=cs,
                overrides=overrides,
                extra_kwargs=extra_kwargs,
                layout=layout_val,
                inputs=inputs_val,
            )

            template_choices[template.uid] = choice_gen

        # Second pass: Adjust the template choices
        adjusted_choices = self._adjust_mm_configs(
            template_choices,
            kernel_inputs,
            layout,
            templates,
            op_name,
            kwarg_overrides,
            max_autotune,
        )
        # Layout optimization: if all choices are ExternKernelChoice and layout is FixedLayout, convert to FlexibleLayout
        if self._can_try_flexible_layout(adjusted_choices, max_autotune):
            for ktc in adjusted_choices:
                if isinstance(ktc.layout, FixedLayout):
                    ktc.layout = FlexibleLayout(
                        device=ktc.layout.device,
                        dtype=ktc.layout.dtype,
                        size=ktc.layout.size,
                    )
                    # for good measure, delete the cached ChoiceCaller from the ktc if it existed.
                    # ExternKernelChoice are cheap to generate
                    if hasattr(ktc, "_choice"):
                        del ktc._choice
        # Third pass: Convert to ChoiceCaller objects
        return [ktc.choice for ktc in adjusted_choices if ktc.choice is not None]
>>>>>>> 1b2ca29f

    def triton_kernel_kwargs(
        self,
        kernel_cls: type[TritonKernel],
        features: SIMDKernelFeatures,
        groups: list[sympy.Expr],
        kernel_kwargs: dict[str, Any],
    ) -> dict[str, Any]:
        """Hook to change the kwargs passed to TritonKernel, used to apply fixed configurations"""
        return kernel_kwargs

    @staticmethod
    def should_use_cooperative_reduction(features: SIMDKernelFeatures) -> bool:
        """Heuristic to decide if a cooperative reduction should be used."""
        if config.triton.force_cooperative_reductions:
            return True
        if (
            not config.triton.cooperative_reductions
            or V.graph.get_current_device_or_throw().type == "cpu"
        ):
            return False

        xhint = V.graph.sizevars.size_hint(features.numel, fallback=2)
        if xhint <= 8:
            threshold = 32768 * xhint
        elif xhint <= 16:
            threshold = 2097152
        else:
            return False
        # TODO(jansel): should this default on for dynamic shapes?
        return V.graph.sizevars.statically_known_geq(
            features.reduction_numel, threshold
        )

    @staticmethod
    def should_use_persistent_reduction(
        features: SIMDKernelFeatures, cooperative_reduction: bool
    ) -> bool:
        """
        Heuristic to decide if a persistent reduction should be used.
        """
        if not config.triton.persistent_reductions:
            return False
        threshold = {
            ReductionHint.INNER: 1024,
        }.get(features.get_reduction_hint(), 64)

        if cooperative_reduction:
            # The RSPLIT of cooperative reductions means each thread block is operating on fewer elements
            try:
                threshold *= 32 // min(
                    V.graph.sizevars.size_hint_or_throw(features.numel), 32
                )
            except ValueError:
                pass  # unbacked symint

        # If multi_kernel is enabled, we do more aggressive persistent reduction.
        # This may result in some persistent reductions slower than the
        # corresponding non-persistent reductions. MultiKernel will do benchmarking
        # to pick the faster one.
        if config.triton.multi_kernel:
            threshold *= 16
        return V.graph.sizevars.statically_known_leq(
            features.reduction_numel, threshold
        )  # type: ignore[arg-types]

    @staticmethod
    def reduction_split_factor(
        device: torch.device,
        reduction_numel_hint: int,
        numel_hint: int,
        inner_reduction: bool,
    ) -> int:
        """Heuristic to decide the RSPLIT used for split reductions.
        When a reduction has a small number of outputs there is not enough parallelism,
        so we will do the reduction in two phases."""
        props = DeviceProperties.create(device)
        num_sm = props.multi_processor_count
        min_elements_per_thread = 32
        max_elements_per_thread = 512
        threads_per_sm = 2048
        min_elements_per_device = min_elements_per_thread * num_sm * threads_per_sm
        max_elements_per_device = max_elements_per_thread * num_sm * threads_per_sm
        num_warps = 8
        num_threads = 32 * num_warps

        if inner_reduction:
            # do heuristics that's close to eager mode for split inner reduction
            # we leak reduction autotune configs here, and will need to refactor to avoid this later
            if numel_hint >= 2 * num_sm:  # don't split if there are enough outputs
                return 1
            if reduction_numel_hint <= 8192:
                return 1
            if reduction_numel_hint * numel_hint <= min_elements_per_device:
                split_size = min_elements_per_thread
            elif reduction_numel_hint * numel_hint < max_elements_per_device:
                target_blocks = num_sm * threads_per_sm // (2 * num_threads)
                blocks_per_output = (target_blocks + numel_hint - 1) // numel_hint
                tmp_split_size = (
                    reduction_numel_hint + num_threads * blocks_per_output - 1
                ) // (num_threads * blocks_per_output)
                divisors = sympy.divisors(reduction_numel_hint)
                closest = min(divisors, key=lambda x: abs(x - tmp_split_size))
                if abs(closest - tmp_split_size) < 30:
                    # prefer even splits, but never smalle than min_elements_per_thread
                    split_size = max(closest, min_elements_per_thread)
                else:
                    split_size = tmp_split_size
            else:
                divisors = sympy.divisors(reduction_numel_hint)
                closest = min(divisors, key=lambda x: abs(x - max_elements_per_thread))
                if abs(closest - max_elements_per_thread) < 50:
                    # prefer even splits
                    split_size = closest
                else:
                    split_size = max_elements_per_thread
            return (reduction_numel_hint + split_size * num_threads - 1) // (
                split_size * num_threads
            )
        else:
            # TODO the best heuristic currently has XBLOCK (corresponding to numel_hint) 128
            # extend to even smaller number of outputs
            rvals_per_thread = 4  # comes from heuristics, refactor to not leak here
            xvals_per_block = 128
            xblocks = (numel_hint + xvals_per_block - 1) // xvals_per_block
            if reduction_numel_hint * numel_hint < min_elements_per_device:
                split_size = min_elements_per_thread
            elif reduction_numel_hint * numel_hint < max_elements_per_device:
                target_blocks = num_sm * threads_per_sm // (num_threads)
                target_blocks = (target_blocks + xblocks - 1) // xblocks
                tmp_split_size = (
                    reduction_numel_hint + rvals_per_thread * target_blocks - 1
                ) // (rvals_per_thread * target_blocks)
                divisors = sympy.divisors(reduction_numel_hint)
                closest = min(divisors, key=lambda x: abs(x - tmp_split_size))
                if abs(tmp_split_size - closest) < 20:
                    split_size = max(closest, min_elements_per_thread)
                else:
                    split_size = tmp_split_size
            else:
                divisors = sympy.divisors(reduction_numel_hint)
                closest = min(divisors, key=lambda x: abs(x - max_elements_per_thread))
                if abs(closest - max_elements_per_thread) < 50:
                    # prefer even splits
                    split_size = closest
                else:
                    split_size = max_elements_per_thread

            return (reduction_numel_hint + rvals_per_thread * split_size - 1) // (
                rvals_per_thread * split_size
            )

    @staticmethod
    def can_fuse(
        scheduler: Scheduler,
        node1: BaseSchedulerNode,
        node2: BaseSchedulerNode,
        shared_data_score: int,
    ) -> bool:
        """
        Heuristics to prevent fusion applied to both horizontal and vertical fusions.  Heuristics here should not
        be needed for correctness and tweaking them may yield additional performance.

        See also some related heuristics that can be changed via config:
            - config.triton.tiling_prevents_pointwise_fusion
            - config.triton.tiling_prevents_reduction_fusion
            - config.aggressive_fusion (will cause this function to be called more times)
        """
        if shared_data_score == 0 and (
            not config.aggressive_fusion or node1.is_reduction() or node2.is_reduction()
        ):
            if is_metric_table_enabled("fusion_failure_due_to_indexing_mismatch"):
                common_buf_names: OrderedSet[str] = (
                    node1.read_writes.buffer_names() & node2.read_writes.buffer_names()
                )
                if len(common_buf_names) > 0:
                    get_metric_table("fusion_failure_due_to_indexing_mismatch").add_row(
                        lambda: {
                            "pre_grad_graph_id": V.graph.graph_id,
                            "post_grad_graph_id": V.graph.post_grad_graph_id,
                            "node1_name": node1.get_name(),
                            "node2_name": node2.get_name(),
                            "node1_debug_str": write_text(node1.debug_str()),
                            "node2_debug_str": write_text(node2.debug_str()),
                            "common_buffer_names": list(common_buf_names),  # type: ignore[dict-item]
                            "failure_reason": scheduler.decide_fusion_fail_reason(
                                node1, node2, common_buf_names
                            ),
                        }
                    )

                    WhyNoFuse(node1, node2)("no shared data due to indexing mismatch")
                    return False
            WhyNoFuse(node1, node2)("no shared data")
            return False  # heuristic not needed for correctness

        if (
            not node1.is_foreach()
            and not node2.is_foreach()
            and len(node1.get_nodes()) + len(node2.get_nodes()) > config.max_fusion_size
        ):
            WhyNoFuse(node1, node2)("exceeds max fusion")
            return False  # heuristic not needed for correctness

        if scheduler.can_fusion_increase_peak_memory(node1, node2):
            WhyNoFuse(node1, node2)("Fusion will increase peak memory")
            return False

        if (
            config.realize_acc_reads_size_threshold is not None
            and scheduler.fusion_accumulate_large_reads(
                node1,
                node2,
                config.realize_acc_reads_size_threshold,
            )
        ):
            WhyNoFuse(node1, node2)("Fusion accumulate large amount of reads")
            return False

        return True

    @staticmethod
    def can_fuse_vertical(
        scheduler: Scheduler,
        node1: BaseSchedulerNode,
        node2: BaseSchedulerNode,
        shared_data_score: int,
    ) -> bool:
        """Hook for heuristics to prevent vertical (producer/consumer) fusions"""
        return True

    @staticmethod
    def can_fuse_horizontal(
        scheduler: Scheduler,
        node1: BaseSchedulerNode,
        node2: BaseSchedulerNode,
        shared_data_score: int,
    ) -> bool:
        """Hook for heuristics to prevent horizontal (consumer/consumer) fusions"""
        if shared_data_score < config.score_fusion_memory_threshold:
            WhyNoFuse(node1, node2)("score_fusion_memory_threshold")
            return False
        if scheduler.are_long_distant_nodes(node1, node2):
            WhyNoFuse(node1, node2)(
                "Nodes are too far away. Fusing them may increase peak memory."
            )
            return False
        return True

    @staticmethod
    def score_fusion(
        scheduler: Scheduler,
        node1: BaseSchedulerNode,
        node2: BaseSchedulerNode,
    ) -> Sortable:
        """
        Assign a score (higher comes first) to the fusion of node1 and node2.
        When different fusions conflict with each other, this is the way we
        decide what order to run them in.

        Our current score is based on:
        - The type of fusion (template/reduction/etc)
        - Estimate of the saved memory operations
        - Fusions closer together in original graph order
        """
        memory_score = scheduler.score_fusion_memory(node1, node2)
        proximity_score = -max(
            abs(node1.min_order - node2.max_order),
            abs(node2.min_order - node1.max_order),
        )

        # prologue fusion always last
        if node2.is_template():
            template_score = 0
        else:
            template_score = 1 + (
                (node1.is_template() == config.epilogue_fusion_first)
                and memory_score > 0
            )

        return (
            template_score,
            node1.is_reduction() == node2.is_reduction() and memory_score > 0,
            memory_score,
            proximity_score,
        )<|MERGE_RESOLUTION|>--- conflicted
+++ resolved
@@ -11,11 +11,7 @@
 from .codecache import write_text
 from .ir import FixedLayout, FlexibleLayout
 from .kernel_inputs import KernelInputs  # noqa: TC001
-<<<<<<< HEAD
-from .lookup_table_processor import LookupTableProcessor
-=======
 from .kernel_template_choice import make_ktc_generator
->>>>>>> 1b2ca29f
 from .metrics import get_metric_table, is_metric_table_enabled
 from .runtime.hints import DeviceProperties, ReductionHint
 from .scheduler import BaseSchedulerNode, Scheduler, WhyNoFuse
@@ -44,12 +40,8 @@
     from .codegen.common import KernelTemplate
     from .codegen.simd_kernel_features import SIMDKernelFeatures
     from .codegen.triton import TritonKernel
-<<<<<<< HEAD
-    from .template_config_processor import TemplateConfigProcessor
-=======
     from .ir import ChoiceCaller
     from .kernel_template_choice import KernelTemplateChoice
->>>>>>> 1b2ca29f
 
 
 class Sortable(typing.Protocol):
@@ -70,27 +62,6 @@
 
             torch._inductor.virtualized.V.set_choices_handler(MyHeuristics())
     """
-
-    def __init__(self) -> None:
-        # By default, use the LookupTableProcessor to process template configurations
-        self._config_processor: TemplateConfigProcessor = LookupTableProcessor()
-
-    def set_config_processor(self, processor: TemplateConfigProcessor) -> None:
-        """
-        Set the template config processor to use for post-processing template configurations.
-
-        See lookup_table_processor.py for an example of a processor
-        If you want to use your own processor, you can do something like:
-        class MyProcessor(TemplateConfigProcessor):
-            def process(self, kernel_inputs, layout, template_name, op_name, configs):
-                # Do some processing here
-                ...
-        torch._inductor.virtualized.V.choices.set_config_processor(MyProcessor())
-
-        Args:
-            processor: The processor to use. Must be an instance of TemplateConfigProcessor.
-        """
-        self._config_processor = processor
 
     def get_config_heuristics(
         self, device_type: Optional[str] = "cuda"
@@ -211,12 +182,7 @@
         kwarg_overrides: Optional[dict[str, dict[str, Any]]] = None,
     ) -> list[ChoiceCaller]:
         """
-<<<<<<< HEAD
-        Get generator of template parameters for MM templates using template-specific heuristics
-        and post-processing through the configured processor.
-=======
         Get list of ChoiceCallers for MM templates using template-specific heuristics.
->>>>>>> 1b2ca29f
 
         Args:
             kernel_inputs: MMKernelInputs containing input tensor nodes and matrix indices
@@ -228,24 +194,6 @@
         Returns:
             List of ChoiceCaller objects from the templates
         """
-<<<<<<< HEAD
-        input_nodes = kernel_inputs.nodes()
-        if len(input_nodes) < 2:
-            raise ValueError(f"Need at least 2 input tensors, got {len(input_nodes)}")
-
-        # Get the appropriate template-specific heuristic
-        heuristic = get_template_heuristic(
-            template_name, kernel_inputs.device_type, op_name
-        )
-
-        # Start with heuristic configs
-        configs = heuristic.get_template_configs(kernel_inputs, layout, op_name)
-        # Process through the configured processor
-        processed_configs = self._config_processor.process(
-            configs, kernel_inputs, layout, op_name, template_name
-        )
-        yield from processed_configs
-=======
         # TODO(coconutruben): once this supports more than just GEMMs, we need to pass in
         # the max-autotune bool, rather than inferring it here
         max_autotune = config.max_autotune or config.max_autotune_gemm
@@ -314,7 +262,6 @@
                         del ktc._choice
         # Third pass: Convert to ChoiceCaller objects
         return [ktc.choice for ktc in adjusted_choices if ktc.choice is not None]
->>>>>>> 1b2ca29f
 
     def triton_kernel_kwargs(
         self,
