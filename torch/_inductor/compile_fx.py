--- conflicted
+++ resolved
@@ -65,15 +65,11 @@
     log_cudagraph_skip_and_bump_counter,
     PlaceholderInfo,
 )
-<<<<<<< HEAD
 from torch._inductor.custom_partitioner_fn import CustomPartitionerFn
-from torch._inductor.debug import save_args_for_compile_fx_inner
-=======
 from torch._inductor.debug import (
     create_mapping_pre_post_grad_nodes,
     save_args_for_compile_fx_inner,
 )
->>>>>>> eb5411e7
 from torch._inductor.output_code import (
     CompiledAOTI,
     CompiledFxGraph,
@@ -2107,17 +2103,30 @@
         "static_lifetime_input_indices", None
     )
 
-    with dynamo_utils.dynamo_timed(
-        "min_cut_rematerialization_partition", log_pt2_compile_event=True
-    ):
-        return min_cut_rematerialization_partition(
-            gm,
-            joint_inputs,
-            compiler="inductor",
-            static_lifetime_input_indices=static_lifetime_input_indices,
-            **kwargs,
-        )
-
+    if config.custom_partitioner_fn is None:
+        with dynamo_utils.dynamo_timed(
+            "min_cut_rematerialization_partition", log_pt2_compile_event=True
+        ):
+            return min_cut_rematerialization_partition(
+                gm,
+                joint_inputs,
+                compiler="inductor",
+                static_lifetime_input_indices=static_lifetime_input_indices,
+                **kwargs,
+            )
+    else:
+        assert isinstance(config.custom_partitioner_fn, CustomPartitionerFn)
+        with dynamo_utils.dynamo_timed(
+            config.custom_partitioner_fn.__class__.__name__,
+            log_pt2_compile_event=True,
+        ):
+            return config.custom_partitioner_fn(
+                gm,
+                joint_inputs,
+                compiler="inductor",
+                static_lifetime_input_indices=static_lifetime_input_indices,
+                **kwargs,
+            )
 
 def compile_fx(
     model_: GraphModule,
@@ -2469,50 +2478,6 @@
                 OutputCode, inference_compiler
             )
 
-<<<<<<< HEAD
-        def partition_fn(
-            gm: GraphModule,
-            joint_inputs: Sequence[object],
-            **kwargs: object,
-        ) -> tuple[GraphModule, GraphModule]:
-            cuda_context = get_cuda_device_context(gm)
-            with cuda_context:
-                # We can skip the invoke_subgraph because the
-                # entire_partition_fn is called recursively for invoke_subgraph
-                # in partitioning.
-                _recursive_joint_graph_passes(gm, skip_invoke_subgraph=True)
-
-            static_lifetime_input_indices: Optional[list[int]] = kwargs.pop(  # type: ignore[assignment]
-                "static_lifetime_input_indices", None
-            )
-
-            if config.custom_partitioner_fn is None:
-                with dynamo_utils.dynamo_timed(
-                    "min_cut_rematerialization_partition", log_pt2_compile_event=True
-                ):
-                    return min_cut_rematerialization_partition(
-                        gm,
-                        joint_inputs,
-                        compiler="inductor",
-                        static_lifetime_input_indices=static_lifetime_input_indices,
-                        **kwargs,
-                    )
-            else:
-                assert isinstance(config.custom_partitioner_fn, CustomPartitionerFn)
-                with dynamo_utils.dynamo_timed(
-                    config.custom_partitioner_fn.__class__.__name__,
-                    log_pt2_compile_event=True,
-                ):
-                    return config.custom_partitioner_fn(
-                        gm,
-                        joint_inputs,
-                        compiler="inductor",
-                        static_lifetime_input_indices=static_lifetime_input_indices,
-                        **kwargs,
-                    )
-
-=======
->>>>>>> eb5411e7
         @compile_time_strobelight_meta(phase_name="backward")
         def bw_compiler(
             gm: GraphModule, example_inputs: Sequence[InputType]
