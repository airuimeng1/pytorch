--- conflicted
+++ resolved
@@ -400,42 +400,6 @@
     return unlifted_gm
 
 
-<<<<<<< HEAD
-def _get_subgraph_names(gm: GraphModule) -> OrderedSet[str]:
-    # Need dedup since the same graph may be invoked multiple times
-    subgraph_names: OrderedSet[str] = OrderedSet()
-
-    for node in sorted(
-        itertools.chain(
-            gm.graph.find_nodes(op="call_function", target=torch.ops.higher_order.cond),
-            gm.graph.find_nodes(
-                op="call_function", target=torch.ops.higher_order.while_loop
-            ),
-            gm.graph.find_nodes(op="call_function", target=torch.ops.higher_order.scan),
-            gm.graph.find_nodes(
-                op="call_function", target=torch.ops.higher_order.invoke_subgraph
-            ),
-        )
-    ):
-        if node.target == torch.ops.higher_order.cond:
-            true_subgraph_name = node.args[1].name
-            false_subgraph_name = node.args[2].name
-            subgraph_names.add(true_subgraph_name)
-            subgraph_names.add(false_subgraph_name)
-        elif node.target == torch.ops.higher_order.while_loop:
-            cond_subgraph_name = node.args[0].name
-            body_subgraph_name = node.args[1].name
-            subgraph_names.add(cond_subgraph_name)
-            subgraph_names.add(body_subgraph_name)
-        elif node.target == torch.ops.higher_order.scan:
-            combine_subgraph_name = node.args[0].name
-            subgraph_names.add(combine_subgraph_name)
-        elif node.target == torch.ops.higher_order.invoke_subgraph:
-            get_attr_node = node.args[0]
-            subgraph_names.add(get_attr_node.target)
-
-    return subgraph_names
-=======
 def _get_subgraph_names(
     gm: GraphModule, skip_invoke_subgraph: bool = False
 ) -> Generator[str, None, None]:
@@ -458,7 +422,6 @@
             fx_subgraph_names.discard(node.args[0].target)
 
     yield from fx_subgraph_names
->>>>>>> 3498c48f
 
 
 def _recursive_pre_grad_passes(
@@ -480,48 +443,37 @@
         return pre_grad_passes(gm, example_inputs, add_passes, remove_passes)
 
 
-<<<<<<< HEAD
-def _recursive_joint_graph_passes(gm: GraphModule) -> GraphModule:
+def _recursive_joint_graph_passes(
+    gm: GraphModule, skip_invoke_subgraph: bool = False
+) -> GraphModule:
     def _run_on_sub_graph_module(subgraph_name: str) -> None:
         subgraph = getattr(gm, subgraph_name)
-        new_subgraph = _recursive_joint_graph_passes(subgraph)
+        new_subgraph = _recursive_joint_graph_passes(subgraph, skip_invoke_subgraph)
         setattr(gm, subgraph_name, new_subgraph)
 
-=======
-def _recursive_joint_graph_passes(
-    gm: GraphModule, skip_invoke_subgraph: bool = False
-) -> None:
->>>>>>> 3498c48f
     with dynamo_timed(
         "_recursive_joint_graph_passes",
         log_pt2_compile_event=True,
         dynamo_compile_column_us="joint_graph_pass_time_us",
     ):
-<<<<<<< HEAD
-        old_subgraph_names = _get_subgraph_names(gm)
-        for subgraph_name in old_subgraph_names:
-            _run_on_sub_graph_module(subgraph_name)
-
-        out_gm = joint_graph_passes(gm)
-
-        # Some joint graph passes may create new sub graph module. Run one round
-        # for the newly created graph modules.
-        for subgraph_name in _get_subgraph_names(out_gm):
-            if subgraph_name not in old_subgraph_names:
-                _run_on_sub_graph_module(subgraph_name)
-        return out_gm
-=======
         # invoke_subgraph already runs the _recursive_joint_graph_passes.  In
         # AOTAutograd, `run_joint_graph_passes_on_hops` partitions the
         # invoke_subgraph HOP before calling the partitioner on the outer graph.
         # AOTAutograd has access to partition_fn, which internally calls the
         # `_recursive_joint_graph_passes` for the subgraph. So, skip recursing
         # skip_invoke_subgraph.
-        for subgraph_name in _get_subgraph_names(gm, skip_invoke_subgraph):
-            subgraph = getattr(gm, subgraph_name)
-            _recursive_joint_graph_passes(subgraph, skip_invoke_subgraph)
-        joint_graph_passes(gm)
->>>>>>> 3498c48f
+        old_subgraph_names = _get_subgraph_names(gm, skip_invoke_subgraph)
+        for subgraph_name in old_subgraph_names:
+            _run_on_sub_graph_module(subgraph_name)
+
+        out_gm = joint_graph_passes(gm)
+
+        # Some joint graph passes may create new sub graph module. Run one round
+        # for the newly created graph modules.
+        for subgraph_name in _get_subgraph_names(out_gm, skip_invoke_subgraph):
+            if subgraph_name not in old_subgraph_names:
+                _run_on_sub_graph_module(subgraph_name)
+        return out_gm
 
 
 def _recursive_post_grad_passes(gm: GraphModule, is_inference: bool = False) -> None:
@@ -2303,14 +2255,10 @@
         ) -> tuple[GraphModule, GraphModule]:
             cuda_context = get_cuda_device_context(gm)
             with cuda_context:
-<<<<<<< HEAD
-                gm = _recursive_joint_graph_passes(gm)
-=======
                 # We can skip the invoke_subgraph because the
                 # entire_partition_fn is called recursively for invoke_subgraph
                 # in partitioning.
-                _recursive_joint_graph_passes(gm, skip_invoke_subgraph=True)
->>>>>>> 3498c48f
+                gm = _recursive_joint_graph_passes(gm, skip_invoke_subgraph=True)
 
             static_lifetime_input_indices: Optional[list[int]] = kwargs.pop(  # type: ignore[assignment]
                 "static_lifetime_input_indices", None
