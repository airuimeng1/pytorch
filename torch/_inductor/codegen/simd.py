# mypy: allow-untyped-defs
from __future__ import annotations

import collections
import contextlib
import dataclasses
import functools
import itertools
import logging
import math
import operator
import textwrap
from collections import Counter
from typing import Any, Callable, Generic, no_type_check, Optional, TYPE_CHECKING, Union
from typing_extensions import TypeVar

import sympy

import torch
import torch._logging
from torch._inductor.tiling_utils import analyze_memory_coalescing
from torch.fx.experimental.symbolic_shapes import free_unbacked_symbols
from torch.fx.immutable_collections import immutable_dict
from torch.utils._ordered_set import OrderedSet
from torch.utils._sympy.functions import FloorDiv, Identity, ModularIndexing
from torch.utils._sympy.symbol import (
    free_symbol_is_type,
    prefix_str,
    symbol_is_type,
    SymT,
)

from ..._dynamo.utils import counters
from .. import config, ir, scheduler
from ..analyze_preserves_zero_mask import prologue_preserves_zero_mask
from ..codecache import code_hash
from ..dependencies import MemoryDep, StarDep, WeakDep


if TYPE_CHECKING:
    from ..ir import IRNode

from ..optimize_indexing import indexing_dtype_strength_reduction
from ..runtime.runtime_utils import green_text, yellow_text
from ..scheduler import BaseSchedulerNode, BaseScheduling, WhyNoFuse
from ..utils import (
    cache_on_self,
    expr_fits_within_32bit,
    get_dtype_size,
    IndentedBuffer,
    Placeholder,
    prefix_is_reduction,
    set_kernel_post_grad_provenance_tracing,
    sympy_index_symbol,
    sympy_product,
    sympy_subs,
    unique,
)
from ..virtualized import ops, OpsWrapper, V
from .block_analysis import BlockPatternMatcher
from .common import CSEVariable, index_prevent_reordering, Kernel, PythonPrinter
from .multi_kernel import MultiKernel
from .simd_kernel_features import (
    DisableReduction,
    EnableReduction,
    NodeScheduleEntry,
    NodeScheduleMarker,
    SIMDKernelFeatures,
)


if TYPE_CHECKING:
    from collections.abc import Iterable, Iterator, Sequence

    from torch._inductor.tiling_utils import CoalesceVarAnalysis


log = logging.getLogger(__name__)
perf_hint_log = torch._logging.getArtifactLogger(__name__, "perf_hints")
schedule_log = torch._logging.getArtifactLogger(__name__, "schedule")
fusion_log = torch._logging.getArtifactLogger(__name__, "fusion")


pexpr = PythonPrinter().doprint

all_prefixes = OrderedSet(["z", "y", "x", "r0_", "r1_"])


def get_max_tiles(default: int = 2) -> int:
    max_tiles = torch._inductor.config.triton.max_tiles
    return max_tiles if max_tiles is not None else default


@dataclasses.dataclass
class IterationRanges:
    """
    Each range tree represents multiple sets of iteration indexing
    in a single tiled dimension in the output kernel.

    If you have two loops ranges one (4, 3, 2) and another (4, 6),
    then the range tree will be:
            4 (i0)
        3 (i1)  6 (i3)
        2 (i2)
    Where i0 is shared between both loops, but then the split into
    different indexing vars.  All loop ranges must iterate over
    the same number of elements.
    """

    def __init__(
        self,
        name: str,
        var_list: list[sympy.Symbol],
        var_ranges: dict[sympy.Symbol, sympy.Expr],
        numel: sympy.Expr,
        prefix: str,
        *,
        kernel: SIMDKernel,
        divisor=sympy.S.One,
        length=sympy.S.One,
        root: IterationRangesRoot,
    ) -> None:
        super().__init__()
        self.name = name
        self.var_list = var_list
        self.var_ranges = var_ranges
        self.numel = numel
        self.prefix = prefix
        self.divisor = divisor
        self.length = length
        self.kernel = kernel
        self.root = root

    @property
    @cache_on_self
    @no_type_check  # https://github.com/python/mypy/issues/17184
    def is_reduction(self) -> bool:
        return prefix_is_reduction(self.prefix)

    def symbol(self) -> sympy.Symbol:
        return sympy_index_symbol(self.name)

    @property
    @cache_on_self
    @no_type_check
    def symt(self) -> SymT:
        prefix_to_symt = {prefix: symt for symt, prefix in prefix_str.items()}
        return prefix_to_symt[self.prefix]


class IterationRangesRoot(IterationRanges):
    """
    Root of a iteration range tree that represents a single
    tiled dimension in the output kernel. It contains muliple
    sets of iteration represented with IterationRangesEntry.
    """

    def __init__(
        self,
        name: str,
        numel: sympy.Expr,
        prefix: str,
        index: int,
        kernel: SIMDKernel,
        pid_cache: Optional[dict[str, str]] = None,
        *,
        is_loop: bool,
        tensor_dim: Optional[int],
        grid_dim: Optional[int],
        has_zdim: bool,
    ) -> None:
        if pid_cache is None:
            pid_cache = {}
        super().__init__(
            name=name,
            var_list=[],
            var_ranges={},
            numel=numel,
            prefix=prefix,
            kernel=kernel,
            root=self,
        )
        self.index = index
        # Store all the nodes in one flat list
        self.nodes: dict[sympy.Expr, IterationRangesEntry] = {}
        # This is for re-ordering program ID in triton mm template
        # pid_cache["tl.program_id(0)"] = pid_m
        self.pid_cache: dict[str, str] = pid_cache

        # True if the dimension is implemented as a single program looping over
        # the full dimension (currently only used for non-persistent reduction)
        assert not is_loop or (self.is_reduction and grid_dim is None)
        self.is_loop = is_loop
        # Index of corresponding dimension on triton tensors
        self.tensor_dim = tensor_dim
        # Index of corresponding dimension in the triton grid
        self.grid_dim = grid_dim
        self.has_zdim = has_zdim

    def __repr__(self) -> str:
        return f"IterationRangesRoot({self.name!r}, {self.numel}, ...)"

    def cache_clear(self) -> None:
        for node in self.nodes.values():
            node.cache_clear()

    def index_sym(self) -> sympy.Symbol:
        return sympy_index_symbol(f"{self.prefix}index")

    def lookup(self, divisor: sympy.Expr, length: sympy.Expr) -> IterationRangesEntry:
        """
        Lookup a given RangeTreeEntry, creating it if needed
        """
        if V.graph.sizevars.statically_known_equals(divisor * length, self.numel):
            expr = FloorDiv(self.index_sym(), divisor)
        else:
            expr = ModularIndexing(self.index_sym(), divisor, length)

        if expr not in self.nodes:
            node = IterationRangesEntry(
                f"{self.prefix}{next(V.kernel.iter_vars_count)}",
                divisor,
                length,
                expr,
                self,
            )
            V.kernel.range_tree_nodes[node.symbol()] = node
            self.var_list.append(node.symbol())
            self.var_ranges[node.symbol()] = length
            self.nodes[expr] = node
        return self.nodes[expr]

    def construct_entries(
        self, lengths: list[sympy.Expr]
    ) -> list[IterationRangesEntry]:
        divisor = sympy.S.One
        itervars = []
        for length in reversed(lengths):
            itervars.append(self.lookup(divisor, length))
            divisor = divisor * length
        return [*reversed(itervars)]

    def construct(self, lengths: list[sympy.Expr]) -> list[sympy.Symbol]:
        return [e.symbol() for e in self.construct_entries(lengths)]

    def vars_and_sizes(
        self, index: sympy.Expr
    ) -> tuple[list[sympy.Symbol], list[sympy.Expr]]:
        """Figure out vars from this tree used in index"""

        def get_sort_key(x: IterationRangesEntry) -> tuple[int, bool]:
            """
            Gets the key for sorting nodes. When two nodes have the
            same divisor, the node with length as 1 should be handled
            first so the current divisor is not changed after multiplied
            node.length. Returns `not length_is_one_hint` for ascending
            sort.
            """
            divisor_hint = V.graph.sizevars.size_hint(
                x.divisor, fallback=config.unbacked_symint_fallback
            )
            length_is_one_hint = (
                V.graph.sizevars.size_hint(
                    x.length, fallback=config.unbacked_symint_fallback
                )
                == 1
            )
            return (divisor_hint, not length_is_one_hint)

        nodes = [V.kernel.range_tree_nodes.get(s) for s in index.free_symbols]
        nodes = [n for n in nodes if n and n.prefix == self.prefix]
        nodes.sort(key=lambda x: get_sort_key(x))
        divisor = sympy.S.One
        index_vars = []
        sizes = []

        def add(node):
            nonlocal divisor
            index_vars.append(node.symbol())
            sizes.append(node.length)
            divisor = divisor * node.length

        for node in nodes:
            if not V.graph.sizevars.statically_known_equals(node.divisor, divisor):
                # fill in unused index var
                add(self.lookup(divisor, FloorDiv(node.divisor, divisor)))
                divisor = node.divisor
            add(node)
        if not V.graph.sizevars.statically_known_equals(self.numel, divisor):
            # fill in unused index var
            add(self.lookup(divisor, FloorDiv(self.numel, divisor)))

        return [*reversed(index_vars)], [*reversed(sizes)]


class IterationRangesEntry(IterationRanges):
    def __init__(
        self,
        name: str,
        divisor: sympy.Expr,
        length: sympy.Expr,
        expr: sympy.Expr,
        parent: IterationRanges,
    ) -> None:
        super().__init__(
            name=name,
            numel=parent.numel / length,
            var_list=parent.var_list,
            var_ranges=parent.var_ranges,
            prefix=parent.prefix,
            divisor=divisor,
            length=length,
            kernel=parent.kernel,
            root=parent.root,
        )
        self.parent = parent
        self.codegen = functools.lru_cache(None)(self._codegen)
        self.expr = expr

    def __repr__(self) -> str:
        return f"IterationRangesEntry({self.name}, {self.divisor}, {self.length}, {self.expr}, {self.var_ranges})"

    def set_name(self, name: str) -> None:
        self.codegen = lambda: name  # type: ignore[assignment]
        self.codegen.cache_clear = lambda: None  # type: ignore[method-assign]
        self.name = name

    def cache_clear(self) -> None:
        self.codegen.cache_clear()

    def _codegen(self) -> str:
        V.kernel.codegen_iteration_ranges_entry(self)
        return self.name

    def precomputed_args(self) -> list[sympy.Expr]:
        # for dynamic shapes, find parts of indexing expressions that have to be precomputed
        precomputed_args: list[sympy.Expr] = []
        if isinstance(self.expr, sympy.Symbol):
            return precomputed_args
        assert isinstance(self.expr, (FloorDiv, ModularIndexing)), type(self.expr)
        for arg in self.expr.args[1:]:
            if not isinstance(arg, (sympy.Integer, sympy.Symbol)):
                symbols = arg.free_symbols
                if len(symbols) > 0 and all(
                    symbol_is_type(s, SymT.SIZE) for s in symbols
                ):
                    precomputed_args.append(arg)
        return precomputed_args

    def __hash__(self) -> int:
        return hash(self.name)

    def __eq__(self, other: object) -> bool:
        assert isinstance(other, IterationRangesEntry)
        return self.name == other.name


def constant_repr(value: Union[int, float]) -> str:
    if value == float("inf"):
        return 'float("inf")'
    elif value == float("-inf"):
        return 'float("-inf")'
    elif math.isnan(value):
        return 'float("nan")'
    return repr(value)


CSEVariableType = TypeVar("CSEVariableType", bound=CSEVariable, default=CSEVariable)


class SIMDKernel(Kernel[CSEVariableType], Generic[CSEVariableType]):
    """
    Common base class for Triton/Halide codegen which both use flattened indexing rather than loop nests.
    """

    sexpr: Callable[[sympy.Expr], str] = pexpr
    kexpr: Callable[[sympy.Expr], str]
    allow_block_ptr: bool = False
    kernel_name: str

    def __init__(
        self,
        tiling: dict[str, sympy.Expr],
        features: SIMDKernelFeatures,
        pid_cache: Optional[dict[str, str]] = None,
        override_persistent_reduction: Optional[bool] = None,
        override_cooperative_reduction: Optional[bool] = None,
        tiling_scores: Optional[dict[str, sympy.Expr]] = None,
    ) -> None:
        if pid_cache is None:
            pid_cache = {}
        super().__init__()
        self.features = features
        self.mutations = features.get_mutations()
        self.body = IndentedBuffer()
        self.indexing_code = IndentedBuffer()
        self.numels = {
            prefix: V.graph.sizevars.simplify(val) for prefix, val in tiling.items()
        }
        self.range_trees: list[IterationRangesRoot] = []
        self.range_tree_nodes: dict[sympy.Symbol, IterationRangesEntry] = {}
        self.iter_vars_count = itertools.count()
        self.inside_reduction = features.is_reduction()
        self.cooperative_reduction: bool = (
            override_cooperative_reduction
            if override_cooperative_reduction is not None
            else self.should_use_cooperative_reduction()
        )
        self.tiling_scores: Optional[dict[str, sympy.Expr]] = tiling_scores
        self.persistent_reduction: bool = (
            override_persistent_reduction
            if override_persistent_reduction is not None
            else self.should_use_persistent_reduction()
        )
        self.no_x_dim = self.want_no_x_dim()
        self.code_hash: Optional[str] = None

        # define this in a closure to make cache local to object
        @functools.lru_cache(None)
        def simplify_indexing(index: sympy.Expr):
            index = V.graph.sizevars.simplify_with_ranges(index, self.var_ranges())
            for tree in self.range_trees:
                index = self.combine_contiguous_dims(index, tree)

            return self.combine_modular_indexing_pairs(index)

        self.simplify_indexing = simplify_indexing
        self.initialize_range_tree(pid_cache)

    @property
    @cache_on_self
    @no_type_check  # https://github.com/python/mypy/issues/17184
    def num_reduction_dims(self) -> int:
        return sum(prefix_is_reduction(prefix) for prefix in self.numels)

    def dtype_to_str(self, dtype: torch.dtype) -> str:
        raise NotImplementedError

    def get_index_dtype_as_torch_dtype(self) -> torch.dtype:
        return self.features.select_index_dtype()

    @property
    def index_dtype(self) -> str:
        return self.dtype_to_str(self.get_index_dtype_as_torch_dtype())

    def want_no_x_dim(self) -> bool:
        return False

    def construct_range_trees(
        self,
        pid_cache: Optional[dict[str, str]],
        inside_reduction: bool,
        is_reduction: bool,
        numels: dict[str, sympy.Expr],
        no_x_dim: bool,
    ) -> list[IterationRangesRoot]:
        active_prefixes = OrderedSet(
            prefix for prefix in all_prefixes if prefix in numels
        )
        no_r_dim = not inside_reduction or not is_reduction

        def filtered_index_map(seq, mask) -> dict[Any, int]:
            return {
                val: idx for idx, val in enumerate(val for val in seq if val in mask)
            }

        grid_dims = ["x", "y", "z"]
        pointwise_tensor_dims = list(reversed(grid_dims))
        reduction_dims = ["r0_", "r1_"]
        if no_x_dim:
            tensor_dims = reduction_dims
        elif no_r_dim:
            tensor_dims = pointwise_tensor_dims
        else:
            tensor_dims = pointwise_tensor_dims + reduction_dims

        # Filter out unused tensor dims.
        # Convert to dicts for O(1) index lookup.
        tensor_dim_map = filtered_index_map(tensor_dims, active_prefixes)
        grid_dim_map = filtered_index_map(grid_dims, all_prefixes)

        range_trees = []
        for i, prefix in enumerate(active_prefixes):
            is_reduction = prefix_is_reduction(prefix)
            tensor_dim = tensor_dim_map.get(prefix)
            grid_dim = grid_dim_map.get(prefix)
            index = i if grid_dim is None else grid_dim
            range_trees.append(
                IterationRangesRoot(
                    f"{prefix}index",
                    numels[prefix],
                    prefix,
                    index,
                    self,  # type: ignore[arg-type]
                    pid_cache=pid_cache,
                    is_loop=is_reduction and not self.persistent_reduction,
                    tensor_dim=tensor_dim,
                    grid_dim=grid_dim,
                    has_zdim="z" in numels,
                )
            )
        return range_trees

    def initialize_range_tree(self, pid_cache: dict[str, str]) -> None:
        range_trees = self.construct_range_trees(
            pid_cache,
            self.inside_reduction,
            self.features.is_reduction(),
            self.numels,
            self.no_x_dim,
        )
        self.range_trees.extend(range_trees)

    def finalize_indexing(self, indices: Sequence[sympy.Expr]) -> None:
        """
        Hook called right before codegen with every index that will be
        used in the fused kernel.
        """

    def store_reduction(self, name: str, index: sympy.Expr, value: CSEVariable) -> None:
        prior = self.inside_reduction
        self.inside_reduction = False
        try:
            return self.store(name, index, value)
        finally:
            self.inside_reduction = prior

    def should_use_cooperative_reduction(self) -> bool:
        return False  # defined in subclass

    def should_use_persistent_reduction(self) -> bool:
        return False  # defined in subclass

    def var_ranges(self) -> dict[sympy.Symbol, sympy.Expr]:
        return dict(
            itertools.chain.from_iterable(
                tree.var_ranges.items() for tree in self.range_trees
            )
        )

    def triton_tensor_ndim(self) -> int:
        return sum(int(tree.tensor_dim is not None) for tree in self.range_trees)

    def indexing_size_str(self, i: int) -> str:
        sizes = ["None"] * self.triton_tensor_ndim()
        sizes[i] = ":"
        return f"[{', '.join(sizes)}]"

    def dense_size_list(self) -> list[str]:
        sizes = ["1"] * self.triton_tensor_ndim()
        for tree in self.range_trees:
            if tree.tensor_dim is None:
                continue

            if not tree.is_reduction or self.inside_reduction:
                sizes[tree.tensor_dim] = f"{tree.prefix.upper()}BLOCK"
        return sizes

    def dense_size_str(self) -> str:
        sizes = self.dense_size_list()
        return f"[{', '.join(sizes)}]"

    def combine_modular_indexing_pairs(self, index: sympy.Expr) -> sympy.Expr:
        if not isinstance(index, ModularIndexing):
            return index
        x = index.args[0]
        if (tree_node := self.range_tree_nodes.get(x)) is None:
            return index
        new_index = sympy_subs(index, {x: tree_node.expr})
        new_index = V.graph.sizevars.combine_modular_indexing_pairs(new_index)
        # the index now contains xindex/etc, which is nonstandard, fix it up
        return sympy_subs(
            new_index,
            {
                tree_node.root.index_sym(): tree_node.root.lookup(
                    sympy.S.One, tree_node.root.numel
                ).symbol()
            },
        )

    def combine_contiguous_dims(
        self, index: sympy.Expr, tree: IterationRangesRoot
    ) -> sympy.Expr:
        if expand_res := V.graph.sizevars.expand_floor_div(index):
            new_index, denominator = expand_res  # type: ignore[misc]
            return FloorDiv(self._combine_contiguous_dims(new_index, tree), denominator)
        else:
            return self._combine_contiguous_dims(index, tree)

    def _combine_contiguous_dims(
        self, index: sympy.Expr, tree: IterationRangesRoot
    ) -> sympy.Expr:
        """
        More aggressive simplification to merge contiguous dims
        """
        if isinstance(index, (sympy.Integer, sympy.Symbol)):
            return index
        index_vars, sizes = tree.vars_and_sizes(index)
        if len(sizes) <= 1:
            return index
        new_sizes, reindex, _prune = V.graph.sizevars._simplify_loops(
            index_vars, sizes, index_prevent_reordering([index], index_vars, sizes)
        )
        if new_sizes == sizes:
            return index
        new_index_vars = tree.construct(new_sizes)
        new_index = sympy_subs(index, dict(zip(index_vars, reindex(new_index_vars))))
        return new_index

    def disable_reduction(self) -> contextlib.AbstractContextManager[None]:
        should_flush = self.range_trees[-1].is_loop or self.cooperative_reduction

        @contextlib.contextmanager
        def ctx():
            if not self.features.is_reduction():
                assert not self.inside_reduction
                yield
                return
            if should_flush:
                # calling codegen_body() will flush all the pending buffers
                # and write out a reduction loop
                self.codegen_body()
            self.inside_reduction = False
            try:
                yield
                if should_flush:
                    # flush out any code before opening the next loop
                    self.codegen_body()
            finally:
                self.inside_reduction = True

        return ctx()

    def set_ranges(self, *lengths: sympy.Expr) -> list[sympy.Symbol]:
        assert len(lengths) == len(self.range_trees)
        return [
            ranges.construct(length)
            for length, ranges in zip(lengths, self.range_trees)
        ]

    @staticmethod
    def _split_iteration_ranges(
        groups: Iterable[sympy.Expr], lengths: Sequence[Sequence[sympy.Expr]]
    ) -> tuple[
        list[list[sympy.Expr]], list[list[Callable[[list[sympy.Expr]], sympy.Expr]]]
    ]:
        # Special case: if a node's sizes are ([], []), there's nothing to split.
        if all(len(length) == 0 for length in lengths):
            return [[] for group in groups], []

        sv = V.graph.sizevars
        new_ranges: list[list[sympy.Expr]] = [[] for _ in groups]
        remaining = [sv.simplify(g) for g in groups]
        var_count = itertools.count()

        def add_range(i: int, expr: sympy.Expr) -> int:
            expr = sv.simplify(expr)
            if not sv.statically_known_multiple_of(remaining[i], expr):
                raise CantSplit
            # guard on the last item out
            remaining[i] = FloorDiv(remaining[i], expr)
            new_ranges[i].append(expr)
            return next(var_count)

        def make_combined(
            size: sympy.Expr, idx1: int, idx2: int
        ) -> Callable[[list[sympy.Expr]], sympy.Expr]:
            def getter(flat_vars: list[sympy.Expr]) -> sympy.Expr:
                return size * flat_vars[idx1] + flat_vars[idx2]

            return getter

        return_getters_groups = []
        current_group = 0
        for length_group in lengths:
            return_getters = []
            for size in length_group:
                if sv.statically_known_equals(size, 1):  # type: ignore[arg-type]
                    return_getters.append(lambda _: sympy.S.Zero)
                    continue

                while current_group < len(remaining) and sv.statically_known_equals(
                    remaining[current_group],
                    1,  # type: ignore[arg-type]
                ):
                    # scroll to next group with remaining elements
                    current_group += 1

                if current_group + 1 < len(remaining) and sv.statically_known_gt(
                    size, remaining[current_group]
                ):
                    # need to break size in two
                    if not sv.statically_known_multiple_of(
                        size, remaining[current_group]
                    ):
                        raise CantSplit

                    size1 = remaining[current_group]
                    size2 = FloorDiv(size, remaining[current_group])
                    return_getters.append(
                        make_combined(
                            size2,
                            add_range(current_group, size1),
                            add_range(current_group + 1, size2),
                        )
                    )
                else:
                    if current_group < len(remaining):
                        return_getters.append(
                            operator.itemgetter(add_range(current_group, size))
                        )
            return_getters_groups.append(return_getters)

        assert all(V.graph.sizevars.size_hint(s) == 1 for s in remaining), (
            f"failed to set ranges {remaining} {lengths}"
        )

        return new_ranges, return_getters_groups

    @classmethod
    def prepare_split_iteration_lengths(
        cls,
        groups: Iterable[sympy.Expr],
        lengths: Sequence[Sequence[sympy.Expr]],
        reduction_numel: sympy.Expr = sympy.S.One,
    ) -> Sequence[Sequence[sympy.Expr]]:
        "Fill in the reduction numel of lengths if missing"
        sizevars = V.graph.sizevars
        if len(lengths[1]) == 0 and (
            not sizevars.statically_known_equals(reduction_numel, sympy.S.One)
            and sizevars.statically_known_equals(
                sympy_product(groups),
                sympy_product(lengths[0]) * reduction_numel,
            )
        ):
            return (lengths[0], [reduction_numel])

        return lengths

    @classmethod
    def is_compatible(
        cls,
        groups: Iterable[sympy.Expr],
        lengths: Sequence[Sequence[sympy.Expr]],
        reduction_numel: sympy.Expr = sympy.S.One,
    ) -> bool:
        lengths = cls.prepare_split_iteration_lengths(groups, lengths, reduction_numel)

        try:
            cls._split_iteration_ranges(groups, lengths)
            return True
        except CantSplit:
            return False

    def split_and_set_ranges(
        self, lengths: Sequence[Sequence[sympy.Expr]]
    ) -> list[list[sympy.Expr]]:
        tiling = {rt.prefix: rt.numel for rt in self.range_trees}
        if not self.inside_reduction:
            for prefix in tiling:
                if prefix_is_reduction(prefix):
                    tiling[prefix] = sympy.S.One

        groups = [*tiling.values()]
        return self.map_kernel_groups_to_node_sizes(groups, lengths, self.set_ranges)

    @classmethod
    def map_kernel_groups_to_node_sizes(
        cls,
        groups: Sequence[sympy.Expr],
        lengths: Sequence[Sequence[sympy.Expr]],
        set_ranges,
    ) -> list[list[sympy.Expr]]:
        """
        We may want to fuse `for i0 in s0*s1` into a tiled kernel with groups (s0, s1).

        To do this we need to split up the iteration space of i0 into something like:
            for i1 in s0:
              for i2 in s1:
                i0 = i1*s1 + i2
                ....

        This function matches and resplits lengths to the groups of
        this kernel to enable tiled + non-tiled fusions.
        """
        if len(lengths) == len(groups) and all(
            V.graph.sizevars.simplify(sympy_product(x) - g) == 0
            for x, g in zip(lengths, groups)
        ):
            return set_ranges(*lengths)

        new_ranges, return_getters_groups = cls._split_iteration_ranges(groups, lengths)
        itervars = [*itertools.chain.from_iterable(set_ranges(*new_ranges))]
        return [[fn(itervars) for fn in fns] for fns in return_getters_groups]

    def is_indirect_indexing(self, index: sympy.Expr) -> bool:
        # tmpX  means indirect indexing
        return free_symbol_is_type(index, SymT.TMP)

    def is_broadcasted(self, index: sympy.Expr) -> bool:
        # Note. This may not be correct when there is indirect indexing
        if self.is_indirect_indexing(index):
            return False

        index_numels = [1] * len(self.numels)
        for symbol in index.free_symbols:
            if symbol not in self.range_tree_nodes:
                # Non-iterated variables, e.g. strides
                continue
            entry = self.range_tree_nodes[symbol]  # type: ignore[index]
            assert isinstance(entry.parent, IterationRangesRoot)
            index_numels[entry.parent.index] *= entry.length

        # If the index variables only iterate over a subset of the kernel
        # numels, then it must be broadcasted.
        simplify = V.graph.sizevars.simplify
        return any(
            simplify(idx_range) != simplify(iter_range)  # type: ignore[arg-type]
            for idx_range, iter_range in zip(index_numels, self.numels.values())
        )

    def index_to_str(self, index: sympy.Expr) -> str:
        """
        Convert an index expr to a string that can be used in output code.
        e.g. a sympy expression "s2" may actually appear as "ks1" in the generated kernel.

        Index expressions often need to be passed in as arguments to the triton kernel.
        Rename_indexing and codegen_indexing keep track of the needed indices and add
        new parameters to the function signature.
        """
        if isinstance(index, list):
            return f"[{', '.join(map(self.index_to_str, index))}]"
        return self.kexpr(self.rename_indexing(index))  # type: ignore[call-arg]

    def prepare_indexing(
        self,
        index: sympy.Expr,
    ) -> sympy.Expr:
        index = self.simplify_indexing(index)
        index = sympy_subs(index, V.graph.sizevars.precomputed_replacements)
        # if simple replacements didn't get rid of floor/ceil, try full subs
        if len(index.atoms(sympy.floor)) or len(index.atoms(sympy.ceiling)):
            index = index.subs(V.graph.sizevars.precomputed_replacements)
        # last resort, if no range vars are in the expr, hoist it
        # TODO instead of trying to blindly find complicated exprs, we should hoist the
        # inputs/outputs sizes and strides, but at the time indexing is generated
        # kernel inputs and outputs are not set yet, we'd need a deeper refactor
        # to do it this way

        if len(index.atoms(sympy.ceiling)):
            for a in index.atoms(sympy.ceiling):
                # for nested exprs, atoms yields top level first (?)
                # so if everything goes fine, lower level replacements will come up empty
                symbols = a.free_symbols
                if len(symbols) > 0 and all(
                    symbol_is_type(s, (SymT.SIZE, SymT.PRECOMPUTED_SIZE))
                    for s in symbols
                ):
                    replacements = {a: V.graph.sizevars.lookup_precomputed_size(a)}
                    index = sympy_subs(index, replacements)

        simp_index = self.simplify_indexing(index)

        # Now that we are done simplifying we can unwrap Identity so that downstream handling
        # for its contained expression will work. previously, tl.full wrapping of sympy.Integer
        # would not occur
        simp_index = (
            simp_index if not isinstance(simp_index, Identity) else simp_index.args[0]
        )

        return self.codegen_indexing(simp_index)

    def active_range_trees(self) -> list[IterationRangesRoot]:
        return [
            t for t in self.range_trees if not t.is_reduction or self.inside_reduction
        ]

    def codegen_indexing(self, expr: sympy.Expr) -> sympy.Expr:
        expr = V.graph.sizevars.simplify_with_ranges(expr, self.var_ranges())
        for sym in sorted(expr.free_symbols, key=str):
            if sym in self.range_tree_nodes:
                # if indexing expression is complicated, we precompute it on the host side
                # and send the result as a kernel argument
                replacements = {}
                for ps in self.range_tree_nodes[sym].precomputed_args():  # type: ignore[index]
                    replacements[ps] = V.graph.sizevars.lookup_precomputed_size(ps)
                if len(replacements) > 0:
                    self.range_tree_nodes[sym].expr = sympy_subs(  # type: ignore[index]
                        self.range_tree_nodes[sym].expr,
                        replacements,  # type: ignore[index]
                    )
                self.range_tree_nodes[sym].codegen()  # type: ignore[index]
        return expr

    def codegen_nan_check(self) -> None:
        raise NotImplementedError("NYI: codegen_nan_check")

    def call_kernel(self, name: str, node: Optional[IRNode] = None) -> None:
        raise NotImplementedError("NYI: call_kernel")

    @contextlib.contextmanager
    def mask_loads(
        self, mask: Union[str, OpsWrapper], value: Union[int, float]
    ) -> Iterator[str]:
        """Context manager to add an additional mask to tl.load/store"""
        prior = self._load_mask
        prior_val = self._load_other
        if prior:
            mask = ops.logical_and(mask, prior)

        mask = OpsWrapper._unwrap(mask)
        self._load_mask = mask
        self._load_other = value
        try:
            # TODO(jansel): do we need a reshape here?
            yield mask
        finally:
            self._load_mask = prior
            self._load_other = prior_val

    def get_strides_of_load(self, index: sympy.Expr) -> dict[sympy.Symbol, sympy.Expr]:
        """
        This gets the stride of the index for each of the tiling variables
        (technically, it does it at index 0)

        For example, if
        xindex = x0 + 512*x1 + 1024*r0
        x0 = (xindex//512)
        x1 = (xindex % 512)
        r0 = rindex // 1024

        this function would return
        {xindex: 512, rindex: 1024}
        """
        index_to_tile_indexes = {k: v.expr for k, v in self.range_tree_nodes.items()}
        index_in_tile_vars = sympy_subs(index, index_to_tile_indexes)  # type: ignore[arg-type]
        strides = {}
        for range_tree in self.range_trees:
            s = sympy_index_symbol(range_tree.name)
            strides[s] = sympy_subs(index_in_tile_vars, {s: 1}) - sympy_subs(
                index_in_tile_vars, {s: 0}
            )
        return strides

    @staticmethod
    def _map_tuple_or_scalar(fn, value):
        if isinstance(value, tuple):
            return tuple(map(fn, value))
        return fn(value)

    def estimate_kernel_num_bytes(self):
        """
        Try the best to estimate the total size (in bytes) of the
        kernel's inputs and outputs, which is used for estimating the memory
        throughput of this kernel. This information is used for checking how
        far we are from the peak memory bandwidth. It's important that
        we want to avoid overestimating the sizes of the inputs and outputs,
        because it can wrongfully give us a very large memory traffic value,
        which may be even larger than the theoretical bandwidth and thus
        become very misleading. This is particularly problematic for cases
        where we slice some inputs. In those cases, we should only count
        the size of the "slices" instead of the original inputs, because
        only the slices contribute to the real memory traffic.
        """
        nbytes = []
        ninplace_args = len(unique(self.args.inplace_buffers.values()))
        _, call_args, _, _ = self.args.python_argdefs()
        buf_accesses = self.features.buf_accesses()

        # For pointwise and reduction kernels, this is the upper-bound numels
        # for the output buffer.
        # FIXME: This is not exactly right for cases like below:
        #    def foo(tensor0, tensor1):
        #        x0 = narrow(tensor0)
        #        return cat(x0, tensor1)
        # For this example, we will end up overestimate the size for the
        # slice s0. Potentially, we could have precise inputs information
        # if we maintained the original inputs of the Pointwise kernel created
        # for the "cat". However, I think it might be a bit overwhelming that
        # we add such complexity only for handling some particular cases for
        # benchmarking.
        out_numel = V.graph.sizevars.size_hint(sympy_product(self.numels.values()))
        for i, arg in enumerate(call_args):
            # "buf" may be narrowed. In this case, the number of memory accesses
            # should be estimated based on the reinterpreted layout.
            # On the other hand, buf may be broadcasted. In this case,
            # counting the size of the underline storage would give us
            # a better estimation in terms of memory accesses.
            if arg not in buf_accesses:
                nbytes.append(0)
                continue
            arg_numel = V.graph.get_numel(arg)
            buf_size = V.graph.sizevars.size_hint(arg_numel)
            if buf_size > out_numel:
                # This arg points to a buf that has been sliced.
                # We need to count each individual slice to have
                # a better estimation.
                indices = OrderedSet[Any]()
                no_index_dep_count = 0
                for dep in buf_accesses[arg]:
                    if isinstance(dep, (StarDep, WeakDep)):
                        indices.add(f"no_index_dep_{no_index_dep_count}")
                        no_index_dep_count += 1
                    else:
                        indices.add(dep.index)
                numel = len(indices) * out_numel
            else:
                numel = buf_size
            dtype = V.graph.get_dtype(arg)
            dtype_size = get_dtype_size(dtype)
            nbytes.append(numel * dtype_size * (1 + int(i < ninplace_args)))
        return sum(nbytes)

    def warn_mix_layout(self, kernel_name):
        """
        Print message if the kernel have mixed layout inputs.
        Only care about 4D tensor for now.
        """
        if (
            len(self.args.input_buffers) == 1
            and len(self.args.output_buffers) == 1
            and len(self.args.inplace_buffers) == 0
        ):
            # even if input buffer and output buffer have different layout,
            # this can be a layout conversion kernel. No need to warn for
            # the mix layouts.
            return

        argdefs, call_args, _signature, _ = self.args.python_argdefs()
        uniform_stride_order = None
        for arg_name in call_args:
            buf = V.graph.try_get_buffer(arg_name)
            if not buf:
                continue
            layout = buf.get_layout()
            if len(layout.size) == 4:
                # ignore the tensor if only 1 dimension is non-zero
                if len([x for x in layout.size if x == 1]) == 3:
                    continue
                stride_order = ir.get_stride_order(layout.stride)
                if uniform_stride_order is None:
                    uniform_stride_order = stride_order
                elif uniform_stride_order != stride_order:
                    msg = yellow_text(
                        f"Expected stride order {uniform_stride_order}, but found stride order"
                        + f" {stride_order} for kernel {kernel_name}"
                    )
                    log.warning(msg)

                    stride_order_list = [
                        ir.get_stride_order(
                            V.graph.get_buffer(name).get_layout().stride
                        )
                        if V.graph.try_get_buffer(name)
                        else None
                        for name in call_args
                    ]
                    size_list = [
                        V.graph.get_buffer(name).get_layout().size
                        if V.graph.try_get_buffer(name)
                        else None
                        for name in call_args
                    ]
                    source_list = [
                        "GraphInput"
                        if name in V.graph.graph_inputs
                        else "IntermediateBuffer"
                        if name in V.graph.name_to_buffer
                        else None
                        for name in call_args
                    ]

                    argdef_names = [x.name for x in argdefs]
                    msg = yellow_text(
                        f"  param names {argdef_names}\n  buf names {call_args}\n  strides {stride_order_list}"
                        + f"\n  sizes {size_list}\n  sources {source_list}\n"
                    )
                    log.warning(msg)
                    return
        msg = green_text(
            f"All the inputs for the triton kernel {kernel_name} have uniform layout"
        )
        log.warning(msg)

    def welford_reduce_fallback(self, dtype, value):
        sum_ = ops.reduction(dtype, dtype, "sum", value)
        self.inside_reduction = False
        rnumel = ops.index_expr(self.features.reduction_numel, dtype)
        mean = ops.truediv(sum_, rnumel)

        self.inside_reduction = True
        dx = ops.sub(value, mean)
        dx2 = ops.mul(dx, dx)
        m2 = ops.reduction(dtype, dtype, "sum", dx2)
        return OpsWrapper._unwrap((mean, m2, rnumel))

    def prepare_softmax_twopass_fallback(self, dtype, value):
        vmax = ops.reduction(dtype, dtype, "max", value)
        sub = ops.sub(value, vmax)
        exp = ops.exp(sub)
        vsum = ops.reduction(dtype, dtype, "sum", exp)
        return OpsWrapper._unwrap((vmax, vsum))

    def codegen_kernel(self):
        raise NotImplementedError

    def codegen_body(self):
        pass

    def codegen_iteration_ranges_entry(self, entry: IterationRangesEntry):
        pass


class SIMDScheduling(BaseScheduling):
    """
    Single Instruction Multiple Data parent class used for fusion across
    multiple different backends.
    """

    kernel_type: type[Any] = SIMDKernel  # override in subclass

    def group_fn(self, sizes):
        return tuple(V.graph.sizevars.simplify(sympy_product(s)) for s in sizes)

    def can_fuse(self, node1, node2):
        """
        Hook called by Scheduler to determine if the Triton backend
        can fuse node1 and node2.  These nodes might already be
        FusedSchedulerNodes.
        """
        if isinstance(node1, scheduler.ForeachKernelSchedulerNode) or isinstance(
            node2, scheduler.ForeachKernelSchedulerNode
        ):
            return scheduler.ForeachKernelSchedulerNode.can_fuse(node1, node2)

        _, (numel1, rnumel1) = node1.group
        _, (numel2, rnumel2) = node2.group
        why = WhyNoFuse(node1, node2)

        if node1.is_split_scan() and not node2.is_split_scan():
            if node2.is_reduction():
                why("Split scan cannot fuse with reductions")
        elif node2.is_split_scan() and not node1.is_split_scan():
            if node1.is_reduction():
                why("Split scan cannot fuse with reductions")

        if node1.is_reduction() and node2.is_reduction():
            reduction_can_fuse = numel1 == numel2 and rnumel1 == rnumel2
            if not reduction_can_fuse:
                why(
                    "numel/rnumel mismatch (reduce) (%s, %s), (%s, %s)",
                    numel1,
                    numel2,
                    rnumel1,
                    rnumel2,
                )
            return reduction_can_fuse

        if not node1.is_reduction() and not node2.is_reduction():
            if not (numel1 == numel2 and rnumel1 == rnumel2):
                if not node2.is_template():
                    why(
                        "numel/rnumel mismatch (non-reduce) (%s, %s), (%s, %s)",
                        numel1,
                        numel2,
                        rnumel1,
                        rnumel2,
                    )
                    return False
                else:
                    # prologue fusion input sizes differ from output group
                    # fuse so long as this node matches the group of existing prologue nodes
                    for node in node2.get_nodes():
                        # dont need to check epilogue nodes for prologue fusion, break after template
                        if node.is_template():
                            break
                        # we would have already restricted prologue from fusing if it had multiple
                        # uses, so it must be fusing into this node
                        if not node.used_buffer_names() & node1.get_buffer_names():
                            continue
                        _, (pro_numel, pro_rnumel) = node.group
                        if not (numel1 == pro_numel and rnumel1 == pro_rnumel):
                            why(
                                "numel/rnumel mismatch prologue mismatch (%s, %s), (%s, %s)",
                                numel1,
                                pro_numel,
                                rnumel1,
                                pro_rnumel,
                            )
                            return False

            for n in (node1, node2):
                if n.is_template():
                    return True

            # check for a bad combined tiling
            tiling1 = self.select_tiling(node1.get_nodes(), numel1, rnumel1)
            tiling2 = self.select_tiling(node2.get_nodes(), numel1, rnumel1)
            tiling3 = self.select_tiling(
                node1.get_nodes() + node2.get_nodes(), numel1, rnumel1
            )
            if config.triton.tiling_prevents_pointwise_fusion:
                cond = True
                if len(tiling1) > 2:
                    if len(tiling2) > 2:
                        cond = tiling1 == tiling2 == tiling3
                    else:
                        cond = tiling1 == tiling3
                elif len(tiling2) > 2:
                    cond = tiling2 == tiling3
                if not cond:
                    why(
                        "tiling mismatch (%s, %s, %s)",
                        tiling1,
                        tiling2,
                        tiling3,
                    )
                    return False

            return True

        if not node1.is_reduction() and node2.is_reduction():
            assert rnumel1 == 1 and rnumel2 != 1
            if numel1 == numel2 * rnumel2:
                if not all(
                    SIMDKernel.is_compatible((numel2, rnumel2), n.get_ranges())
                    for n in node1.get_nodes()
                ):
                    why("nodes numel/rnumel incompatibility")
                    return False
                if (
                    config.triton.tiling_prevents_reduction_fusion
                    and not node1.is_template()
                ):
                    is_reduction_tiling_valid = tuple(
                        self.select_tiling(node1.get_nodes(), numel1).values()
                    ) in (
                        (numel1, 1),
                        (numel2, rnumel2, 1),
                    )
                    if not is_reduction_tiling_valid:
                        why("invalid tiling for reduction")
                    return is_reduction_tiling_valid
                return True

            if numel1 != numel2:
                why("nodes numel incompatibility")
            return numel1 == numel2

        assert node1.is_reduction() and not node2.is_reduction()
        # swap args to hit the case above
        return self.can_fuse_horizontal(node2, node1)

    can_fuse_vertical = can_fuse
    can_fuse_horizontal = can_fuse

    def generate_node_schedule(self, nodes, numel, rnumel):
        node_schedule: list[Any] = []
        done = OrderedSet[scheduler.BaseSchedulerNode]()
        # Writes with a reduced shape, meaning they are only present once the
        # reduction loop has ended
        not_ready_yet_nodes: OrderedSet[str] = OrderedSet()
        current_loop_buffer_usage: OrderedSet[str] = OrderedSet()
        maybe_split_index: Optional[int] = None

        def fits_in_main_body(n):
            _, (node_numel, node_rnumel) = n.group
            return (node_numel == numel and node_rnumel == rnumel) or (
                node_numel == numel * rnumel and node_rnumel == 1
            )

        def fits_outside_reduction(n):
            _, (node_numel, node_rnumel) = n.group
            return node_numel == numel and node_rnumel == 1 and rnumel != 1

        def expect_improved_memory_usage(n):
            for read in n.read_writes.reads:
                if read.name in current_loop_buffer_usage:
                    return True
            return False

        def schedule_node_in_loop(n):
            done.add(n)
            node_schedule.append(n)
            current_loop_buffer_usage.update([x.name for x in n.read_writes.reads])

            # A scan is modelled as a reduction in the scheduler but has a
            # full sized output that can be used inside the loop body
            if (
                n.is_reduction()
                and isinstance(n, scheduler.SchedulerNode)
                and isinstance(n.node, ir.ComputedBuffer)
                and not isinstance(n.node.data, ir.Scan)
            ):
                not_ready_yet_nodes.add(n.get_name())
            else:  # this node is available within the loop
                current_loop_buffer_usage.update([x.name for x in n.read_writes.writes])

        @contextlib.contextmanager
        def end_current_reduction_loop():
            nonlocal maybe_split_index
            if node_schedule and node_schedule[-1] is EnableReduction:
                node_schedule.pop()
            else:
                node_schedule.append(DisableReduction)
            if maybe_split_index:
                node_schedule.insert(maybe_split_index, DisableReduction)
                node_schedule.insert(maybe_split_index + 1, EnableReduction)
                maybe_split_index = None
            yield
            node_schedule.append(EnableReduction)
            not_ready_yet_nodes.clear()
            current_loop_buffer_usage.clear()

        def requires_closing_previous_reduction(node, node_schedule):
            if rnumel == 1:
                return False
            if not not_ready_yet_nodes & node.ancestors:
                return False
            assert node_schedule and not isinstance(
                node_schedule[-1], (EnableReduction, DisableReduction)
            )
            return bool(not_ready_yet_nodes)

        for node in nodes:
            if node in done:
                continue
            done.add(node)

            if fits_in_main_body(node):
                if requires_closing_previous_reduction(node, node_schedule):
                    with end_current_reduction_loop():
                        pass  # need to start a new reduction loop

                if current_loop_buffer_usage and not expect_improved_memory_usage(node):
                    # If we don't improve memory usage, then it is better to split into two loops
                    maybe_split_index = maybe_split_index or len(node_schedule)
                else:
                    # Memory usage got improved, cancel the loop split
                    maybe_split_index = None

                schedule_node_in_loop(node)
            elif fits_outside_reduction(node):
                with end_current_reduction_loop():
                    node_schedule.append(node)
            else:
                raise NotImplementedError(
                    f"unexpected group: ({numel}, {rnumel}) != {node.group[1]}"
                )

        return node_schedule

    def codegen_node(
        self, node: Union[scheduler.FusedSchedulerNode, scheduler.SchedulerNode]
    ):
        """
        Given a set of pre-fused nodes, generate a Triton kernel.
        """

        nodes: list[scheduler.SchedulerNode] = node.get_nodes()  # type: ignore[assignment]

        if torch._inductor.config.triton.coalesce_tiling_analysis:
            coalesce_analysis = analyze_memory_coalescing(node)
        else:
            coalesce_analysis = None
        _, (numel, rnumel) = max(nodes, key=lambda x: int(x.is_reduction())).group

        node_schedule = self.generate_node_schedule(nodes, numel, rnumel)
        schedule_log.debug("Schedule:\n %s", node_schedule)

        return self.codegen_node_schedule(
            SIMDKernelFeatures(node_schedule, numel, rnumel, coalesce_analysis)
        )

    @staticmethod
    def can_use_32bit_indexing(
        numel: sympy.Expr,
        buffers: Iterable[
            Union[ir.Buffer, ir.TensorBox, ir.TorchBindObject, ir.IRNode]
        ],
    ) -> bool:
        int_max = torch.iinfo(torch.int32).max

        if not expr_fits_within_32bit(numel):
            return False

        # Any use of a MultiOutputLayout will create a buffer with a
        # Layout whose sizes are accounted for
        buf_sizes = [
            buf.get_layout().storage_size()
            for buf in buffers
            if buf.has_tensor_output()
        ]

        if not all(expr_fits_within_32bit(size) for size in buf_sizes):
            return False

        # Only install guards for 32-bit indexing as there is no correctness
        # issue with using 64-bit for everything
        V.graph.sizevars.guard_leq(numel, int_max)  # type: ignore[arg-type]
        for size in buf_sizes:
            V.graph.sizevars.guard_leq(size, int_max)  # type: ignore[arg-type]
        return True

    def codegen_node_schedule(self, kernel_features: SIMDKernelFeatures):
        node_schedule = kernel_features.node_schedule

        tiling, tiling_score = self.get_tiling_and_scores(
            node_schedule,
            kernel_features.numel,
            kernel_features.reduction_numel,
            kernel_features.coalesce_analysis,
        )
        kernels = self.create_kernel_choices(
            kernel_features,
            [tiling],
            {"features": kernel_features, "tiling_scores": tiling_score},
        )
        for kernel in kernels:
            self.codegen_node_schedule_with_kernel(node_schedule, kernel)
        MultiKernel.merge_workspaces_inplace(kernels)
        for kernel in kernels:
            with V.set_kernel_handler(kernel):
                src_code = kernel.codegen_kernel()
            kernel_name = self.define_kernel(src_code, node_schedule, kernel)
<<<<<<< HEAD
            if config.trace.enabled:
=======
            if config.trace.provenance_tracking_level != 0:
>>>>>>> eaa5d9d3
                set_kernel_post_grad_provenance_tracing(
                    node_schedule,  # type: ignore[arg-type]
                    kernel_name,
                )
            log.debug("Generating kernel code with kernel_name: %s", kernel_name)
            kernel.kernel_name = kernel_name
            kernel.code_hash = code_hash(src_code)
        del kernel

        final_kernel: Union[SIMDKernel, MultiKernel]
        if len(kernels) > 1:
            final_kernel = MultiKernel(kernels)
        else:
            (final_kernel,) = kernels

        with V.set_kernel_handler(final_kernel):
            for node in kernel_features.scheduler_nodes():
                node.mark_run()

        self.codegen_comment(node_schedule)
        final_kernel.call_kernel(final_kernel.kernel_name)

        if config.nan_asserts:
            final_kernel.codegen_nan_check()
        if config.warn_mix_layout:
            final_kernel.warn_mix_layout(kernels[0].kernel_name)

        V.graph.removed_buffers |= final_kernel.removed_buffers
        V.graph.inplaced_to_remove |= final_kernel.inplaced_to_remove

        if (
            V.graph.wrapper_code.supports_intermediate_hooks
            and config.generate_intermediate_hooks
        ):
            # Not every node in the schedule will actually be live on output;
            # we can't check dead buffers.
            live_outs = kernels[0].args.live_output_buffers()
            for node in kernel_features.scheduler_nodes():
                name = node.get_name()
                if name not in live_outs:
                    continue
                assert node.node is not None
                origin_node = node.node.get_origin_node()
                if origin_node is not None:
                    counters["inductor"]["intermediate_hooks"] += 1
                    V.graph.wrapper_code.writeline(
                        f"run_intermediate_hooks({origin_node.name!r}, {name})"
                    )

        self.free_buffers_in_scheduler()

    def create_kernel_choices(
        self, kernel_features: SIMDKernelFeatures, kernel_args, kernel_kwargs
    ) -> list[SIMDKernel]:
        return [
            self.kernel_type(
                *kernel_args,
                **kernel_kwargs,
            )
        ]

    def codegen_node_schedule_with_kernel(self, node_schedule, kernel):
        with kernel:
            stack = contextlib.ExitStack()
            all_indexing = {}

            # First pass to collect indexing and decide inplace updates
            for node in node_schedule:
                if node is DisableReduction:
                    stack.enter_context(kernel.disable_reduction())
                elif node is EnableReduction:
                    stack.close()
                else:
                    node.decide_inplace_update()
                    index_vars = kernel.split_and_set_ranges(node.get_ranges())
                    all_indexing.update(
                        dict.fromkeys(
                            node._body.indexing_from_args(index_vars).values()
                        )
                    )

            kernel.finalize_indexing(all_indexing.keys())

            # Second pass to do codegen
            for node in node_schedule:
                if node is DisableReduction:
                    stack.enter_context(kernel.disable_reduction())
                elif node is EnableReduction:
                    stack.close()
                else:
                    # TODO - use split ranges ?
                    indexing_dtype_strength_reduction(node._body)
                    index_vars = kernel.split_and_set_ranges(node.get_ranges())
                    node.codegen(index_vars)

    def codegen_template(
        self, template_node, epilogue_nodes, prologue_nodes, *, only_gen_src_code=False
    ) -> Optional[str]:
        """
        Codegen a triton template

        If `only_gen_src_code` the src code will be returned instead of codegen'd into the wrapper
        """
        _, (_numel, rnumel) = template_node.group
        assert rnumel == 1
        kernel, render = template_node.node.make_kernel_render(template_node.node)

        buf_name_to_prologue_group = {}
        template_reads = template_node.used_buffer_names()
        prologue_group = []
        for prologue in prologue_nodes:
            names = prologue.get_buffer_names()
            prologue_group.append(prologue)
            # this must be the end of a prologue group
            if names & template_reads:
                assert len(names) == 1
                buf_name_to_prologue_group[next(iter(names))] = prologue_group
                kernel.prologue_fused_inputs.add(next(iter(names)))
                prologue_group = []

        # all prologue groups should have finalized with use in template
        assert len(prologue_group) == 0

        with kernel:
            if not only_gen_src_code:
                # prologue nodes can only be fused if their only use is in the template,
                # so they are necessarily not allocated
                for node in [template_node, *epilogue_nodes]:
                    node.mark_run()

            partial_code = render()

            with kernel.set_subgraph_body("<STORE_OUTPUT>"):
                for node in epilogue_nodes:
                    node.codegen(kernel.split_and_set_ranges(node.get_ranges()))
                kernel.cse.invalidate(OrderedSet())

            for input_name, buffer in kernel.named_input_nodes.items():
                subgraph_name = f"<LOAD_INPUT_{input_name}>"
                if prologue_group := buf_name_to_prologue_group.get(
                    buffer.get_name(), []
                ):
                    can_codegen_without_upcast = all(
                        p_n.can_codegen_without_upcasts() for p_n in prologue_group
                    )

                    # TODO - this doesnt work with libdevice calls, potentially other bugs
                    # upcasting to fp32 and downcasting gives large slowdown
                    with config.patch(
                        "triton.codegen_upcast_to_fp32", not can_codegen_without_upcast
                    ):
                        with kernel.set_subgraph_body(subgraph_name):
                            for prologue_node in prologue_group:
                                if (
                                    len(prologue_node.get_buffer_names()) == 1
                                    and len(prologue_group) == 1
                                ):
                                    if prologue_preserves_zero_mask(prologue_node):
                                        kernel.prologue_fused_inputs_preserve_zero |= (
                                            prologue_node.get_buffer_names()
                                        )

                                prologue_node.codegen(
                                    kernel.split_and_set_ranges(
                                        prologue_node.get_ranges()
                                    )
                                )
                            kernel.cse.invalidate(OrderedSet())

        if not isinstance(partial_code, str):
            partial_code.finalize_hook("<DEF_KERNEL>")
            partial_code.finalize_hook("<ARGDEFS>", strict=False)
        # finalize must be called after adding epilogue above

        with V.set_kernel_handler(kernel):
            # TODO: Maybe unify CUDATemplateKernel to also use PartialRender for flexible epilogue fusion.

            for input_name in kernel.named_input_nodes.keys():
                subgraph_name = f"<LOAD_INPUT_{input_name}>"
                partial_code.finalize_hook(subgraph_name, strict=False)

            with kernel.set_subgraph_body("<STORE_OUTPUT>"):
                if isinstance(partial_code, str):
                    src_code = partial_code
                else:
                    partial_code.finalize_hook("<STORE_OUTPUT>")
                    src_code = partial_code.code
            node_schedule = [*prologue_nodes, template_node, *epilogue_nodes]

            if config.benchmark_kernel:
                num_gb = kernel.estimate_kernel_num_bytes() / 1e9
                src_code = (
                    f"{kernel.imports_for_benchmark_kernel()}\n"
                    f"{src_code}\n"
                    f"{kernel.codegen_kernel_benchmark(num_gb).getvalue()}"
                )

            if only_gen_src_code:
                return src_code

<<<<<<< HEAD
            kernel_name = self.define_kernel(src_code, node_schedule, kernel)
=======
            kernel.kernel_name = self.define_kernel(src_code, node_schedule, kernel)

            if config.trace.provenance_tracking_level != 0:
                set_kernel_post_grad_provenance_tracing(
                    node_schedule, kernel.kernel_name
                )

            return kernel

    def codegen_template(
        self,
        template_node,
        epilogue_nodes,
        prologue_nodes,
        *,
        only_gen_src_code=False,
        hint_override: Optional[int] = None,
    ) -> Optional[str]:
        """
        Codegen a triton template with multi-kernel dispatch support

        If `only_gen_src_code=True` the src code will be returned instead of being
        codegenned into the wrapper
        """

        _, (_numel, rnumel) = template_node.group
        assert rnumel == 1

        if (
            isinstance(template_node.node, MultiTemplateBuffer)
            and template_node.node._make_kernel_renders
        ):
            kernels = []
            src_codes = []

            for make_kernel_render in template_node.node._make_kernel_renders.values():
                kernel, render = make_kernel_render(
                    template_node.node, hint_override=hint_override
                )

                if only_gen_src_code:
                    src_code = self._codegen_single_template(
                        kernel,
                        render,
                        template_node,
                        epilogue_nodes,
                        prologue_nodes,
                        only_gen_src_code=True,
                    )
                    assert isinstance(src_code, str)
                    src_codes.append(src_code)
                else:
                    kernel = self._codegen_single_template(
                        kernel,
                        render,
                        template_node,
                        epilogue_nodes,
                        prologue_nodes,
                        only_gen_src_code=False,
                    )
                    kernels.append(kernel)

            if only_gen_src_code:
                return "\n\n".join(src_codes)

            MultiKernel.merge_workspaces_inplace(kernels)
            multi_kernel = MultiKernel(kernels)
            node_schedule = [*prologue_nodes, template_node, *epilogue_nodes]
            self.codegen_comment(node_schedule)

            multi_kernel.call_kernel(multi_kernel.kernel_name)
            V.graph.removed_buffers |= multi_kernel.removed_buffers
            V.graph.inplaced_to_remove |= multi_kernel.inplaced_to_remove
            self.free_buffers_in_scheduler()
            return None
        else:
            kernel, render = template_node.node.make_kernel_render(
                template_node.node, hint_override=hint_override
            )
>>>>>>> eaa5d9d3

            if config.trace.enabled:
                set_kernel_post_grad_provenance_tracing(node_schedule, kernel_name)

        self.codegen_comment(node_schedule)
        kernel.call_kernel(kernel_name, template_node.node)

        V.graph.removed_buffers |= kernel.removed_buffers
        V.graph.inplaced_to_remove |= kernel.inplaced_to_remove
        self.free_buffers_in_scheduler()
        return None

    def codegen_sync(self):
        V.graph.wrapper_code.writeline(V.graph.device_ops.synchronize())

    def generate_combo_kernel_code(
        self,
        subkernel_nodes: list[BaseSchedulerNode],
        custom_part_algorithm: bool,
        enable_autotune: bool,
        mixed_sizes: bool,
        only_gen_src_code: bool = False,
    ) -> list[tuple[str, Any, Any]]:
        from .triton_combo_kernel import ComboKernel

        fused_node_lists = [node.get_nodes() for node in subkernel_nodes]
        subkernel_map, node_schedule_map = {}, {}
        for pn, nodes in zip(subkernel_nodes, fused_node_lists):
            _, (numel, rnumel) = max(nodes, key=lambda x: int(x.is_reduction())).group
            node_schedule = self.generate_node_schedule(nodes, numel, rnumel)
            tiling = self.select_tiling(node_schedule, numel, rnumel)
            node_schedule_map[pn] = node_schedule, tiling, numel, rnumel
            subkernel_map[pn] = ComboKernel.create_triton_kernel(
                tiling,
                features=SIMDKernelFeatures(node_schedule, numel, rnumel),
                optimize_mask=not mixed_sizes,
            )

        partitions = ComboKernel.horizontal_partition(
            nodes=subkernel_nodes,
            triton_scheduling=self,
            custom_algorithm=custom_part_algorithm,
            kernel_map=subkernel_map,
            node_info_map=node_schedule_map,
        )
        log.debug(
            "ComboKernels: %d nodes partitioned into %s groups",
            len(subkernel_nodes),
            [len(p) for p in partitions],
        )
        kernel_code_list = []
        for node_group in partitions:
            fused_node_lists = [node.get_nodes() for node in node_group]
            kernel = ComboKernel(
                enable_autotune=enable_autotune,
                mixed_sizes=mixed_sizes,
            )

            for pn, nodes in zip(node_group, fused_node_lists):
                self.codegen_node_schedule_with_kernel(
                    node_schedule_map[pn][0],
                    kernel.create_sub_kernel(subkernel_map[pn]),
                )
                subkernel = subkernel_map[pn]
                node_schedule = node_schedule_map[pn][0]
                if not only_gen_src_code:
                    with V.set_kernel_handler(subkernel):  # type: ignore[call-arg]
                        for node in NodeScheduleMarker.only_nodes(node_schedule):
                            node.mark_run()
                V.graph.removed_buffers |= subkernel.removed_buffers
                V.graph.inplaced_to_remove |= subkernel.inplaced_to_remove

            src_code = kernel.codegen_kernel()
            kernel_code_list.append((src_code, kernel, node_group))
        return kernel_code_list

    def codegen_combo_kernel(self, combo_kernel_node):
        subkernel_nodes = combo_kernel_node.get_subkernel_nodes()
        custom_part_algorithm = combo_kernel_node.use_custom_partition_algo
        enable_autotune = combo_kernel_node.enable_autotune
        mixed_sizes = config.combo_kernel_allow_mixed_sizes > 1 or (
            config.combo_kernel_allow_mixed_sizes == 1 and custom_part_algorithm
        )

        kernel_code_list = self.generate_combo_kernel_code(
            subkernel_nodes, custom_part_algorithm, enable_autotune, mixed_sizes
        )

        for src_code, kernel, _ in kernel_code_list:
            kernel_name = self.define_kernel(src_code, [combo_kernel_node], kernel)
            # dump provenance node info for ComboKernelNode/ForeachKernel type
<<<<<<< HEAD
            if config.trace.enabled:
=======
            if config.trace.provenance_tracking_level != 0:
>>>>>>> eaa5d9d3
                set_kernel_post_grad_provenance_tracing(
                    combo_kernel_node.snodes, kernel_name
                )
            self.codegen_comment([combo_kernel_node])
            log.debug("ComboKernels: generated kernel %s.", kernel_name)
            kernel.call_kernel(V.graph.wrapper_code, kernel_name)

        self.free_buffers_in_scheduler()

    @classmethod
    @functools.lru_cache(32)
    def candidate_tilings(cls, node, numel, reduction_numel) -> list[CandidateTiling]:
        is_pointwise = reduction_numel == 1

        def tile_ranges(is_pointwise: bool, ranges, rw) -> list[CandidateTiling]:
            """
            Compute tiling candidates by dividing up the iteration ranges.
            """
            assert len(rw.range_vars) == len(ranges), f"{rw.range_vars=} {ranges=}"

            # isinstance(dep, MemoryDep): this filters out StarDeps. StarDeps refer to reads
            # that need to access the entire tensor; they don't contribute read indexing
            # information (and practically, they don't have dep.index so they can't be used
            # for stride_hints below
            dep_sources = [rw.reads, rw.writes]
            assert all(
                isinstance(dep, (MemoryDep, StarDep))
                for dep in itertools.chain.from_iterable(dep_sources)
            )
            deps = [
                dep
                for dep in itertools.chain.from_iterable(dep_sources)
                if dep.name not in V.graph.removed_buffers
                and isinstance(dep, MemoryDep)
            ]
            write_names = OrderedSet([dep.name for dep in rw.writes])

            def collapse_ranges(ranges: Sequence[sympy.Expr]) -> sympy.Expr:
                return V.graph.sizevars.simplify(sympy_product(ranges))

            # Default to no tiling.
            tilings = [
                CandidateTiling(
                    tiling=cls.create_partial_tiling(
                        [collapse_ranges(ranges)], is_pointwise
                    ),
                    name="none",
                    score=0,
                )
            ]

            # Find non-trivial tiling candidates.
            for dep in deps:
                strides = V.graph.sizevars.stride_hints(dep.index, rw.range_vars)
                assert len(strides) == len(ranges)
                try:
                    split = strides.index(1) + 1
                    if split == len(ranges):
                        continue
                    if all(s == 0 for s in strides[split:]):
                        # if this is a broadcasted tensor and all dimensions after split are broadcast,
                        # this is not a real split
                        continue

                except ValueError:
                    continue

                tiled_groups = (
                    collapse_ranges(ranges[:split]),
                    collapse_ranges(ranges[split:]),
                )

                # score by number of elements
                score = V.graph.sizevars.size_hint(
                    sympy_product(
                        size for size, stride in zip(ranges, strides) if stride != 0
                    )
                )
                if dep.name in write_names:
                    # ngimel said contiguous writes is more important than reads
                    score *= 2
                if CandidateTiling.is_good_size(tiled_groups[0]):
                    score *= 2
                if CandidateTiling.is_good_size(tiled_groups[1]):
                    score *= 2

                if (
                    V.graph.sizevars.size_hint(
                        score - sympy_product(itertools.chain(ranges, reduction_ranges))
                    )
                    >= 0
                ):
                    tilings.append(
                        CandidateTiling(
                            tiling=cls.create_partial_tiling(
                                [
                                    collapse_ranges(ranges[:split]),
                                    collapse_ranges(ranges[split:]),
                                ],
                                reduction_numel,
                            ),
                            score=score,
                            name=dep.name,
                        )
                    )

            return tilings

        pointwise_ranges, reduction_ranges = node.get_ranges()
        if (
            len(pointwise_ranges) <= 1
            and len(reduction_ranges) <= 1
            or free_unbacked_symbols(pointwise_ranges + reduction_ranges)
        ):
            return []

        # Tile either pointwise or reduction dims.
        pointwise_ranges, reduction_ranges = node.get_ranges()
        partial_tilings = tile_ranges(
            is_pointwise,
            pointwise_ranges if is_pointwise else reduction_ranges,
            node.pointwise_or_reduction_read_writes(is_pointwise),
        )

        # Fill in the missing ranges.
        full_tilings = [
            CandidateTiling(
                tiling=cls.complete_partial_tiling(
                    tiling.tiling, numel, reduction_numel
                ),
                score=tiling.score,
                name=tiling.name,
            )
            for tiling in partial_tilings
        ]

        return full_tilings

    @classmethod
    def create_tiling(
        cls, pw_tiling: Sequence[sympy.Expr], reduction_tiling: Sequence[sympy.Expr]
    ) -> dict[str, sympy.Expr]:
        """
        Create a tiling dict from pointwise and reduction splits.
        """
        pw_prefixes = ["z", "y", "x"][-len(pw_tiling) :]
        reduction_prefixes = ["r0_", "r1_"][: len(reduction_tiling)]
        return immutable_dict(
            [*zip(pw_prefixes, pw_tiling), *zip(reduction_prefixes, reduction_tiling)]
        )

    @classmethod
    def create_partial_tiling(
        cls,
        tiling: Sequence[sympy.Expr],
        is_pointwise: bool,
    ) -> dict[str, sympy.Expr]:
        return cls.create_tiling(
            tiling if is_pointwise else [],
            tiling if not is_pointwise else [],
        )

    @classmethod
    def complete_partial_tiling(
        cls,
        tiling: dict[str, sympy.Expr],
        numel: sympy.Expr,
        reduction_numel: sympy.Expr,
    ) -> dict[str, sympy.Expr]:
        """
        Given a tiling for only pointwise or reduction dimensions, adds the missing one.
        """
        splits = list(tiling.values())
        is_pointwise = "x" in tiling

        total_numel = numel * reduction_numel
        missing_tiling = [total_numel / sympy_product(splits)]

        tiling_args = (
            (splits, missing_tiling) if is_pointwise else (missing_tiling, splits)
        )
        return cls.create_tiling(*tiling_args)

    @classmethod
    def get_nd_tilings(
        cls,
        node_schedule,
        pointwise_numel,
        reduction_numel,
    ) -> list[dict[str, tuple[sympy.Expr]]]:
        """
        Creates N-dimensional tiling candidiates, attempting to simplify loads/stores
        by tiling the kernel into higher dimensions.

        Returns a list of tilings ranked by dimensionality.
        """
        is_pointwise = reduction_numel == 1
        tilings = OrderedSet[dict[str, sympy.Expr]]()
        for node in EnableReduction.filter(node_schedule):
            if not isinstance(node, scheduler.SchedulerNode):
                continue

            # If this is a reduction schedule, skip nodes which are missing their
            # reduction ranges.
            node_ranges = node.get_ranges()
            if not is_pointwise and len(node_ranges[1]) == 0:
                continue

            # Use the node ranges as the default tiling candidate.
            ranges_to_tile = node_ranges[0 if is_pointwise else 1]
            node_tilings = [ranges_to_tile]

            # Search the indexing expressions for more candidates.
            # If we see modular indexing, try to subdivide ranges into their implied
            # block shape.
            memory_deps = [
                dep
                for dep in node.read_writes.reads_and_writes()
                if isinstance(dep, MemoryDep) and len(dep.ranges) > 0
            ]
            for dep in memory_deps:
                # Attempt to partition variable ranges into pointwise and reduction groups.
                # To achieve this, merge the leading ranges until we reach the pointwise numel.
                all_var_ranges = [*dep.ranges.items()]
                pointwise_vars_numel = sympy.S.One
                sizevars = V.graph.sizevars
                for pointwise_end_idx, (var, numel) in enumerate(all_var_ranges):
                    pointwise_vars_numel *= numel
                    if sizevars.statically_known_geq(
                        pointwise_vars_numel, pointwise_numel
                    ):
                        break

                # Reject the split if it does not match the total pointwise numel.
                if not sizevars.statically_known_equals(
                    pointwise_vars_numel, pointwise_numel
                ):
                    continue

                # Partition var ranges into pointwise and reduction splits.
                reduction_start_idx = pointwise_end_idx + 1
                var_ranges = (
                    all_var_ranges[:reduction_start_idx]
                    if is_pointwise
                    else all_var_ranges[reduction_start_idx:]
                )

                # Pattern match the subexpression pertaining to each index variable.
                index_tiling = []
                for var, numel in var_ranges:
                    index = BlockPatternMatcher.get_subexpr_involving_symbol(
                        dep.index, var
                    )

                    # Heuristic to bound the maximum dimensionality of the block.
                    num_dims = max(
                        2,
                        index.count(FloorDiv) + index.count(ModularIndexing),
                        len(ranges_to_tile),
                    )

                    # Attempt to pattern match the index expr.
                    # Failed matches default to the full range.
                    match_result = BlockPatternMatcher.match_mod_div_block_expr(
                        index, var, numel, num_dims
                    )
                    dims = match_result[0] if match_result is not None else [numel]
                    index_tiling.extend(dims)

                # Prune dimensions of size 1.
                index_tiling = [
                    dim
                    for dim in index_tiling
                    if not V.graph.sizevars.statically_known_equals(dim, sympy.S.One)
                ]

                if len(index_tiling) > 0:
                    node_tilings.append(index_tiling)

            # Flatten leading dimensions, assigning labels to each dim.
            for node_tiling in node_tilings:
                num_leading_dims = max(0, len(node_tiling) - get_max_tiles(2))
                first_trailing_dim = num_leading_dims + 1
                collapsed_leading_dim = sympy_product(node_tiling[:first_trailing_dim])
                collapsed_splits = (collapsed_leading_dim,) + tuple(
                    node_tiling[first_trailing_dim:]
                )
                tilings.add(
                    cls.complete_partial_tiling(
                        cls.create_partial_tiling(collapsed_splits, is_pointwise),
                        pointwise_numel,
                        reduction_numel,
                    )
                )

        # Rank tilings by the number of dimensions. E.g., prefer 2D to 1D.
        # Since this is a stable sort, ties are broken by schedule order.
        ranked_tilings = sorted(
            tilings,
            key=len,
            reverse=True,
        )

        return ranked_tilings

    @classmethod
    def compute_tiling_strategy(
        cls,
        node_schedule: list[NodeScheduleEntry],
        pointwise_numel: sympy.Expr,
        reduction_numel: sympy.Expr,
        coalesce_analysis: CoalesceVarAnalysis,
    ) -> tuple[dict[str, sympy.Expr], Optional[dict[str, sympy.Expr]]]:
        """
        Generates a tiling, and a score of each tile according to each tile's coalesced memory accesses.
        """
        tiling_var: Optional[sympy.Expr] = (
            None
            if not coalesce_analysis.suggested_split
            else coalesce_analysis.suggested_split.var
        )

        all_iter_vars = coalesce_analysis.norm_read_writes.index_vars
        all_red_vars = coalesce_analysis.norm_read_writes.reduce_vars
        ranges = coalesce_analysis.norm_read_writes.var_ranges

        pw_ranges = [ranges[v] for v in all_iter_vars]
        red_ranges = [ranges[v] for v in all_red_vars]

        torch._check(
            sympy_product(pw_ranges) == pointwise_numel,
            lambda: f"{pw_ranges}, {pointwise_numel}, {node_schedule}",
        )
        torch._check(
            sympy_product(red_ranges) == reduction_numel,
            lambda: f"{red_ranges}, {reduction_numel}, {node_schedule}",
        )

        # score of a pointwise or reduction split
        scored_sub_split: dict[Any, tuple[list[int], list[int]]] = {}

        score_split: list[
            tuple[tuple[list[int], list[int]], tuple[list[int], list[int]]]
        ] = []

        def process_node_vars(
            vars_to_use: tuple[sympy.Expr, ...] = (),
            use_split_var: bool = False,
            is_pointwise: bool = False,
        ) -> tuple[list[int], list[int]]:
            """
            Generate a tiling, and a tiling score, given vars to use as splits.
            """

            ranges = pw_ranges if is_pointwise else red_ranges
            target_numel = pointwise_numel if is_pointwise else reduction_numel
            # Some kernels have no reduction ranges, and a reduction numel of 1
            if not ranges:
                if target_numel:
                    return ([target_numel], [])
                else:
                    return ([], [])

            key = (repr(vars_to_use), use_split_var, is_pointwise)
            if out := scored_sub_split.get(key, None):
                return out

            splitting_vars = all_iter_vars if is_pointwise else all_red_vars

            splits = []
            split_scores = []
            prod = 1
            prev_var_coalesced_score = 0

            # iterate from non-dense to dense
            for v, v_range in zip(splitting_vars, ranges):
                if v not in vars_to_use:
                    prod *= v_range
                    prev_var_coalesced_score = coalesce_analysis.coalesced_by_var.get(
                        v, 0
                    )
                    continue

                if use_split_var and v == tiling_var:
                    var_tiling = coalesce_analysis.suggested_split
                    assert var_tiling is not None

                    tile = var_tiling.tiling_factor
                    remainder = FloorDiv(v_range, var_tiling.tiling_factor)

                    splits.append(prod * remainder)
                    split_scores.append(var_tiling.score)

                    splits.append(tile)
                    split_scores.append(coalesce_analysis.coalesced_by_var.get(v, 0))

                    prod = 1
                    prev_var_coalesced_score = 0

                    continue

                prod *= v_range
                splits.append(prod)
                split_scores.append(coalesce_analysis.coalesced_by_var.get(v, 0))
                prod = 1

            if prod != 1 or (is_pointwise and len(splits) == 0):
                splits.append(prod)
                split_scores.append(prev_var_coalesced_score)

            # penalize splits that leave small blocks
            # where we cant fully utilize full memory transaction
            # TODO: incorporate exact bitwidth, and read/write
            # coalesced write is 2x more important
            for i in range(len(splits)):
                s = V.graph.sizevars.size_hint(splits[i], fallback=32)
                s = min(s, 8)
                split_scores[i] = int(split_scores[i] * s / 8)

            scored_sub_split[key] = (splits, split_scores)
            return (splits, split_scores)

        # add the default tiling
        score_split.append(
            (
                process_node_vars(is_pointwise=True),
                process_node_vars(is_pointwise=False),
            )
        )

        if tiling_var:
            score_split.append(
                (
                    process_node_vars(
                        (tiling_var,), use_split_var=True, is_pointwise=True
                    ),
                    process_node_vars(is_pointwise=False),
                )
            )

        # TODO, add tests, reduction splits if config.triton.tile_reductions
        # TODO: we should ignore tiny increases in score for extra splits
        overlapping_iter_vars = (
            all_iter_vars & coalesce_analysis.coalesced_by_var.keys()
        )
        for v in overlapping_iter_vars:
            score_split.append(
                (
                    process_node_vars((v,), is_pointwise=True),
                    process_node_vars(is_pointwise=False),
                )
            )

        if get_max_tiles(default=3) == 3 and reduction_numel == 1:
            for vars_to_use in itertools.combinations(overlapping_iter_vars, 2):
                score_split.append(
                    (
                        process_node_vars(vars_to_use, is_pointwise=True),
                        process_node_vars(is_pointwise=False),
                    )
                )

        tilings: list[tuple[CandidateTiling, dict[str, sympy.Expr]]] = []
        for (pw_split, pw_score), (red_split, red_score) in score_split:
            candidate = CandidateTiling(
                cls.create_tiling(pw_split, red_split),
                score=sum(pw_score) + sum(red_score),
            )
            tiling_score = cls.create_tiling(pw_score, red_score)
            tilings.append((candidate, tiling_score))

        default_tiling = cls.create_tiling([pointwise_numel], [reduction_numel])

        # add a slight penalty for longer tilings that dont increase score much,
        # and are poor sizes
        bad_size_additional_tiling_penalty = 1.025
        good_size_tiling_penalty = 1.005

        def score_mod(t):
            score_factor = 1.0
            for tile_size in t[0].tiling.values():
                if not CandidateTiling.is_good_size(tile_size):
                    score_factor = score_factor / bad_size_additional_tiling_penalty
                else:
                    score_factor = score_factor / good_size_tiling_penalty

            return -t[0].score * score_factor

        # apply penalty for longer tilings that dont increase score much
        for cand, tiling_score in sorted(tilings, key=score_mod):
            if cls.tiling_is_compatible(
                node_schedule, pointwise_numel, reduction_numel, cand.tiling
            ):
                # we always include default reduction numel == 1, dont include
                tiling_len = len(cand.tiling) - (1 if reduction_numel == 1 else 0)
                if tiling_len > get_max_tiles(default=3):
                    perf_hint_log.info(
                        "Found optimal tiling with %s tiles but torch._inductor.config.triton.max_tiles "
                        "set to %s. Consider increasing",
                        tiling_len,
                        torch._inductor.config.triton.max_tiles,
                    )
                    continue

                return cand.tiling, tiling_score

            # surprisingly, the default tiling is not always read as compatible by `tiling_is_compatible`
            # TODO - look into, occurs with dynamic shapes often
            if cand.tiling == default_tiling:
                return cand.tiling, tiling_score

        return default_tiling, None

    @classmethod
    def tiling_is_compatible(
        cls,
        node_schedule: list[NodeScheduleEntry],
        numel: sympy.Expr,
        reduction_numel: sympy.Expr,
        tiling: dict[str, sympy.Expr],
    ):
        assert isinstance(tiling, dict)
        return all(
            SIMDKernel.is_compatible(
                tiling.values(), node.get_ranges(), reduction_numel=reduction_numel
            )
            for node in node_schedule
            if isinstance(node, scheduler.SchedulerNode)
        )

    @classmethod
    def get_first_compatible_tiling(
        cls,
        node_schedule: list[NodeScheduleEntry],
        numel: sympy.Expr,
        reduction_numel: sympy.Expr,
        ranked_tilings: list[dict[str, sympy.Expr]],
    ):
        for tiling in ranked_tilings:
            if cls.tiling_is_compatible(node_schedule, numel, reduction_numel, tiling):
                return tiling

        return None

    @classmethod
    def select_tiling(
        cls,
        node_schedule,
        numel,
        reduction_numel=sympy.S.One,
        coalesce_analysis: Optional[CoalesceVarAnalysis] = None,
    ) -> dict[str, sympy.Expr]:
        return cls.get_tiling_and_scores(
            node_schedule, numel, reduction_numel, coalesce_analysis
        )[0]

    @classmethod
    def get_tiling_and_scores(
        cls,
        node_schedule,
        numel,
        reduction_numel=sympy.S.One,
        coalesce_analysis: Optional[CoalesceVarAnalysis] = None,
    ) -> tuple[dict[str, sympy.Expr], Optional[dict[str, sympy.Expr]]]:
        """
        Heuristics to decide how to tile kernels.
        Currently, we tile based on stride-1 dimensions.

        Returns:
            `(tile1, tile2, reduction_numel)` s.t. `tile1 * tile2 == numel`

        """
        # If this is a reduction, only tile reduction dims.
        is_pointwise = reduction_numel == 1

        # Tiled reductions are gated by a config flag.
        default_tiling = cls.create_tiling([numel], [reduction_numel])

        # # TODO: enable by default
        if (
            torch._inductor.config.triton.coalesce_tiling_analysis
            and coalesce_analysis
            and not config.triton.prefer_nd_tiling
        ):
            return cls.compute_tiling_strategy(
                node_schedule, numel, reduction_numel, coalesce_analysis
            )

        if (not is_pointwise and not config.triton.tile_reductions) or get_max_tiles(
            default=2
        ) <= 1:
            # Emit a perf hint in case we miss an opportunity to tile a reduction.
            if perf_hint_log.level <= logging.WARNING:
                for node in EnableReduction.filter(node_schedule):
                    if (
                        not config.triton.tile_reductions
                        and len(cls.candidate_tilings(node, numel, reduction_numel)) > 0
                    ):
                        perf_hint_log.info(
                            textwrap.dedent(
                                """
                                Reduction over non-contiguous dims.
                                Consider setting config.triton.tile_reductions to True.
                                """
                            )
                        )
                        break

            return default_tiling, None

        seen_names: OrderedSet[str] = OrderedSet()
        candidate_tiles: Counter[CandidateTiling] = collections.Counter()
        for node in EnableReduction.filter(node_schedule):
            for candidate_tiling in cls.candidate_tilings(node, numel, reduction_numel):
                if candidate_tiling.name in seen_names:
                    continue
                elif candidate_tiling.name is not None:
                    seen_names.add(candidate_tiling.name)
                candidate_tiles[candidate_tiling] += candidate_tiling.score

        ranked_tilings: list[dict[str, sympy.Expr]] = [
            candidate_tiling.tiling
            for candidate_tiling, score in candidate_tiles.most_common()
        ]

        if get_max_tiles(default=2) >= 3 and is_pointwise:
            # Consider adding a third dimension of tiling, but only
            # when a1 is a multiple of b1; otherwise, you have a lot
            # of stragglers which is annoying to generate code for.
            #
            # NB: More than three max tiles is not enabled by default.

            def convert_tiling_to_3d(
                tiling0: dict[str, sympy.Expr], tiling1: dict[str, sympy.Expr]
            ) -> Optional[dict[str, sympy.Expr]]:
                a0, a1 = tiling0["x"], tiling0.get("y", 1)
                b0, b1 = tiling1["x"], tiling1.get("y", 1)

                if (
                    free_unbacked_symbols([a1, b1])
                    or V.graph.sizevars.size_hint(a1 - b1) == 0
                ):
                    return None
                if V.graph.sizevars.size_hint(a1 - b1) < 0:
                    # swap so a0 is bigger
                    (a0, a1), (b0, b1) = (b0, b1), (a0, a1)

                assert V.graph.sizevars.size_hint(a1 - b1) > 0
                if not V.graph.sizevars.statically_known_multiple_of(a1, b1):
                    return None

                new_tiling = {
                    "z": a0,
                    "y": FloorDiv(a1, b1),
                    "x": b1,
                    "r0_": tiling0["r0_"],
                }

                return new_tiling

            for i in range(1, len(ranked_tilings)):
                new_3d_tiling = convert_tiling_to_3d(
                    ranked_tilings[0], ranked_tilings[i]
                )
                if new_3d_tiling is not None:
                    ranked_tilings = [new_3d_tiling] + ranked_tilings
                    break  # only 1 choice for now

        if len(ranked_tilings) > 1:
            perf_hint_log.info("possibly bad tiling: %s", ranked_tilings)

        # Optionally, prefer tiling into as many dimensions as possible.
        if config.triton.prefer_nd_tiling:
            ranked_tilings = (
                cls.get_nd_tilings(node_schedule, numel, reduction_numel)
                + ranked_tilings
            )

        if tiling := cls.get_first_compatible_tiling(
            node_schedule, numel, reduction_numel, ranked_tilings
        ):
            return tiling, None

        return default_tiling, None

    def flush(self):
        pass

    def ready_to_flush(self) -> bool:
        return False

    def generate_kernel_code_from_nodes(self, nodes, benchmark_kernel=False):
        if not any(n.is_template() for n in nodes):
            _, (numel, rnumel) = max(nodes, key=lambda x: int(x.is_reduction())).group
            node_schedule = self.generate_node_schedule(nodes, numel, rnumel)
            tiling = self.select_tiling(node_schedule, numel, rnumel)
            kernel = self.kernel_type(
                tiling,
                features=SIMDKernelFeatures(node_schedule, numel, rnumel),
            )
            self.codegen_node_schedule_with_kernel(node_schedule, kernel)
            with (
                config.patch("benchmark_kernel", benchmark_kernel),
                V.set_kernel_handler(kernel),
            ):
                src_code = kernel.codegen_kernel()
        else:
            prologue, template, epilogue = nodes[0].get_prologue_template_epilogue(
                nodes
            )
            with config.patch("benchmark_kernel", benchmark_kernel):
                src_code = self.codegen_template(
                    template,
                    epilogue,
                    prologue,
                    only_gen_src_code=True,
                )

        src_code = src_code.replace(str(Placeholder.KERNEL_NAME), "triton_")
        return src_code

    def codegen_comment(self, node_schedule):
        pass

    def define_kernel(self, src_code, node_schedule, kernel):
        raise NotImplementedError


@dataclasses.dataclass(frozen=True)
class CandidateTiling:
    tiling: dict[str, sympy.Expr]
    score: int  # higher is better
    name: Optional[str] = None

    @staticmethod
    def is_good_size(s):
        """Somewhat arbitrary heuristic used to boost scores for some sizes"""
        s = V.graph.sizevars.size_hint(s)
        return s >= 32 and (s % 32 == 0)


class CantSplit(Exception):
    pass<|MERGE_RESOLUTION|>--- conflicted
+++ resolved
@@ -18,6 +18,7 @@
 
 import torch
 import torch._logging
+from torch._inductor.ir import MultiTemplateBuffer
 from torch._inductor.tiling_utils import analyze_memory_coalescing
 from torch.fx.experimental.symbolic_shapes import free_unbacked_symbols
 from torch.fx.immutable_collections import immutable_dict
@@ -40,6 +41,7 @@
 if TYPE_CHECKING:
     from ..ir import IRNode
 
+from ..debug import set_kernel_post_grad_provenance_tracing
 from ..optimize_indexing import indexing_dtype_strength_reduction
 from ..runtime.runtime_utils import green_text, yellow_text
 from ..scheduler import BaseSchedulerNode, BaseScheduling, WhyNoFuse
@@ -50,7 +52,6 @@
     IndentedBuffer,
     Placeholder,
     prefix_is_reduction,
-    set_kernel_post_grad_provenance_tracing,
     sympy_index_symbol,
     sympy_product,
     sympy_subs,
@@ -151,7 +152,7 @@
 class IterationRangesRoot(IterationRanges):
     """
     Root of a iteration range tree that represents a single
-    tiled dimension in the output kernel. It contains muliple
+    tiled dimension in the output kernel. It contains multiple
     sets of iteration represented with IterationRangesEntry.
     """
 
@@ -416,7 +417,7 @@
         self.code_hash: Optional[str] = None
 
         # define this in a closure to make cache local to object
-        @functools.lru_cache(None)
+        @functools.cache
         def simplify_indexing(index: sympy.Expr):
             index = V.graph.sizevars.simplify_with_ranges(index, self.var_ranges())
             for tree in self.range_trees:
@@ -755,13 +756,35 @@
     def split_and_set_ranges(
         self, lengths: Sequence[Sequence[sympy.Expr]]
     ) -> list[list[sympy.Expr]]:
+        """
+        Split and set iteration ranges for the kernel based on the provided lengths.
+
+        This method maps the kernel's tiling structure to the node's iteration space,
+        handling both pointwise and reduction dimensions appropriately.
+
+        Args:
+            lengths: A sequence of sequences of symbolic expressions representing
+                    the sizes of different dimensions for each node.
+
+        Returns:
+            A list of lists of symbolic expressions representing the mapped
+            iteration variables for each dimension.
+        """
+        # Create a dictionary mapping each range tree prefix to its total number of elements
         tiling = {rt.prefix: rt.numel for rt in self.range_trees}
+
+        # If we're not inside a reduction loop, set all reduction dimensions to 1
+        # This effectively disables reduction dimensions when not needed
         if not self.inside_reduction:
             for prefix in tiling:
                 if prefix_is_reduction(prefix):
                     tiling[prefix] = sympy.S.One
 
+        # Extract the values from the tiling dictionary to create groups
         groups = [*tiling.values()]
+
+        # Map the kernel's group structure to the node's sizes and set the ranges
+        # using the set_ranges method, returning the resulting iteration variables
         return self.map_kernel_groups_to_node_sizes(groups, lengths, self.set_ranges)
 
     @classmethod
@@ -947,6 +970,13 @@
         if isinstance(value, tuple):
             return tuple(map(fn, value))
         return fn(value)
+
+    def estimate_flops(self) -> Optional[int]:
+        flops = [
+            node.estimate_flops()
+            for node in NodeScheduleMarker.only_nodes(self.features.node_schedule)
+        ]
+        return sum(filter(None, flops))
 
     def estimate_kernel_num_bytes(self):
         """
@@ -1397,9 +1427,9 @@
 
         # Only install guards for 32-bit indexing as there is no correctness
         # issue with using 64-bit for everything
-        V.graph.sizevars.guard_leq(numel, int_max)  # type: ignore[arg-type]
+        V.graph.sizevars.check_leq(numel, int_max)  # type: ignore[arg-type]
         for size in buf_sizes:
-            V.graph.sizevars.guard_leq(size, int_max)  # type: ignore[arg-type]
+            V.graph.sizevars.check_leq(size, int_max)  # type: ignore[arg-type]
         return True
 
     def codegen_node_schedule(self, kernel_features: SIMDKernelFeatures):
@@ -1423,11 +1453,7 @@
             with V.set_kernel_handler(kernel):
                 src_code = kernel.codegen_kernel()
             kernel_name = self.define_kernel(src_code, node_schedule, kernel)
-<<<<<<< HEAD
-            if config.trace.enabled:
-=======
             if config.trace.provenance_tracking_level != 0:
->>>>>>> eaa5d9d3
                 set_kernel_post_grad_provenance_tracing(
                     node_schedule,  # type: ignore[arg-type]
                     kernel_name,
@@ -1459,7 +1485,7 @@
         V.graph.inplaced_to_remove |= final_kernel.inplaced_to_remove
 
         if (
-            V.graph.wrapper_code.supports_intermediate_hooks
+            V.graph.wrapper_code.supports_intermediate_hooks  # type: ignore[has-type]
             and config.generate_intermediate_hooks
         ):
             # Not every node in the schedule will actually be live on output;
@@ -1523,18 +1549,19 @@
                     index_vars = kernel.split_and_set_ranges(node.get_ranges())
                     node.codegen(index_vars)
 
-    def codegen_template(
-        self, template_node, epilogue_nodes, prologue_nodes, *, only_gen_src_code=False
-    ) -> Optional[str]:
-        """
-        Codegen a triton template
-
-        If `only_gen_src_code` the src code will be returned instead of codegen'd into the wrapper
-        """
-        _, (_numel, rnumel) = template_node.group
-        assert rnumel == 1
-        kernel, render = template_node.node.make_kernel_render(template_node.node)
-
+    def _codegen_single_template(
+        self,
+        kernel,
+        render,
+        template_node,
+        epilogue_nodes,
+        prologue_nodes,
+        *,
+        only_gen_src_code=False,
+    ):
+        """
+        Helper method to codegen a single template kernel variant
+        """
         buf_name_to_prologue_group = {}
         template_reads = template_node.used_buffer_names()
         prologue_group = []
@@ -1574,7 +1601,7 @@
                         p_n.can_codegen_without_upcasts() for p_n in prologue_group
                     )
 
-                    # TODO - this doesnt work with libdevice calls, potentially other bugs
+                    # TODO - this doesn't work with libdevice calls, potentially other bugs
                     # upcasting to fp32 and downcasting gives large slowdown
                     with config.patch(
                         "triton.codegen_upcast_to_fp32", not can_codegen_without_upcast
@@ -1598,7 +1625,9 @@
                             kernel.cse.invalidate(OrderedSet())
 
         if not isinstance(partial_code, str):
-            partial_code.finalize_hook("<DEF_KERNEL>")
+            # This is used to calculate flops in TritonTemplateKernels
+            with ir.IRNode.current_origins(template_node.node.origins):
+                partial_code.finalize_hook("<DEF_KERNEL>")
             partial_code.finalize_hook("<ARGDEFS>", strict=False)
         # finalize must be called after adding epilogue above
 
@@ -1610,11 +1639,16 @@
                 partial_code.finalize_hook(subgraph_name, strict=False)
 
             with kernel.set_subgraph_body("<STORE_OUTPUT>"):
-                if isinstance(partial_code, str):
-                    src_code = partial_code
-                else:
+                if not isinstance(partial_code, str):
                     partial_code.finalize_hook("<STORE_OUTPUT>")
-                    src_code = partial_code.code
+
+            if isinstance(partial_code, str):
+                src_code = partial_code
+            else:
+                # Ensure all hooks are finalized before the kernel is defined.
+                # Note: some of these hooks may have been registered by a kernel subclass
+                src_code = partial_code.finalize_remaining()
+
             node_schedule = [*prologue_nodes, template_node, *epilogue_nodes]
 
             if config.benchmark_kernel:
@@ -1628,9 +1662,6 @@
             if only_gen_src_code:
                 return src_code
 
-<<<<<<< HEAD
-            kernel_name = self.define_kernel(src_code, node_schedule, kernel)
-=======
             kernel.kernel_name = self.define_kernel(src_code, node_schedule, kernel)
 
             if config.trace.provenance_tracking_level != 0:
@@ -1710,18 +1741,34 @@
             kernel, render = template_node.node.make_kernel_render(
                 template_node.node, hint_override=hint_override
             )
->>>>>>> eaa5d9d3
-
-            if config.trace.enabled:
-                set_kernel_post_grad_provenance_tracing(node_schedule, kernel_name)
-
-        self.codegen_comment(node_schedule)
-        kernel.call_kernel(kernel_name, template_node.node)
-
-        V.graph.removed_buffers |= kernel.removed_buffers
-        V.graph.inplaced_to_remove |= kernel.inplaced_to_remove
-        self.free_buffers_in_scheduler()
-        return None
+
+            if only_gen_src_code:
+                return self._codegen_single_template(
+                    kernel,
+                    render,
+                    template_node,
+                    epilogue_nodes,
+                    prologue_nodes,
+                    only_gen_src_code=True,
+                )
+            else:
+                kernel = self._codegen_single_template(
+                    kernel,
+                    render,
+                    template_node,
+                    epilogue_nodes,
+                    prologue_nodes,
+                    only_gen_src_code=False,
+                )
+
+                node_schedule = [*prologue_nodes, template_node, *epilogue_nodes]
+                self.codegen_comment(node_schedule)
+                kernel.call_kernel(kernel.kernel_name, template_node.node)
+
+                V.graph.removed_buffers |= kernel.removed_buffers
+                V.graph.inplaced_to_remove |= kernel.inplaced_to_remove
+                self.free_buffers_in_scheduler()
+                return None
 
     def codegen_sync(self):
         V.graph.wrapper_code.writeline(V.graph.device_ops.synchronize())
@@ -1802,11 +1849,7 @@
         for src_code, kernel, _ in kernel_code_list:
             kernel_name = self.define_kernel(src_code, [combo_kernel_node], kernel)
             # dump provenance node info for ComboKernelNode/ForeachKernel type
-<<<<<<< HEAD
-            if config.trace.enabled:
-=======
             if config.trace.provenance_tracking_level != 0:
->>>>>>> eaa5d9d3
                 set_kernel_post_grad_provenance_tracing(
                     combo_kernel_node.snodes, kernel_name
                 )
@@ -1948,7 +1991,7 @@
     @classmethod
     def create_tiling(
         cls, pw_tiling: Sequence[sympy.Expr], reduction_tiling: Sequence[sympy.Expr]
-    ) -> dict[str, sympy.Expr]:
+    ) -> immutable_dict[str, sympy.Expr]:
         """
         Create a tiling dict from pointwise and reduction splits.
         """
@@ -1963,7 +2006,7 @@
         cls,
         tiling: Sequence[sympy.Expr],
         is_pointwise: bool,
-    ) -> dict[str, sympy.Expr]:
+    ) -> immutable_dict[str, sympy.Expr]:
         return cls.create_tiling(
             tiling if is_pointwise else [],
             tiling if not is_pointwise else [],
@@ -1975,7 +2018,7 @@
         tiling: dict[str, sympy.Expr],
         numel: sympy.Expr,
         reduction_numel: sympy.Expr,
-    ) -> dict[str, sympy.Expr]:
+    ) -> immutable_dict[str, sympy.Expr]:
         """
         Given a tiling for only pointwise or reduction dimensions, adds the missing one.
         """
@@ -1996,15 +2039,15 @@
         node_schedule,
         pointwise_numel,
         reduction_numel,
-    ) -> list[dict[str, tuple[sympy.Expr]]]:
-        """
-        Creates N-dimensional tiling candidiates, attempting to simplify loads/stores
+    ) -> list[immutable_dict[str, sympy.Expr]]:
+        """
+        Creates N-dimensional tiling candidates, attempting to simplify loads/stores
         by tiling the kernel into higher dimensions.
 
         Returns a list of tilings ranked by dimensionality.
         """
         is_pointwise = reduction_numel == 1
-        tilings = OrderedSet[dict[str, sympy.Expr]]()
+        tilings = OrderedSet[immutable_dict[str, sympy.Expr]]()
         for node in EnableReduction.filter(node_schedule):
             if not isinstance(node, scheduler.SchedulerNode):
                 continue
@@ -2218,7 +2261,7 @@
                 split_scores.append(prev_var_coalesced_score)
 
             # penalize splits that leave small blocks
-            # where we cant fully utilize full memory transaction
+            # where we can't fully utilize full memory transaction
             # TODO: incorporate exact bitwidth, and read/write
             # coalesced write is 2x more important
             for i in range(len(splits)):
@@ -2269,7 +2312,7 @@
                     )
                 )
 
-        tilings: list[tuple[CandidateTiling, dict[str, sympy.Expr]]] = []
+        tilings: list[tuple[CandidateTiling, immutable_dict[str, sympy.Expr]]] = []
         for (pw_split, pw_score), (red_split, red_score) in score_split:
             candidate = CandidateTiling(
                 cls.create_tiling(pw_split, red_split),
@@ -2498,7 +2541,9 @@
     def ready_to_flush(self) -> bool:
         return False
 
-    def generate_kernel_code_from_nodes(self, nodes, benchmark_kernel=False):
+    def generate_kernel_code_from_nodes(
+        self, nodes, benchmark_kernel=False, hint_override: Optional[int] = None
+    ):
         if not any(n.is_template() for n in nodes):
             _, (numel, rnumel) = max(nodes, key=lambda x: int(x.is_reduction())).group
             node_schedule = self.generate_node_schedule(nodes, numel, rnumel)
@@ -2523,6 +2568,7 @@
                     epilogue,
                     prologue,
                     only_gen_src_code=True,
+                    hint_override=hint_override,
                 )
 
         src_code = src_code.replace(str(Placeholder.KERNEL_NAME), "triton_")
