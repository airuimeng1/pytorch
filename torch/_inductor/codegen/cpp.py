# mypy: allow-untyped-defs
import contextlib
import dataclasses
import functools
import itertools
import math
import operator
import re
import sys
import warnings
from collections.abc import Sequence
from enum import Enum
from typing import Any, Callable, cast, Optional, Union

import sympy

import torch
import torch.fx
from torch._inductor import dependencies
from torch._prims_common import is_float_dtype, is_integer_dtype
from torch.utils._ordered_set import OrderedSet
from torch.utils._sympy.functions import CeilDiv, FloorDiv, ModularIndexing
from torch.utils._sympy.symbol import free_symbol_is_type, symbol_is_type, SymT

from ..._dynamo.utils import counters
from .. import config, cpp_builder, cpu_vec_isa, ir, metrics
from ..loop_body import LoopBody
from ..scheduler import (
    BaseSchedulerNode,
    BaseScheduling,
    ExternKernelSchedulerNode,
    ForeachKernelSchedulerNode,
    FusedSchedulerNode,
    Scheduler,
    SchedulerNode,
)
from ..utils import (
    cache_on_self,
    get_bounds_index_expr,
    get_fused_kernel_name,
    has_free_symbols,
    is_multi_outputs_template,
    is_welford_reduction,
    parallel_num_threads,
    Placeholder,
    set_kernel_post_grad_provenance_tracing,
    sympy_index_symbol,
    sympy_index_symbol_with_prefix,
    sympy_product,
    sympy_subs,
)
from ..virtualized import NullKernelHandler, ops, OpsValue, V
from .common import (
    BackendFeature,
    BracesBuffer,
    CSE,
    CSEVariable,
    DataTypePropagation,
    DeferredLine,
    DTYPE_TO_COMPUTATION_DTYPE,
    IndentedBuffer,
    Kernel,
    KernelArgs,
    OpOverrides,
    OptimizationContext,
)
from .cpp_utils import (
    _get_dtype_from_loopbodies,
    _get_loop_body,
    cexpr,
    cexpr_index,
    codegen_rand,
    CppCSEVariable,
    DTYPE_TO_CPP,
    get_promote_dtype,
    INDEX_TYPE,
    LocalBufferContext,
    may_unify_binary_op_mask_type,
    promote_args,
    template_fusion_with_epilogues_supported,
    unify_mask_base_type,
    value_to_cpp,
)


_IS_WINDOWS = sys.platform == "win32"


@functools.lru_cache(None)
def get_export_declaration():
    return "__declspec(dllexport)" if _IS_WINDOWS else ""


schedule_log = torch._logging.getArtifactLogger(__name__, "schedule")

NATIVE_OMP_RTYPES = OrderedSet(["+", "*", "^", "||", "min", "max"])
RTYPE_TO_CPP = {
    "sum": "+",
    "prod": "*",
    "xor_sum": "^",
    "min": "min",
    "max": "max",
    "argmin": "argmin",
    "argmax": "argmax",
    "any": "||",
    "welford_reduce": "welford",
    "welford_combine": "welford",
}
VECTORIZABLE_RTYPES = OrderedSet(
    [
        "max",
        "min",
        "sum",
        "prod",
        "xor_sum",
        "welford_reduce",
        "welford_combine",
        "argmin",
        "argmax",
        "any",
    ]
)

PYTHON_TO_CPP = {
    "Tensor": "at::Tensor",
    "int": "long",
    "float": "double",
    "bool": "bool",
    "str": "std::string",
    "ScalarType": "c10::ScalarType",
    "MemoryFormat": "at::MemoryFormat",
    "Layout": "at::Layout",
    "Device": "at::Device",
    "number": "at::Scalar",
}

CONTAINER_PYTHON_TO_CPP = {
    "List": "std::vector",
    "Optional": "std::optional",
}

DTYPE_LOWP_FP = [
    torch.bfloat16,
    torch.float16,
]

VECTORIZABLE_DTYPES: list[torch.dtype] = [
    torch.float64,
    torch.float,
    torch.bfloat16,
    torch.float16,
    torch.bool,
    torch.uint8,
    torch.int8,
    torch.int32,
    torch.int64,
    torch.float8_e4m3fn,
    torch.float8_e5m2,
]

MASKED_VECTORIZABLE_DTYPES: list[torch.dtype] = [
    torch.float,
    torch.bfloat16,
    torch.float16,
    torch.uint8,
    torch.int8,
]


def reduction_init(reduction_type, dtype):
    if dtype in DTYPE_LOWP_FP:
        # Since load promotes all half-precision inputs to float, the initial
        # constant for reduction must be promoted as well
        dtype = torch.float32
    if reduction_type in ("xor_sum", "sum", "any"):
        return 0
    if reduction_type == "prod":
        return 1
    if reduction_type in ("max", "argmax", "min", "argmin"):
        cdtype = DTYPE_TO_CPP[dtype]
        if dtype == torch.bool and reduction_type in ("argmin", "argmax"):
            cdtype = DTYPE_TO_CPP[torch.float]
        min_var = (
            f"-std::numeric_limits<{cdtype}>::infinity()"
            if is_float_dtype(dtype)
            else f"std::numeric_limits<{cdtype}>::min()"
        )
        max_var = (
            f"std::numeric_limits<{cdtype}>::infinity()"
            if is_float_dtype(dtype)
            else f"std::numeric_limits<{cdtype}>::max()"
        )
        init_var = min_var if reduction_type in ("max", "argmax") else max_var
        return (
            init_var
            if reduction_type in ("max", "min")
            else f"IndexValue<{cdtype}>{{0, {init_var}}}"
        )
    if is_welford_reduction(reduction_type):
        return f"Welford<{DTYPE_TO_CPP[dtype]}>()"
    raise AssertionError(reduction_type)


def reduction_acc_type(reduction_type, dtype):
    scalar_type = DTYPE_TO_CPP[DTYPE_TO_COMPUTATION_DTYPE[dtype]]
    if is_welford_reduction(reduction_type):
        return f"Welford<{scalar_type}>"
    if reduction_type in ("argmin", "argmax"):
        if dtype == torch.bool:
            scalar_type = DTYPE_TO_CPP[torch.float]
        return f"IndexValue<{scalar_type}>"
    return scalar_type


def reduction_combine(
    reduction_type,
    var,
    next_value,
    index: Optional[sympy.Symbol] = None,
    src_dtype=None,
):
    is_bool = src_dtype == torch.bool
    if reduction_type == "sum":
        conjunction = "|" if is_bool else "+"
        return f"{var} {conjunction} {next_value}"
    if reduction_type == "prod":
        return f"{var} * {next_value}"
    if reduction_type == "xor_sum":
        return f"{var} ^ {next_value}"
    if reduction_type == "any":
        return f"{var} || {next_value}"
    if reduction_type in ("min", "max"):
        return f"{reduction_type}_propagate_nan({var}, {next_value})"
    if reduction_type == "welford_reduce":
        return f"welford_combine({var}, {next_value})"
    if reduction_type == "welford_combine":
        if isinstance(next_value, tuple):
            mean, m2, weight = next_value
        else:
            mean, m2, weight = reduction_project(reduction_type, next_value)
        return f"welford_combine({var}, {{{mean}, {m2}, {weight}}})"
    if reduction_type in ("argmin", "argmax"):
        if (
            hasattr(next_value, "dtype")
            and next_value.dtype == torch.bool
            and not next_value.is_vec
        ):
            if index is not None:
                return f"{reduction_type}_combine({var}, static_cast<float>({next_value}), {index})"
            else:
                return (
                    f"{reduction_type}_combine({var}, static_cast<float>({next_value}))"
                )
        if index is not None:
            return f"{reduction_type}_combine({var}, {next_value}, {index})"
        else:
            return f"{reduction_type}_combine({var}, {next_value})"
    raise AssertionError(reduction_type)


def reduction_project(reduction_type, acc):
    if is_welford_reduction(reduction_type):
        return f"{acc}.mean", f"{acc}.m2", f"{acc}.weight"
    elif reduction_type in ("argmin", "argmax"):
        return f"{acc}.index"
    return acc


def move_code_under_inner_loop(
    code: IndentedBuffer,
    iter_var: sympy.Expr,
    new_iter_var: str,
    loop_start: sympy.Expr,
    loop_end: sympy.Expr,
) -> BracesBuffer:
    r"""
    f(iter_var) is transformed to f(new_iter_var) under the inner loop
      \/
    for (new_iter_var = loop_start; new_iter_var < loop_end; new_iter_var++) {
        f(new_iter_var)
    }
    Please be careful while using this function,
    as the variable defined in f(iter_var) will be invalid outside the for loop.
    For example:
    auto tmp0 = in_ptr[x0]; ->
    for (new_x0 = start; new_x0 < end; new_x0++){
        auto tmp0 = in_ptr[new_x0];
    }
    The tmp0 is invalid outside the loop.
    """
    transformed_code = BracesBuffer()
    with contextlib.ExitStack() as stack:
        transformed_code.writeline(
            f"for ({INDEX_TYPE} {new_iter_var} = {cexpr_index(loop_start)};"
            + f"{new_iter_var} < {cexpr_index(loop_end)}; {new_iter_var}++)"
        )
        stack.enter_context(transformed_code.indent())
        for _, line in enumerate(code._lines):
            assert isinstance(
                line,
                (
                    str,
                    DeferredLine,
                ),
            )
            deferred_name = None
            if isinstance(line, DeferredLine):
                deferred_name = line.name
                line = line.line
            new_line = re.sub(r"\b" + f"{iter_var}" + r"\b", f"{new_iter_var}", line)
            if deferred_name:
                new_line = DeferredLine(deferred_name, new_line)  # type: ignore[assignment]
            transformed_code.writeline(new_line)
    return transformed_code


def reduction_prefix_array(
    acc_var: Union[str, CSEVariable],
    acc_type: str,
    reduction_type: str,
    dtype: torch.dtype,
    len: Union[str, int],
    init_fn,
):
    """
    MSVC don't support dynamic array(VLA). So we use std::unique_ptr here.
    Ref: https://stackoverflow.com/questions/56555406/creating-dynamic-sized-array-using-msvc-c-compiler
    MSVC is the only one compiler without VLA. support. Since MSVC can't get good performance here.
    We just use unique_ptr make it works on MSVC.
    For other compilers, we continue to use VLA to get best performence.
    """
    code_buffer = IndentedBuffer()
    acc_decl = (
        f"auto {acc_var}_arr = std::make_unique<{acc_type}[]>({len});"
        if cpp_builder.is_msvc_cl()
        else f"{acc_type} {acc_var}_arr[{len}];"
    )
    code_buffer.writeline(f"{acc_decl}")
    code_buffer.writelines(
        [
            f"for (int i = 0; i < {len}; i++)",
            "{",
            f"    {acc_var}_arr[i] = {init_fn(reduction_type, dtype)};",
            "}",
        ],
    )
    return code_buffer


def replace_acc_name(buffer: IndentedBuffer, name: str, new_name: str):
    for i, line in enumerate(buffer._lines):
        assert isinstance(
            line,
            (
                str,
                DeferredLine,
            ),
        )
        if isinstance(line, DeferredLine):
            line.line = re.sub(r"\b" + f"{name}" + r"\b", f"{new_name}", line.line)
        else:
            buffer._lines[i] = re.sub(r"\b" + f"{name}" + r"\b", f"{new_name}", line)


@functools.lru_cache
def stride_at(index: sympy.Expr, var: sympy.Symbol):
    if not index.has(var):
        # see test_torchinductor_dynamic_shapes.py::test_full_boolean_dynamic_shapes_cpu
        # which has tmp0 = ops.index_expr(s0 >= 1024, torch.bool) and fails below calculation.
        # in this case, there is no dependencies between index and var.
        return sympy.S.Zero
    replacement = {var: var + 1}
    new_index = sympy_subs(index, replacement)  # type: ignore[arg-type]
    return sympy.simplify(new_index - index)


@functools.lru_cache
def simplify_index_in_vec_range(index: sympy.Expr, var: sympy.Expr, vec_length: int):
    """
    Simplifies the index expression within the range of a vectorized loop.
    Given a vectorized loop variable `var` in the range of a loop with `vec_length`,
    this function transforms the `index` into an equivalent form. It handles
    simplifications for cases where `var` can be expressed as `vec_length * a + b`,
    where `b` ranges from 0 to `vec_length - 1`. The function reduces occurrences
    of `FloorDiv` and `ModularIndexing` in the `index` with best-effort optimizations.

    NOTE:
    The simplified index expression is intended for analysis purposes only, not
    for code generation. It replaces `FloorDiv` and `ModularIndexing` with free variables
    which are not dependent on the loop variable `var` in the vectorized range. Check
    https://github.com/pytorch/pytorch/pull/117221#discussion_r1449746217 for more details.

    Examples:
    1. If `var` is `x3` and `vec_length` is 16, and `x3 = 16*a + b`, then
       `FloorDiv(x3, div)` or `ModularIndexing(x3, div, mod)` becomes a free variable
       when `div` is divisible by 16.
    2. `ModularIndexing(x3, 1, mod)` can be simplified to `x3 + c` where `c` is a free
       variable when `mod` is divisible by 16.
    """

    div_freevar_id = 0
    mod_freevar_id = 0

    def visit_indexing_div(divisor):
        nonlocal div_freevar_id
        result = FloorDiv(var, divisor)
        if sympy.gcd(divisor, vec_length) == vec_length:
            result = sympy.Symbol(f"{var}_div_c{div_freevar_id}")
            div_freevar_id += 1
        return result

    def visit_modular_indexing(divisor, modulus):
        nonlocal mod_freevar_id
        result = ModularIndexing(var, divisor, modulus)
        if sympy.gcd(divisor, vec_length) == vec_length:
            result = sympy.Symbol(f"{var}_mod_c{mod_freevar_id}")
            mod_freevar_id += 1
        elif divisor == 1 and sympy.gcd(modulus, vec_length) == vec_length:
            result = var + sympy.Symbol(f"{var}_mod_c{mod_freevar_id}")
            mod_freevar_id += 1
        return result

    original_index = index

    div = sympy.Wild("divisor", integer=True)
    if index.has(FloorDiv):
        index = index.replace(FloorDiv(var, div), visit_indexing_div)

    mod = sympy.Wild("modulus", integer=True)
    if index.has(ModularIndexing):
        index = index.replace(ModularIndexing(var, div, mod), visit_modular_indexing)

    index = sympy.simplify(index)
    if index != original_index:
        return simplify_index_in_vec_range(index, var, vec_length)

    return index


@functools.lru_cache
def stride_at_vec_range(
    index: sympy.Expr, var: sympy.Symbol, vec_length: Optional[int] = None
):
    if vec_length:
        index = simplify_index_in_vec_range(index, var, vec_length)
    return stride_at(index, var)


@dataclasses.dataclass
class ParallelDepth:
    """
    A class representing parallel depth.
    Includes the starting depth of parallelism and the depth of parallelism.
    """

    parallel_depth: int
    start_depth: int


class OuterLoopFusedSchedulerNode(FusedSchedulerNode):
    @classmethod
    def fuse(  # type: ignore[override]
        cls, node1: BaseSchedulerNode, node2: BaseSchedulerNode, outer_loop_fusion_depth
    ):
        assert node1.scheduler is node2.scheduler
        assert all(
            type(node)
            in (
                OuterLoopFusedSchedulerNode,
                SchedulerNode,
                FusedSchedulerNode,
            )
            for node in (node1, node2)
        )
        if any(type(node) is OuterLoopFusedSchedulerNode for node in (node1, node2)):
            return cls(
                node1.scheduler,
                (
                    list(node1.get_outer_nodes())
                    if type(node1) is OuterLoopFusedSchedulerNode
                    else [
                        node1,
                    ]
                )
                + (
                    list(node2.get_outer_nodes())
                    if type(node2) is OuterLoopFusedSchedulerNode
                    else [
                        node2,
                    ]
                ),
                outer_loop_fusion_depth,
            )
        else:
            return cls(node1.scheduler, [node1, node2], outer_loop_fusion_depth)  # type: ignore[list-item]

    def __init__(
        self,
        scheduler: "Scheduler",
        outer_fused_nodes: list[Union[FusedSchedulerNode, SchedulerNode]],
        outer_loop_fusion_depth,
    ):
        self.outer_fused_nodes: list[Union[FusedSchedulerNode, SchedulerNode]] = (
            outer_fused_nodes
        )
        self.outer_loop_fusion_depth = outer_loop_fusion_depth
        flatten_snodes = []
        for _node in self.outer_fused_nodes:
            assert isinstance(_node, (SchedulerNode, FusedSchedulerNode))
            flatten_snodes.extend(list(_node.get_nodes()))
        super().__init__(scheduler, flatten_snodes)  # type: ignore[arg-type]

    def get_outer_nodes(self):
        return self.outer_fused_nodes

    def check_outer_fusion_loop_level_attr(
        self, cpp_kernel_proxy_list, outer_loop_fusion_depth
    ):
        # This function ensures that the same tiling split is applied at each loop level within the outer loop fusion depth.
        # In the fusion stage, we only examine nodes with same vars and reduce.
        # However, for nodes with same vars and reduce, the loops may still have different tile splits.
        # For example (test_expr_vec_non_contiguous in test_cpu_repro.py):
        #   * buf0 tiling along the 2nd loop level, buf1 tiling along the 3rd loop level.
        # If the check failed, we should fall back to standard loop codegen.
        def _inner(
            left_loop_nest: LoopNest,
            right_loop_nest: LoopNest,
            loop_fusion_depth: int,
            current_checking_depth: int,
        ) -> bool:
            assert left_loop_nest.loops
            assert right_loop_nest.loops
            left_loop_level = left_loop_nest.loops[current_checking_depth]
            right_loop_level = right_loop_nest.loops[current_checking_depth]
            # Check if same loop level attr
            outer_loops_attr_compare_list = [
                "var",
                "size",
                "offset",
                "steps",
            ]
            if not (
                all(
                    getattr(left_loop_level, attr_compare)
                    == getattr(right_loop_level, attr_compare)
                    for attr_compare in outer_loops_attr_compare_list
                )
            ):
                return False

            assert loop_fusion_depth >= 1
            if (loop_fusion_depth := loop_fusion_depth - 1) > 0:
                # Check next loop level attr
                current_checking_depth = current_checking_depth + 1
                assert current_checking_depth < len(left_loop_nest.loops)
                assert current_checking_depth < len(right_loop_nest.loops)
                if not _inner(
                    left_loop_nest,
                    right_loop_nest,
                    loop_fusion_depth,
                    current_checking_depth,
                ):
                    return False

            return True

        for idx in range(len(cpp_kernel_proxy_list) - 1):
            left_loop_nest = cpp_kernel_proxy_list[idx].loop_nest
            right_loop_nest = cpp_kernel_proxy_list[idx + 1].loop_nest
            if not _inner(
                left_loop_nest,
                right_loop_nest,
                outer_loop_fusion_depth,
                0,
            ):
                return False

        for cpp_kernel_proxy in cpp_kernel_proxy_list:
            outer_ranges = functools.reduce(
                operator.mul,
                cpp_kernel_proxy.ranges[:outer_loop_fusion_depth],
            )
            # When the range of the first inner loop is much larger than the range of
            # all outer loops, do not fuse outer loop and fallback to standard loop codegen,
            # so that the inner loops with larger range have a chance to be parallelized.
            # We set a conservative threshold here:
            # First inner loop range / all outer loops range > 300.
            if (
                len(cpp_kernel_proxy.ranges) > outer_loop_fusion_depth
                and isinstance(outer_ranges, sympy.Integer)
                and isinstance(
                    cpp_kernel_proxy.ranges[outer_loop_fusion_depth],
                    sympy.Integer,
                )
                and outer_ranges * 300
                < cpp_kernel_proxy.ranges[outer_loop_fusion_depth]
            ):
                return False

        return True

    def merge_outer_fusion_kernels(
        self,
        cpp_kernel_proxy_list,
    ):
        kernel_group = cpp_kernel_proxy_list[0].kernel_group
        outer_loop_fused_kernel = OuterLoopFusedKernel(kernel_group)
        outer_loop_fused_kernel.inner = [
            proxy.loop_nest.from_loop_level(self.outer_loop_fusion_depth)
            for proxy in cpp_kernel_proxy_list
        ]
        outer_fused_proxy = cpp_kernel_proxy_list[0]
        outer_fused_proxy.loop_nest.kernel = outer_loop_fused_kernel
        outer_fused_proxy.loop_nest.loops = outer_fused_proxy.loop_nest.loops[
            : self.outer_loop_fusion_depth
        ]
        return outer_fused_proxy


class RecordOptimizationContext:
    def __init__(self, func_name: str = ""):
        self.func_name = func_name
        self.current_node: Optional[torch.fx.Node] = None
        self.opt_ctx: Optional[OptimizationContext] = None

    def __enter__(self):
        assert V.interpreter
        assert V.interpreter.current_node

        self.current_node = V.interpreter.current_node
        assert self.current_node is not None
        if OptimizationContext.key in self.current_node.meta:
            self.opt_ctx = self.current_node.meta[OptimizationContext.key]
        else:
            self.opt_ctx = OptimizationContext()
        assert self.opt_ctx is not None
        self.opt_ctx.ops_name = self.func_name
        return self

    def __exit__(self, exc_type, exc_val, exc_tb):
        assert self.current_node
        assert self.opt_ctx
        self.current_node.meta[OptimizationContext.key] = self.opt_ctx

    def get_opt_ctx(self):
        return self.opt_ctx

    def get_fx_node(self):
        assert self.current_node
        return self.current_node


def decltype_promoted(*args):
    assert not any(isinstance(arg, CppCSEVariable) and arg.is_vec for arg in args), (
        "Promotion of vector types is not supported"
    )

    if (dt := get_promote_dtype(args)) is not None:
        return DTYPE_TO_CPP[dt]
    else:
        return f"decltype({args[0]})"


class CppOverrides(OpOverrides):
    """Map element-wise ops to C++"""

    @staticmethod
    def add(a, b):
        return f"{decltype_promoted(a, b)}({a} + {b})"

    @staticmethod
    def sub(a, b):
        return f"{decltype_promoted(a, b)}({a} - {b})"

    @staticmethod
    def mul(a, b):
        return f"{decltype_promoted(a, b)}({a} * {b})"

    @staticmethod
    def to_dtype(x, dtype, src_dtype=None, use_compute_types=True):
        assert isinstance(x, CppCSEVariable)
        if src_dtype is None:
            src_dtype = x.dtype
        expr = V.kernel.get_to_dtype_expr(x, dtype, src_dtype)
        csevar = V.kernel.cse.generate(V.kernel.compute, expr)
        csevar.update_on_args("to_dtype", (x, dtype), {"src_dtype": src_dtype})
        if dtype in DTYPE_LOWP_FP and src_dtype == torch.float:
            """
            https://github.com/pytorch/pytorch/issues/115260
            For FusedSchedulerNode[node1, node2], the node2 loads what node1 stores and the buffer is
            in low-precision floating point data type. When the output of node1 also serves as the output of the
            kernel, the result of nodes would be different from the case when output of node1 is not the output
            of the kernel (where we don't need to insert `to_dtype` for legalization). To address the problem, on
            storing the lowp node1 output, we also add the inverse dtype conversion to high precision data type
            to the cse cache.

            Example (pseudo code):
                node1_output = ...
                node1_output_lowp = to_dtype(node1_output, dtype=torch.bfloat16)
                store(buf, node1_output_lowp)
                node2_input_lowp = load(buf)
                node2_input = to_dtype(node2_input_lowp, dtype=torch.float)

            Without cse cache trick:
                node1_output = ...
                node1_output_lowp = to_dtype(node1_output, dtype=torch.bfloat16)
                store(buf, node1_output_lowp)
                node2_input_lowp = node_output_lowp # hit store cache
                node2_input = to_dtype(node2_input_lowp, dtype=torch.float)

            With cse cache trick:
                node1_output = ...
                node1_output_lowp = to_dtype(node1_output, dtype=torch.bfloat16)
                # also add `to_dtype(node1_input_lowp, dtype=torch.float)` -> `node1_output` to cse cache
                store(buf, node1_output_lowp)
                node2_input_lowp = node_output_lowp # hit store cache
                node2_input = node1_output # hit cse cache
            """
            V.kernel.cache_dtype_convert(x, src_dtype, csevar, dtype)
        return csevar

    @staticmethod
    def to_dtype_bitcast(x, dtype, src_dtype):
        assert dtype in DTYPE_TO_CPP, f"{dtype} missing from {__name__}.DTYPE_TO_CPP"
        return f"c10::bit_cast<{DTYPE_TO_CPP[dtype]}>({x})"

    @staticmethod
    def abs(x):
        return f"std::abs({x})"

    @staticmethod
    def sin(x):
        return f"std::sin({x})"

    @staticmethod
    def cos(x):
        return f"std::cos({x})"

    @staticmethod
    def neg(x):
        return f"decltype({x})(-{x})"

    @staticmethod
    def exp(x):
        # return f"Sleef_expf_u10({x})"
        return f"std::exp({x})"

    @staticmethod
    def exp2(x):
        return f"std::exp2({x})"

    @staticmethod
    def expm1(x):
        return f"std::expm1({x})"

    @staticmethod
    def erf(x):
        return f"std::erf({x})"

    @staticmethod
    def erfc(x):
        return f"std::erfc({x})"

    @staticmethod
    def erfinv(x):
        return f"calc_erfinv({x})"

    @staticmethod
    def sqrt(x):
        return f"std::sqrt({x})"

    @staticmethod
    def rsqrt(x):
        return f"1 / std::sqrt({x})"

    @staticmethod
    def log1p(x):
        bug = config.cpp.inject_log1p_bug_TESTING_ONLY
        if bug == "accuracy":
            return f"{x} + decltype({x})(1)"
        elif bug is None:
            return f"std::log1p({x})"
        else:
            raise AssertionError(
                f"unrecognized config cpp.inject_log1p_bug_TESTING_ONLY = {bug!r}"
            )

    @staticmethod
    def tan(x):
        return f"std::tan({x})"

    @staticmethod
    def tanh(x):
        return f"std::tanh({x})"

    @staticmethod
    def signbit(x):
        """
        On windows std::signbit only support float type.
        Ref: https://learn.microsoft.com/en-us/cpp/c-runtime-library/reference/signbit?view=msvc-170
        """
        return (
            f"std::signbit(static_cast<float>({x}))"
            if _IS_WINDOWS
            else f"std::signbit({x})"
        )

    @staticmethod
    def pow(a, b):
        return f"std::pow({a}, {b})"

    @staticmethod
    def log(x):
        return f"std::log({x})"

    @staticmethod
    def round(x):
        return f"std::nearbyint({x})"

    @staticmethod
    def floor(x):
        return f"std::floor({x})"

    @staticmethod
    def floordiv(a, b):
        # a and b are integer type
        quot = f"{a} / {b}"
        rem = f"{a} % {b}"
        return f"(({a} < 0) != ({b} < 0) ? ({rem} != 0 ? {quot} - 1 : {quot}) : {quot})"

    @staticmethod
    def ceil(x):
        return f"std::ceil({x})"

    @staticmethod
    def trunc(x):
        return f"std::trunc({x})"

    @staticmethod
    def truncdiv(a, b):
        # a and b are integer type
        return f"{a} / {b}"

    @staticmethod
    def fmod(a, b):
        return f"std::fmod({a}, {b})"

    @staticmethod
    def isinf(x):
        return f"std::isinf({x})"

    @staticmethod
    def isnan(x):
        return f"std::isnan({x})"

    @staticmethod
    def lgamma(x):
        return f"std::lgamma({x})"

    @staticmethod
    def acos(x):
        return f"std::acos({x})"

    @staticmethod
    def acosh(x):
        return f"std::acosh({x})"

    @staticmethod
    def cosh(x):
        return f"std::cosh({x})"

    @staticmethod
    def sinh(x):
        return f"std::sinh({x})"

    @staticmethod
    def asin(x):
        return f"std::asin({x})"

    @staticmethod
    def asinh(x):
        return f"std::asinh({x})"

    @staticmethod
    def atan2(x, y):
        return f"std::atan2({x}, {y})"

    @staticmethod
    def atan(x):
        return f"std::atan({x})"

    @staticmethod
    def atanh(x):
        return f"std::atanh({x})"

    @staticmethod
    def copysign(x, y):
        return f"std::copysign({x}, {y})"

    @staticmethod
    def frexp(x):
        cache_keys = f"frexp({x})[0]", f"frexp({x})[1]"
        if all(V.kernel.cse.try_get(cache_key) is not None for cache_key in cache_keys):
            return tuple(V.kernel.cse.try_get(cache_key) for cache_key in cache_keys)

        code = BracesBuffer()
        exponent = V.kernel.cse.newvar(dtype=torch.int32)
        mantissa = V.kernel.cse.newvar(dtype=x.dtype)
        code.writeline(f"int32_t {exponent};")
        code.writeline(f"auto {mantissa} = std::frexp({x}, &{exponent});")
        V.kernel.compute.splice(code)
        cse_vars = (mantissa, exponent)
        for cache_key, cse_var in zip(cache_keys, cse_vars):
            V.kernel.cse.put(cache_key, cse_var)
        return mantissa, exponent

    @staticmethod
    def hypot(x, y):
        return f"std::hypot({x}, {y})"

    @staticmethod
    def log10(x):
        return f"std::log10({x})"

    @staticmethod
    def log2(x):
        return f"std::log2({x})"

    @staticmethod
    def nextafter(x, y):
        return f"std::nextafter({x}, {y})"

    @staticmethod
    def relu(x):
        bug = config.cpp.inject_relu_bug_TESTING_ONLY
        if bug == "compile_error":
            return "compile error!"
        elif bug == "runtime_error":
            return f"{x}; throw 1"
        elif bug == "accuracy":
            return f"{x} + decltype({x})(1)"
        elif bug is None:
            return f"std::max({x}, decltype({x})(0))"
        else:
            raise AssertionError(
                f"unrecognized config cpp.inject_relu_bug_TESTING_ONLY = {bug!r}"
            )

    @staticmethod
    def minimum(a, b):
        return f"min_propagate_nan({a}, {b})"

    @staticmethod
    def maximum(a, b):
        return f"max_propagate_nan({a}, {b})"

    @staticmethod
    def where(a, b, c):
        return f"{a} ? {b} : {c}"

    @staticmethod
    def mod(a, b):
        return f"mod({a}, {b})"

    @staticmethod
    def constant(val, dtype):
        return value_to_cpp(val, DTYPE_TO_CPP[dtype])

    @staticmethod
    def index_expr(expr, dtype):
        idx_str = cexpr(V.kernel.rename_indexing(expr))
        var = V.kernel.cse.generate(
            V.kernel.compute, idx_str, bounds=get_bounds_index_expr(expr)
        )
        return ops.to_dtype(var, dtype)

    @staticmethod
    def masked(mask, body, other):
        code = BracesBuffer()

        # Write masked operation into a lambda
        body_var = V.kernel.cse.newvar()
        code.writeline(f"auto {body_var} = [&]")
        with V.kernel.swap_buffers(code), code.indent():
            result = body()
            code.writeline(f"return {result};")
        code.writeline(";")
        V.kernel.compute.splice(code)

        # Use the lambda's return type as the type of other
        other_code = value_to_cpp(other, f"decltype({body_var}())")
        return f"{mask} ? {body_var}() : {other_code}"

    @staticmethod
    def logical_and(a, b):
        return f"{a} && {b}"

    @staticmethod
    def logical_not(a):
        return f"!{a}"

    @staticmethod
    def logical_or(a, b):
        return f"{a} || {b}"

    @staticmethod
    def logical_xor(a, b):
        return f"{a} != {b}"

    @staticmethod
    def bitwise_and(a, b):
        return f"decltype({a})({a} & {b})"

    @staticmethod
    def bitwise_not(a):
        return f"decltype({a})(~{a})"

    @staticmethod
    def bitwise_or(a, b):
        return f"decltype({a})({a} | {b})"

    @staticmethod
    def bitwise_xor(a, b):
        return f"decltype({a})({a} ^ {b})"

    @staticmethod
    def bitwise_left_shift(a, b):
        code = BracesBuffer()
        code.writeline("[&]()")
        with code.indent():
            scalar_t = DTYPE_TO_CPP[a.dtype]
            code.writeline(
                f"constexpr decltype({b}) max_shift = sizeof({scalar_t}) * CHAR_BIT;"
            )
            code.writeline(
                f"if ((static_cast<std::make_signed_t<{scalar_t}>>({b}) < 0) || ({b} >= max_shift))"
            )
            with code.indent():
                code.writeline(f"return decltype({a})(0);")
            code.writeline(
                f"return decltype({a})(static_cast<std::make_unsigned_t<{scalar_t}>>({a}) << {b});"
            )
        code.writeline("()")
        return code

    @staticmethod
    def bitwise_right_shift(a, b):
        code = BracesBuffer()
        code.writeline("[&]()")
        with code.indent():
            scalar_t = DTYPE_TO_CPP[a.dtype]
            code.writeline(
                f"constexpr decltype({b}) max_shift = sizeof({scalar_t}) * CHAR_BIT - std::is_signed_v<{scalar_t}>;"
            )
            code.writeline(
                f"if ((static_cast<std::make_signed_t<{scalar_t}>>({b}) < 0) || ({b} >= max_shift))"
            )
            with code.indent():
                code.writeline(f"return decltype({a})({a} >> max_shift);")
            code.writeline(f"return decltype({a})({a} >> {b});")
        code.writeline("()")
        return code

    @staticmethod
    def rand(seed: sympy.Expr, offset: sympy.Expr):
        return f"normalized_rand_cpu({seed}, {offset})"

    @staticmethod
    def randn(seed: sympy.Expr, offset: sympy.Expr):
        return f"randn_cpu({seed}, {offset})"

    @staticmethod
    def randint64(seed: sympy.Expr, offset: sympy.Expr, low, high):
        return f"randint64_cpu({seed}, {offset}, {low}, {high})"

    @staticmethod
    def sigmoid(x):
        return f"decltype({x})(1) / (decltype({x})(1) + std::exp(-{x}))"

    @staticmethod
    def sign(x):
        code = BracesBuffer()
        scalar_zero = f"decltype({x})(0)"
        scalar_one = f"decltype({x})(1)"
        code.writeline("[&]()")
        with code.indent():
            code.writeline(f"auto left = {x} > 0 ? {scalar_one} : {scalar_zero};")
            code.writeline(f"auto right = {x} < 0 ? {scalar_one} : {scalar_zero};")
            code.writeline("return left - right;")
        code.writeline("()")
        return code


CppOverrides._initialize_pointwise_overrides("cpp")


class CppVecOverrides(CppOverrides):
    """Map element-wise ops to aten vectorization C++"""

    def __new__(cls, *args, **kargs):
        self = super().__new__(cls)

        def wrap(func):
            # `CppVecKernel` generates both scalar ops and vector ops according to
            # whether the inputs are scalars or vectors while all ops in `CppVecOverrides`
            # (except for some ops explained below) assume the inputs are vectors. We wrap the ops in
            # `CppVecOverrides` to broadcast scalar inputs to vectors if needed or fallback to
            # `CppOverrides` when all inputs are scalars.
            #
            # Notes on ops handled separately in their own functions:
            # `ops.masked`:
            #     needs recursive handling of masked body.
            # `ops.index_expr`:
            #     needs to further analyze the dependency of the index expression on
            #     the tiling itervar.
            def wrapper(*args, **kwargs):
                scalars = [
                    arg
                    for arg in args
                    if isinstance(arg, (int, sympy.Expr))
                    or (isinstance(arg, CppCSEVariable) and not arg.is_vec)
                ]
                vectors = [
                    arg
                    for arg in args
                    if isinstance(arg, CppCSEVariable) and arg.is_vec
                ]
                new_args = list(args)
                if scalars and vectors:
                    new_args = []
                    for arg in args:
                        if isinstance(arg, (int, sympy.Expr)):
                            if isinstance(arg, sympy.Expr) and not arg.is_number:
                                arg = ops.index_expr(arg, torch.int64)
                            else:
                                arg = ops.constant(arg, torch.int64)
                            arg = arg.value if isinstance(arg, OpsValue) else arg
                        new_args.append(arg)

                # DType Promotion
                if vectors:
                    # We have saw several data type mismatch issues related with index_expr in
                    # the lowering phase of torch.int8. torch.int32, torch.int64.
                    # 1. int32 and int64 in test_torchinductor.py::test_max_pool2d_with_indices_backward3_cpu
                    # 2. int8 and int32 in test_torchinductor.py::test_max_pool2d5_cpu
                    # 3. int32 and fp32 in test_torchinductor_dynamic_shapes.py::test_avg_pool2d8_dynamic_shapes_cpu
                    if len(new_args) == 2:
                        new_args = promote_args(new_args)
                    elif func == CppVecOverrides.where:
                        new_args[1:] = promote_args(new_args[1:])

                # Broadcast scalar args to vector
                if scalars and vectors:
                    assert isinstance(V.kernel, CppVecKernel)
                    new_args = [
                        (
                            V.kernel.broadcast(new_arg)
                            if (
                                isinstance(new_arg, CppCSEVariable)
                                and not new_arg.is_vec
                                and func
                                not in [
                                    CppVecOverrides.rand,
                                    CppVecOverrides.randn,
                                    CppVecOverrides.randint64,
                                ]
                            )
                            else new_arg
                        )
                        for new_arg in new_args
                    ]

                if vectors:
                    return func(*new_args, **kwargs)
                else:
                    # fallback to scalar ops
                    scalar_ops = super(CppVecOverrides, self)
                    scalar_func = getattr(scalar_ops, func.__name__)
                    assert scalar_func is not None
                    return scalar_func(*args, **kwargs)

            return wrapper

        for name, method in vars(CppVecOverrides).items():
            if getattr(method, "__class__", None) == staticmethod and name not in [
                "masked",
                "index_expr",
            ]:
                setattr(self, name, wrap(method.__func__))

        return self

    @staticmethod
    def add(a, b):
        return f"{a} + {b}"

    @staticmethod
    def sub(a, b):
        return f"{a} - {b}"

    @staticmethod
    def mul(a, b):
        return f"{a} * {b}"

    @staticmethod
    def truediv(a, b):
        return f"{a} / {b}"

    @staticmethod
    def abs(x):
        return f"{x}.abs()"

    @staticmethod
    def sin(x):
        return f"{x}.sin()"

    @staticmethod
    def cos(x):
        return f"{x}.cos()"

    @staticmethod
    def exp(x):
        return f"{x}.exp()"

    @staticmethod
    def exp2(x):
        return f"{x}.exp2()"

    @staticmethod
    def expm1(x):
        # decompose for a better performance
        vec_one = f"decltype({x})(1)"
        return f"{x}.exp() - {vec_one}"

    @staticmethod
    def erf(x):
        return f"{x}.erf()"

    @staticmethod
    def erfc(x):
        return f"{x}.erfc()"

    @staticmethod
    def erfinv(x):
        return f"{x}.erfinv()"

    @staticmethod
    def sqrt(x):
        return f"{x}.sqrt()"

    @staticmethod
    def eq(x, y):
        assert isinstance(V.kernel, CppVecKernel)
        assert isinstance(x, CppCSEVariable)
        assert x.dtype is not None
        return f"{V.kernel._get_mask_type(x.dtype)}({x} == {y})"

    @staticmethod
    def ne(x, y):
        assert isinstance(V.kernel, CppVecKernel)
        assert isinstance(x, CppCSEVariable)
        if x.dtype == torch.bool:
            assert y.dtype == torch.bool
            x_cast, y_cast = unify_mask_base_type(V.kernel.compute, (x, y))
            return f"{x_cast} != {y_cast}"
        else:
            assert x.dtype is not None
            return f"{V.kernel._get_mask_type(x.dtype)}({x} != {y})"

    @staticmethod
    def lt(x, y):
        assert isinstance(V.kernel, CppVecKernel)
        assert isinstance(x, CppCSEVariable)
        assert x.dtype is not None
        return f"{V.kernel._get_mask_type(x.dtype)}({x} < {y})"

    @staticmethod
    def gt(x, y):
        assert isinstance(V.kernel, CppVecKernel)
        assert isinstance(x, CppCSEVariable)
        assert x.dtype is not None
        return f"{V.kernel._get_mask_type(x.dtype)}({x} > {y})"

    @staticmethod
    def le(x, y):
        assert isinstance(V.kernel, CppVecKernel)
        assert isinstance(x, CppCSEVariable)
        assert x.dtype is not None
        return f"{V.kernel._get_mask_type(x.dtype)}({x} <= {y})"

    @staticmethod
    def ge(x, y):
        assert isinstance(V.kernel, CppVecKernel)
        assert isinstance(x, CppCSEVariable)
        assert x.dtype is not None
        return f"{V.kernel._get_mask_type(x.dtype)}({x} >= {y})"

    @staticmethod
    def and_(x, y):
        return f"{x} & {y}"

    @staticmethod
    def rsqrt(x):
        return f"{x}.rsqrt()"

    @staticmethod
    def pow(a, b):
        return f"{a}.pow({b})"

    @staticmethod
    def log(x):
        return f"{x}.log()"

    @staticmethod
    def round(x):
        return f"{x}.round()"

    @staticmethod
    def floor(x):
        return f"{x}.floor()"

    @staticmethod
    def ceil(x):
        return f"{x}.ceil()"

    @staticmethod
    def trunc(x):
        return f"{x}.trunc()"

    @staticmethod
    def fmod(a, b):
        return f"{a}.fmod({b})"

    @staticmethod
    def lgamma(x):
        return f"{x}.lgamma()"

    @staticmethod
    def logical_and(a, b):
        a, b = may_unify_binary_op_mask_type(a, b)
        return f"{a} & {b}"

    @staticmethod
    def logical_not(a):
        return f"~{a}"

    @staticmethod
    def logical_or(a, b):
        a, b = may_unify_binary_op_mask_type(a, b)
        return f"{a} | {b}"

    @staticmethod
    def logical_xor(a, b):
        a, b = may_unify_binary_op_mask_type(a, b)
        return f"{a} ^ {b}"

    @staticmethod
    def bitwise_and(a, b):
        a, b = may_unify_binary_op_mask_type(a, b)
        return f"{a} & {b}"

    @staticmethod
    def bitwise_not(a):
        return f"~{a}"

    @staticmethod
    def bitwise_or(a, b):
        a, b = may_unify_binary_op_mask_type(a, b)
        return f"{a} | {b}"

    @staticmethod
    def bitwise_xor(a, b):
        a, b = may_unify_binary_op_mask_type(a, b)
        return f"{a} ^ {b}"

    @staticmethod
    def bitwise_left_shift(a, b):
        return f"{a} << {b}"

    @staticmethod
    def bitwise_right_shift(a, b):
        return f"{a} >> {b}"

    @staticmethod
    def load_seed(name, offset):
        assert isinstance(V.kernel, CppVecKernel)
        return f"{V.kernel.load(name, offset)}"

    @staticmethod
    def rand(seed, offset):
        assert isinstance(V.kernel, CppVecKernel)
        code = BracesBuffer()
        rand_function = (
            f"result[offset_idx] = normalized_rand_cpu({seed}, offset[offset_idx]);"
        )
        return codegen_rand(offset, code, rand_function)

    @staticmethod
    def randn(seed, offset):
        assert isinstance(V.kernel, CppVecKernel)
        code = BracesBuffer()
        rand_function = f"result[offset_idx] = randn_cpu({seed}, offset[offset_idx]);"
        return codegen_rand(offset, code, rand_function)

    @staticmethod
    def randint64(seed, offset, low, high):
        assert isinstance(V.kernel, CppVecKernel)
        code = BracesBuffer()
        rand_function = f"result[offset_idx] = randint64_cpu({seed}, offset[offset_idx], {low}, {high});"
        return codegen_rand(offset, code, rand_function, torch.int64)

    @staticmethod
    def remainder(a, b):
        assert a.dtype == b.dtype, (
            "remainder vec implementation expect the same inputs' dtype."
        )
        return f"{a} - ({CppVecOverrides.floordiv(a, b)}) * {b}"

    @staticmethod
    def tan(a):
        return f"{a}.tan()"

    @staticmethod
    def tanh(a):
        if config.cpp.use_decompose_tanh:
            vec_one = f"decltype({a})(1)"
            vec_two = f"decltype({a})(2)"
            vec_minus_two = f"decltype({a})(-2)"
            return (
                f"{vec_two} / ({vec_one} + ({vec_minus_two} * {a}).exp()) - {vec_one}"
            )
        else:
            return f"{a}.tanh()"

    @staticmethod
    def reciprocal(a):
        return f"{a}.reciprocal()"

    @staticmethod
    def atan(x):
        return f"{x}.atan()"

    @staticmethod
    def acos(x):
        return f"{x}.acos()"

    @staticmethod
    def asin(x):
        return f"{x}.asin()"

    @staticmethod
    def cosh(x):
        return f"{x}.cosh()"

    @staticmethod
    def sinh(x):
        return f"{x}.sinh()"

    @staticmethod
    def log10(x):
        return f"{x}.log10()"

    @staticmethod
    def log2(x):
        return f"{x}.log2()"

    @staticmethod
    def nextafter(x, y):
        return f"{x}.nextafter({y})"

    @staticmethod
    def copysign(a, b):
        return f"{a}.copysign({b})"

    @staticmethod
    def atan2(a, b):
        return f"{a}.atan2({b})"

    @staticmethod
    def hypot(a, b):
        return f"{a}.hypot({b})"

    @staticmethod
    def atanh(x):
        # For real x, atanh(x) = 1/2 * log((1+x)/(1-x))
        vec_one = f"decltype({x})(1)"
        vec_one_half = f"decltype({x})(0.5)"
        return f"{vec_one_half} * (({vec_one} + {x})/({vec_one} - {x})).log()"

    @staticmethod
    def asinh(x):
        return f"{x}.asinh()"

    @staticmethod
    def acosh(x):
        return f"{x}.acosh()"

    @staticmethod
    def relu(x):
        bug = config.cpp.inject_relu_bug_TESTING_ONLY
        if bug == "compile_error":
            return "compile error!"
        elif bug == "runtime_error":
            return f"{x}; throw 1"
        elif bug == "accuracy":
            return f"{x} + decltype({x})(1)"
        elif bug is None:
            return f"at::vec::clamp_min({x}, decltype({x})(0))"
        else:
            raise AssertionError(
                f"unrecognized config cpp.inject_relu_bug_TESTING_ONLY = {bug!r}"
            )

    # TODO: this seems to be dead
    @staticmethod
    def sigmoid(x):
        return f"decltype({x})(1)/(decltype({x})(1) + {x}.neg().exp())"

    @staticmethod
    def neg(x):
        return f"{x}.neg()"

    @staticmethod
    def floordiv(a, b):
        if is_float_dtype(a.dtype):
            assert a.dtype == b.dtype, (
                "div_floor_floating_vec implementation expect the same inputs' dtype."
            )
            return f"div_floor_floating_vec({a}, {b})"
        else:
            assert all(is_integer_dtype(item.dtype) for item in [a, b])
            # a and b are integer type
            _t = f"decltype({a})"
            if V.kernel._get_raw_num_vectors(b.dtype) < 1:
                # Doing blend to set the remaining bits of b to non-zero
                b = f"{_t}::blend<{(1 << V.kernel.tiling_factor) - 1}>({_t}(1), {b})"
            quot = f"{a} / {b}"
            has_rem = f"({a} % {b} != {_t}(0))"
            is_neg = f"(({a} < {_t}(0)) != ({b} < {_t}(0)))"
            return f"{_t}::blendv({quot}, {quot} - {_t}(1), {has_rem} & {is_neg})"

    @staticmethod
    def truncdiv(a, b):
        # a and b are integer type
        if V.kernel._get_raw_num_vectors(b.dtype) < 1:
            # Doing blend to set the remaining bits of b to non-zero
            _t = f"decltype({b})"
            b = f"{_t}::blend<{(1 << V.kernel.tiling_factor) - 1}>({_t}(1), {b})"
        return f"{a} / {b}"

    @staticmethod
    def minimum(a, b):
        if a.dtype == torch.bool:
            assert b.dtype == torch.bool
            a_cast, b_cast = unify_mask_base_type(V.kernel.compute, (a, b))
            return f"{a_cast} & {b_cast}"
        else:
            return f"at::vec::minimum({a}, {b})"

    @staticmethod
    def maximum(a, b):
        if a.dtype == torch.bool:
            assert b.dtype == torch.bool
            a_cast, b_cast = unify_mask_base_type(V.kernel.compute, (a, b))
            return f"{a_cast} | {b_cast}"
        else:
            return f"at::vec::maximum({a}, {b})"

    @staticmethod
    def square(a):
        return f"{a} * {a}"

    @staticmethod
    def where(a, b, c):
        assert isinstance(V.kernel, CppVecKernel)
        if b.dtype == torch.bool:
            assert c.dtype == torch.bool
            blendv_a, blendv_b, blendv_c = unify_mask_base_type(
                V.kernel.compute, (a, b, c)
            )
            return f"decltype({blendv_b})::blendv({blendv_c}, {blendv_b}, {blendv_a})"
        else:
            return f"decltype({b})::blendv({c}, {b}, {V.kernel._get_mask_cast(a, b.dtype)})"

    @staticmethod
    def sign(x):
        code = BracesBuffer()
        vec_zero = f"decltype({x})(0)"
        vec_one = f"decltype({x})(1)"
        blendv_l = f"decltype({x})::blendv({vec_zero}, {vec_one}, {vec_zero} < {x})"
        blendv_r = f"decltype({x})::blendv({vec_zero}, {vec_one}, {x} < {vec_zero})"
        code.writeline("[&]()")
        with code.indent():
            code.writeline(f"auto left = {blendv_l};")
            code.writeline(f"auto right = {blendv_r};")
            code.writeline("return left - right;")
        code.writeline("()")
        return code

    @staticmethod
    def to_dtype(x, dtype, src_dtype=None, use_compute_dtypes=True):
        assert dtype in [
            torch.bool,
            torch.float64,
            torch.float,
            torch.bfloat16,
            torch.float16,
            torch.uint8,
            torch.int8,
            torch.int32,
            torch.int64,
            torch.float8_e4m3fn,
            torch.float8_e5m2,
        ], f"{__name__} does not support {dtype}"
        assert isinstance(x, CppCSEVariable)
        src_dtype = x.dtype
        expr = V.kernel.get_to_dtype_expr(x, dtype, src_dtype)
        csevar = V.kernel.cse.generate(V.kernel.compute, expr)
        csevar.update_on_args("to_dtype", (x, dtype), {"src_dtype": src_dtype})
        if dtype in DTYPE_LOWP_FP and src_dtype == torch.float:
            V.kernel.cache_dtype_convert(x, src_dtype, csevar, dtype)
        return csevar

    @staticmethod
    def log1p(x):
        bug = config.cpp.inject_log1p_bug_TESTING_ONLY
        if bug == "accuracy":
            return f"{x} + decltype({x})(1)"
        elif bug is None:
            return f"{x}.log1p()"
        else:
            raise AssertionError(
                f"unrecognized config cpp.inject_log1p_bug_TESTING_ONLY = {bug!r}"
            )

    @staticmethod
    def masked(mask, body, other):
        assert isinstance(V.kernel, CppVecKernel)
        code = BracesBuffer()
        var = V.kernel.cse.newvar()
        with V.kernel.masked(mask) as new_mask:
            code.writeline(f"auto {var} = [&]")
            with V.kernel.swap_buffers(code), code.indent():
                result = body()
                code.writeline(f"return {result};")
        code.writeline(";")
        V.kernel.compute.splice(code)

        dtype = result.dtype
        body_code = f"{var}()"

        def maskify_or_vecify(code):
            return (
                f"{V.kernel._get_mask_type()}::from({code})"
                if dtype == torch.bool
                else f"{V.kernel._get_vec_type(dtype)}({code})"
            )

        if result.is_vec:
            body_code_vec = body_code
        else:
            body_code_vec = maskify_or_vecify(body_code)
        other_code = value_to_cpp(other, DTYPE_TO_CPP[dtype])
        # loading bool as VecMask<float, N>
        other_code_vec = maskify_or_vecify(other_code)
        assert isinstance(new_mask, CppCSEVariable), new_mask
        if new_mask.is_vec:
            code = BracesBuffer()
            code.writeline("[&]")
            with V.kernel.swap_buffers(code), code.indent():
                code.writeline(f"if ({new_mask}.all_zero())")
                with code.indent():
                    code.writeline(f"return {other_code_vec};")
                code.writeline("else")
                with code.indent():
                    # Create cse variable to reuse kernel.overrides.where
                    body_vec_var = V.kernel.cse.generate(
                        V.kernel.compute,
                        body_code_vec,
                    )
                    other_vec_var = V.kernel.cse.generate(
                        V.kernel.compute,
                        other_code_vec,
                    )
                    assert isinstance(body_vec_var, CppCSEVariable), body_vec_var
                    assert isinstance(other_vec_var, CppCSEVariable), other_vec_var
                    body_vec_var.dtype = dtype
                    other_vec_var.dtype = dtype
                    overrides: type[Union[CppOverrides, CppVecOverrides]] = (
                        V.kernel.overrides
                    )  # type: ignore[has-type]
                    code.writeline(
                        f"return {overrides.where(new_mask, body_vec_var, other_vec_var)};"
                    )
            code.writeline("()")
            csevar = V.kernel.cse.generate(
                V.kernel.compute,
                code,
            )
        elif result.is_vec:
            csevar = V.kernel.cse.generate(
                V.kernel.compute, f"{mask} ? {body_code_vec} : {other_code_vec}"
            )
        else:
            csevar = V.kernel.cse.generate(
                V.kernel.compute, f"{mask} ? {body_code} : {other_code}"
            )
        # `result` is explicitly added to the args for correct propagation
        # of relevant itervars and vectorization status.
        csevar.update_on_args("masked", (mask, body, other, result), {})
        return csevar

    @staticmethod
    def index_expr(expr, dtype):
        assert isinstance(V.kernel, CppVecKernel)
        index = V.kernel.rename_indexing(expr)
        tiling_var = V.kernel.itervars[V.kernel.tiling_idx]
        stride = V.kernel._try_get_const_stride(index, tiling_var)
        if stride == 0:
            return CppOverrides.index_expr(expr, dtype)
        elif stride is not None:
            idx = V.kernel.cse.generate(
                V.kernel.compute, cexpr(index), bounds=get_bounds_index_expr(expr)
            )
            value = ops.to_dtype(idx, dtype)
            if isinstance(value, OpsValue):
                value = value.value
            csevar = V.kernel.arange(value, stride)
        else:
            csevar = V.kernel._load_or_store_non_contiguous(  # type: ignore[assignment]
                None, index, dtype, V.kernel.compute
            )
        csevar.update_on_args("index_expr", (expr, dtype), {})
        return csevar

    @staticmethod
    def frexp(x):
        cache_keys = f"frexp({x})[0]", f"frexp({x})[1]"
        if all(V.kernel.cse.try_get(cache_key) is not None for cache_key in cache_keys):
            return tuple(V.kernel.cse.try_get(cache_key) for cache_key in cache_keys)

        cdtype = DTYPE_TO_CPP[x.dtype]
        size = V.kernel.tail_size if V.kernel.tail_size else V.kernel.tiling_factor
        code = BracesBuffer()
        exponent = V.kernel.cse.newvar(dtype=torch.int32)
        mantissa = V.kernel.cse.newvar(dtype=x.dtype)
        exponent.update_on_args("frexp", (x,), kwargs={})
        mantissa.update_on_args("frexp", (x,), kwargs={})
        n_vec = V.kernel._get_num_vectors(x.dtype)
        mantissa_t = (
            f"at::vec::Vectorized<{cdtype}>"
            if n_vec == 1
            else f"at::vec::VectorizedN<{cdtype}, {n_vec}>"
        )
        code.writeline(
            f"at::vec::Vectorized<int32_t> {exponent};"
            if n_vec == 1
            else f"at::vec::VectorizedN<int32_t, {n_vec}> {exponent};"
        )
        code.writeline(f"{mantissa_t} {mantissa};")
        code.writeline("[&]()")
        with code.indent():
            code.writeline(
                f"__at_align__ std::array<{cdtype}, {V.kernel.tiling_factor}> tmpbuf;"
            )
            code.writeline(f"{x}.store(tmpbuf.data(), {cexpr_index(size)});")
            code.writeline(
                f"__at_align__ std::array<int32_t, {V.kernel.tiling_factor}> tmpbuf_exponent;"
            )
            code.writeline(
                f"__at_align__ std::array<{cdtype}, {V.kernel.tiling_factor}> tmpbuf_mantissa;"
            )
            code.writeline(f"for (int i = 0; i < {cexpr_index(size)}; i++)")
            with code.indent():
                code.writeline(
                    "tmpbuf_mantissa[i] = std::frexp(tmpbuf[i], &tmpbuf_exponent[i]);"
                )
            code.writeline(
                f"{exponent} = at::vec::Vectorized<int32_t>::loadu(tmpbuf_exponent.data(), {cexpr_index(size)});"
                if n_vec == 1
                else f"{exponent} = at::vec::VectorizedN<int32_t, {n_vec}>::loadu(tmpbuf_exponent.data(), {cexpr_index(size)});"
            )
            code.writeline(
                f"{mantissa} = {mantissa_t}::loadu(tmpbuf_mantissa.data(), {cexpr_index(size)});"
            )
        code.writeline("();")
        V.kernel.compute.splice(code)
        cse_vars = (mantissa, exponent)
        for cache_key, cse_var in zip(cache_keys, cse_vars):
            V.kernel.cse.put(cache_key, cse_var)
        return mantissa, exponent

    @classmethod
    def _scalarize(cls, scalar_func):
        def inner(*args, **kwargs):
            assert not kwargs
            kernel = V.kernel
            assert isinstance(kernel, CppVecKernel)
            code = BracesBuffer()
            code.writeline("[&]()")
            vec_dtype = args[0].dtype
            n_vec = kernel._get_num_vectors(vec_dtype)
            size = kernel.tail_size if kernel.tail_size else kernel.tiling_factor
            scalar_args = []
            cdtype = DTYPE_TO_CPP[vec_dtype]
            output_mask = scalar_func.__name__ in (
                "isinf",
                "isnan",
                "signbit",
            )
            octype = "bool" if output_mask else cdtype
            octype = (
                DTYPE_TO_CPP[args[-2]]
                if (scalar_func.__name__ == "to_dtype_bitcast")
                else octype
            )
            with code.indent():
                for argidx, arg in enumerate(args):
                    if isinstance(arg, CppCSEVariable):
                        assert arg.is_vec
                        assert arg.dtype == vec_dtype
                        code.writeline(
                            f"__at_align__ std::array<{cdtype}, {kernel.tiling_factor}> tmpbuf{argidx};"
                        )
                        code.writeline(
                            f"{arg}.store(tmpbuf{argidx}.data(), {cexpr_index(size)});"
                        )
                        scalar_args.append(f"tmpbuf{argidx}[i]")
                    else:
                        scalar_args.append(arg)
                code.writeline(
                    f"__at_align__ std::array<{octype}, {kernel.tiling_factor}> tmpbuf_out;"
                )
                res = scalar_func(*scalar_args)
                code.writeline(f"for (int i = 0; i < {cexpr_index(size)}; i++)")
                with code.indent():
                    code.writeline(f"tmpbuf_out[i] = {res};")
                if output_mask:
                    assert not kernel.tail_size
                    load_args = "tmpbuf_out.data()"
                    load_fn = f"at::vec::VecMask<{cdtype},{n_vec}>::from"
                else:
                    load_args = f"tmpbuf_out.data(), {cexpr_index(size)}"
                    if n_vec == 1:
                        load_fn = f"at::vec::Vectorized<{octype}>::loadu"
                    else:
                        load_fn = f" at::vec::VectorizedN<{octype}, {n_vec}>::loadu"
                code.writeline(f"return {load_fn}({load_args});")
            code.writeline("()")
            return code

        return inner

    @classmethod
    def _initialize_scalarize(cls):
        vec_vars = vars(CppVecOverrides)
        for name, method in vars(CppOverrides).items():
            if isinstance(method, staticmethod) and name not in vec_vars:
                func = cls._scalarize(method.__func__)
                func.__name__ = name
                setattr(cls, name, staticmethod(func))


CppVecOverrides._initialize_pointwise_overrides("cppvec")
CppVecOverrides._initialize_scalarize()


class CppTile2DOverrides(CppVecOverrides):
    @staticmethod
    def index_expr(expr, dtype):
        assert isinstance(V.kernel, CppTile2DKernel)
        expr = V.kernel.transform_indexing(expr)
        return CppVecOverrides.index_expr(expr, dtype)


class CppKernel(Kernel):
    overrides = CppOverrides  # type: ignore[assignment]
    sexpr = cexpr
    newvar_prefix = "auto "
    suffix = ";"

    def __init__(self, args, num_threads):
        super().__init__(args)
        # Indicate when this kernel is active, for example
        # {x0, {24, 26}} -> this kernel is active when x0 >= 24 and x0 < 26
        self.active_ranges: dict[sympy.Expr, tuple[sympy.Expr, ...]] = {}
        # Indicate this kernel will be moved under the inner for-loop
        # See move_code_under_inner_loop
        self.inner_itervars: list[sympy.Symbol] = []
        self.call_ranges: Optional[tuple[sympy.Expr, ...]] = None
        self.ranges: list[sympy.Expr] = []
        self.itervars: list[sympy.Symbol] = []
        self.reduction_depth = None
        self.reduction_prefix = IndentedBuffer()
        # We need this because when we run "reduction" nodes here, we lack
        # "loop" information to decide whether we need a scalar init or an array init
        # in the reduction prefix. Meanwhile, we have other information like
        # reduction types and dtype to generate the reduction prefix. We record the information
        # with a callable lambda function, and when we have enough information to finalize
        # the reduction prefix, we can invoke the functions here with additional information.
        self.reduction_prefix_generators: list[Callable] = []  # type: ignore[type-arg]
        self.reduction_suffix = IndentedBuffer()
        self.parallel_reduction_prefix = IndentedBuffer()
        self.parallel_reduction_suffix = IndentedBuffer()
        self.local_reduction_init = IndentedBuffer()
        self.local_reduction_stores = IndentedBuffer()
        self.is_reduction = False
        self.non_parallel_reduction_prefix = IndentedBuffer()
        self.non_parallel_reduction_suffix = IndentedBuffer()
        self.reduction_cse = CSE(self.newvar_prefix, self.suffix, name_prefix="tmp_acc")
        self.welford_helper_cse = CSE(
            self.newvar_prefix, self.suffix, name_prefix="welford_helper"
        )
        self.preloads = IndentedBuffer()
        self.poststores = IndentedBuffer()
        self.num_threads = num_threads  # num_threads the kernel specialized for
        self.reduction_omp_dec: dict[tuple[str, str], str] = {}
        self.reduction_var_names: list[str] = []

    def _gen_parallel_reduction_buffers(
        self,
        acc,
        acc_type,
        reduction_type,
        dtype,
        reduction_combine_fn=reduction_combine,
        reduction_init_fn=reduction_init,
    ):
        if config.cpp.dynamic_threads and not self.parallel_reduction_prefix:
            self.parallel_reduction_prefix.writeline(
                "int max_threads = omp_get_max_threads();"
            )
        acc_local = f"{acc}_local"
        num_threads = (
            "max_threads" if config.cpp.dynamic_threads else parallel_num_threads()
        )
        acc_local_in_array = f"{acc}_arr[tid]"
        self.local_reduction_init.writeline(
            f"{acc_type} {acc_local} = {reduction_init_fn(reduction_type, dtype)};"
        )
        self.parallel_reduction_prefix.splice(
            reduction_prefix_array(
                acc,
                acc_type,
                reduction_type,
                dtype,
                num_threads,
                reduction_init_fn,
            )
        )
        self.local_reduction_stores.writeline(f"{acc_local_in_array} = {acc_local};")
        self.parallel_reduction_suffix.writelines(
            [
                f"for (int tid = 0; tid < {num_threads}; tid++)",
                "{",
                f"    {acc} = {reduction_combine_fn(reduction_type, acc, acc_local_in_array, src_dtype=dtype)};",
                "}",
            ],
        )

    def update_stores_with_parallel_reduction(self):
        for var_name in self.reduction_var_names:
            replace_acc_name(self.stores, var_name, f"{var_name}_local")

    def gen_body(self, code: Optional[BracesBuffer] = None):
        assert code is None
        code = BracesBuffer()
        with contextlib.ExitStack() as stack:
            if hasattr(self, "codegen_inner_loops"):
                code.splice(self.preloads)
                self.codegen_inner_loops(code)
                stack.enter_context(code.indent())
            code.splice(self.loads)
            code.splice(self.compute)
            code.splice(self.stores)
        if hasattr(self, "codegen_inner_loops"):
            code.splice(self.poststores)

        if self.inner_itervars:
            for idx in self.inner_itervars:
                start, end = self.active_ranges[idx]
                code = move_code_under_inner_loop(code, idx, f"{idx}_tail", start, end)
        return code

    @contextlib.contextmanager
    def masked(self, mask):
        """Context manager to add an additional mask to loads and stores."""
        prior = self._load_mask
        if prior:
            mask = ops.and_(mask, prior)
            if isinstance(mask, OpsValue):
                mask = mask.value
                assert isinstance(mask, CppCSEVariable)
                # see NOTE [dtype of CppCSEVariable]
                # mask's dtype should be bool
                mask.dtype = torch.bool

        self._load_mask = mask
        try:
            yield mask
        finally:
            self._load_mask = prior

    def scale_index_with_offset(
        self, index: sympy.Expr, scale=1, itervar_idx=-1, offset=0
    ):
        var = self.itervars[itervar_idx]
        replacement = {var: var * scale + offset}
        new_index = sympy_subs(index, replacement)
        return new_index

    def index_to_str(self, index: sympy.Expr) -> str:
        """
        Convert an index expr to a string that can be used in cpp code.
        e.g. a sympy expression "s2" may actually appear as "ks1" in the cpp kernel.
        """
        return cexpr(self.rename_indexing(index))

    def index_indirect_depends_on(self, index: sympy.Expr, itervar: sympy.Symbol):
        """
        Check if an index has free symbol CppCSEVariable that depends on `itervar`.
        """
        return any(
            self.cse.varname_map[s.name].depends_on(itervar)  # type: ignore[attr-defined]
            for s in index.free_symbols
            if s.name in self.cse.varname_map  # type: ignore[attr-defined]
            and isinstance(self.cse.varname_map[s.name], CppCSEVariable)  # type: ignore[attr-defined]
        )

    def index_depends_on(self, index: sympy.Expr, itervar: sympy.Symbol):
        return itervar in index.free_symbols or self.index_indirect_depends_on(
            index, itervar
        )

    def var_ranges(self):
        return dict(zip(self.itervars, self.ranges))

    def check_bounds(
        self,
        expr: sympy.Expr,
        size: sympy.Expr,
        lower: bool,
        upper: bool,
    ):
        if not (lower or upper):
            return

        indirect = free_symbol_is_type(expr, SymT.TMP)
        if indirect:
            # indexing in compute
            csevar = ops.index_expr(expr, torch.int64).value
            buffer = V.kernel.compute
        else:
            # indexing in loads
            prior_compute = V.kernel.compute
            try:
                V.kernel.compute = self.loads
                csevar = ops.index_expr(expr, torch.int64).value
            finally:
                V.kernel.compute = prior_compute
            buffer = self.loads

        size_str = V.kernel.sexpr(self.rename_indexing(size)) if upper else None

        line = self.indirect_assert(
            csevar, "0" if lower else None, size_str, self._load_mask
        )
        self.cse.generate(buffer, line, assignment=False)

    def load(self, name: str, index: sympy.Expr):
        var = self.args.input(name)
        index = self.rename_indexing(index)
        line = f"{var}[{cexpr_index(index)}]"
        csevar = self.cse.generate(self.loads, line, dtype=V.graph.get_dtype(name))
        csevar.update_on_args("load", (self, name, index), {})
        return csevar

    def store(self, name, index, value, mode=None):
        assert "buf" in name
        var = self.args.output(name)
        index = self.rename_indexing(index)
        if mode is None:
            line = f"{var}[{cexpr_index(index)}] = {value};"
        elif mode == "atomic_add":
            if not config.cpp.dynamic_threads and self.num_threads == 1:
                line = f"{var}[{cexpr_index(index)}] += {value};"
            else:
                dtype = V.graph.get_dtype(name)
                # mirroring static_cast<float>(...) in load:
                value = f"static_cast<{DTYPE_TO_CPP[dtype]}>({value})"
                line = f"atomic_add(&{var}[{cexpr_index(index)}], {value});"
        else:
            raise NotImplementedError(f"store mode={mode}")
        self.stores.writeline(DeferredLine(name, line))

    def _gen_reduction_prefix(
        self,
        acc: Union[CSEVariable, str],
        acc_type: str,
        rtype: str,
        dtype: torch.dtype,
        init_fn,
    ):
        # Generate reduction prefix
        # If size is None, we will define and initialize a single reduction variable
        # => float tmp_acc0 = 0;
        # Otherwise, we will define and initialize a reduction array
        # => float tmp_acc0_arr[size];
        # => for (int i = 0; i < size; i++) tmp_acc0_arr[i] = 0;
        def inner(size: Optional[int] = None):
            if size is None:
                return f"{acc_type} {acc} = {init_fn(rtype, dtype)};"
            else:
                return reduction_prefix_array(
                    acc,
                    acc_type,
                    rtype,
                    dtype,
                    size,
                    init_fn,
                )

        return inner

    def finalize_reduction_prefix(self, size: Optional[int] = None):
        for gen_fn in self.reduction_prefix_generators:
            self.reduction_prefix.splice(gen_fn(size))

    def reduction(self, dtype, src_dtype, reduction_type, value):
        argmax_or_argmin = reduction_type in ("argmax", "argmin")
        reduction_key = src_dtype, reduction_type, value
        if reduction_key in self.reduction_cse.reduction_cache:
            return self.reduction_cse.reduction_cache[reduction_key]

        acc = self.reduction_cse.generate(
            self.loads, f"reduction {reduction_key}", write=False
        )
        self.reduction_var_names.append(f"{acc}")
        self.is_reduction = True
        init_dtype = src_dtype if argmax_or_argmin else dtype
        acc_type = reduction_acc_type(reduction_type, init_dtype)
        self.reduction_prefix_generators.append(
            self._gen_reduction_prefix(
                acc, acc_type, reduction_type, init_dtype, reduction_init
            )
        )
        assert self.reduction_depth is not None
        index = self.itervars[self.reduction_depth]
        for i in range(self.reduction_depth + 1, len(self.itervars)):
            index = index * self.ranges[i] + self.itervars[i]
        self.stores.writeline(
            f"{acc} = {reduction_combine(reduction_type, acc, value, index)};"
        )

        self._gen_parallel_reduction_buffers(acc, acc_type, reduction_type, init_dtype)
        result = reduction_project(reduction_type, acc)
        self.reduction_cse.reduction_cache[reduction_key] = result
        return result

    def store_reduction(self, name, index, value):
        index = self.rename_indexing(index)
        var = self.args.output(name)
        self.reduction_suffix.writeline(
            DeferredLine(name, f"{var}[{cexpr_index(index)}] = {value};")
        )

    def set_ranges(self, lengths, reduction_lengths):
        if self.call_ranges:
            assert self.call_ranges == tuple(lengths) + tuple(reduction_lengths), (
                f"{self.call_ranges} == {tuple(lengths)} + {tuple(reduction_lengths)}"
            )
            assert self.reduction_depth == len(lengths)
        else:
            self.call_ranges = tuple(lengths) + tuple(reduction_lengths)
            self.ranges = [self.rename_indexing(x) for x in self.call_ranges]
            self.itervars = [
                sympy_index_symbol_with_prefix(SymT.XBLOCK, n)
                for n in range(len(self.ranges))
            ]
            self.reduction_depth = len(lengths)
        return (
            self.itervars[: self.reduction_depth],
            self.itervars[self.reduction_depth :],
        )

    def size_hint(self):
        assert self.call_ranges is not None
        return V.graph.sizevars.size_hint(
            sympy_product(self.call_ranges), fallback=8192
        )

    def codegen_loops_impl(self, loop_nest, code, worksharing):
        assert isinstance(self, CppKernelProxy)
        threads = parallel_num_threads()
        assert self.call_ranges is not None
        if isinstance(loop_nest.kernel, OuterLoopFusedKernel):
            par_depth = loop_nest.kernel.decide_parallel_depth(
                loop_nest.max_parallel_depth(), threads
            )
        else:
            par_depth = self.decide_parallel_depth(
                loop_nest.max_parallel_depth(), threads
            )

        is_reduction_loop = (
            loop_nest.loops is not None
            and loop_nest.loops[par_depth.start_depth].is_reduction
        )
        with contextlib.ExitStack() as stack:
            if par_depth.parallel_depth:
                if is_reduction_loop:
                    # need to close the worksharing scope to define reduction vars outside it
                    worksharing.close()
                else:
                    worksharing.parallel(threads)
                loop_nest.mark_parallel(par_depth)
            elif threads > 1:
                if worksharing.single():
                    stack.enter_context(code.indent())

            def gen_kernel(_loop_nest: LoopNest):
                def is_parallel_reduction():
                    assert _loop_nest.loops
                    root = _loop_nest.loops[par_depth.start_depth]
                    return root.is_reduction and root.parallel

                kernel = _loop_nest.get_kernel()
                if isinstance(kernel, OuterLoopFusedKernel):
                    for _loop_nest in kernel.inner:
                        gen_loop_nest(_loop_nest)
                else:
                    assert isinstance(kernel, CppKernelProxy)
                    if _loop_nest.loops is not None and is_parallel_reduction():
                        kernel.update_stores_with_parallel_reduction()
                    with contextlib.ExitStack() as stack:
                        stack.enter_context(code.indent())
                        kernel.gen_body(code)

            def get_reduction_prefix_suffix(kernel, parallel=False, is_suffix=False):
                if is_suffix:
                    suffix = kernel.reduction_suffix
                    if parallel:
                        suffix = kernel.parallel_reduction_suffix + suffix
                    else:
                        suffix = kernel.non_parallel_reduction_suffix + suffix
                    return suffix
                else:
                    prefix = kernel.reduction_prefix
                    if parallel:
                        prefix = prefix + kernel.parallel_reduction_prefix
                    else:
                        prefix = prefix + kernel.non_parallel_reduction_prefix
                    return prefix

            def gen_loop_with_reduction(
                _loop_nest: LoopNest, depth: int = 0, in_reduction=False
            ):
                kernel = _loop_nest.get_kernel()
                assert _loop_nest.loops
                loop = _loop_nest.loops[depth]
                with contextlib.ExitStack() as stack_outer:
                    if loop.is_reduction and not in_reduction:
                        reduction_prefix = get_reduction_prefix_suffix(
                            kernel, loop.parallel, is_suffix=False
                        )
                        if reduction_prefix:
                            stack_outer.enter_context(code.indent())
                        code.splice(reduction_prefix)
                    if is_reduction_loop and loop.parallel:
                        worksharing.parallel(threads)
                        if kernel.local_reduction_init:
                            assert kernel.local_reduction_stores
                            code.splice(kernel.local_reduction_init)

                    gen_loop_at(_loop_nest, depth)

                    if is_reduction_loop and loop.parallel:
                        if kernel.local_reduction_stores:
                            code.splice(kernel.local_reduction_stores)
                        worksharing.close()
                    if loop.is_reduction and not in_reduction:
                        code.splice(
                            get_reduction_prefix_suffix(
                                kernel, loop.parallel, is_suffix=True
                            )
                        )

            def gen_loop_at(_loop_nest: LoopNest, depth: int = 0):
                with contextlib.ExitStack() as stack:
                    assert _loop_nest.loops
                    loop = _loop_nest.loops[depth]
                    loop_lines = loop.lines()
                    if loop_lines is None:
                        return
                    code.writelines(loop_lines)
                    stack.enter_context(code.indent())
                    gen_loop_nest(_loop_nest, depth + 1, loop.is_reduction)

            def gen_loop_nest(
                _loop_nest: LoopNest,
                depth: int = 0,
                in_reduction: bool = False,
            ):
                if _loop_nest.loops is None or depth == len(_loop_nest.loops):  # type: ignore[arg-type]
                    gen_kernel(_loop_nest)
                else:
                    gen_loop_with_reduction(_loop_nest, depth, in_reduction)

            stack.enter_context(code.indent())

            if (
                isinstance(loop_nest.kernel, OuterLoopFusedKernel)
                and isinstance(V.local_buffer_context, LocalBufferContext)
                and V.local_buffer_context.local_buffers
            ):
                # Allocate local buffer
                local_buffers = V.local_buffer_context.local_buffers
                for local_buffer in local_buffers.values():
                    # For dynamic size, rename s to ks
                    local_buf_size = sympy_product(
                        [
                            self.rename_indexing(size_val)
                            for size_val in local_buffer.get_layout().size
                        ]
                    )
                    local_buf_dtype = DTYPE_TO_CPP[local_buffer.get_layout().dtype]
                    allocate = f"std::make_unique<{local_buf_dtype} []>({cexpr(local_buf_size)})"
                    local_buffer_name = local_buffer.get_name()
                    code.splice(
                        f"std::unique_ptr<{local_buf_dtype} []> buf_{local_buffer_name} = {allocate};"
                    )
                    code.splice(
                        f"{local_buf_dtype}* {local_buffer_name} = buf_{local_buffer_name}.get();"
                    )
            gen_loop_nest(loop_nest)

    def codegen_loops(self, code, worksharing):
        loop_nest = LoopNest.build(self)
        self.codegen_loops_impl(loop_nest, code, worksharing)

    @property
    def assert_function(self) -> str:
        if V.graph.aot_mode:
            return "AOTI_TORCH_CHECK"
        else:
            return "TORCH_CHECK"

    def decide_parallel_depth(self, max_parallel_depth, threads):
        assert self.call_ranges is not None
        ranges = self.call_ranges[
            max_parallel_depth.start_depth : (
                max_parallel_depth.start_depth + max_parallel_depth.parallel_depth
            )
        ]
        seq = self.size_hint()
        par = 1
        depth = 0
        for expr in ranges:
            hint = V.graph.sizevars.size_hint(expr, fallback=8192)
            if par >= 2 * threads or par == threads:
                break
            if seq // threads < config.cpp.min_chunk_size:
                # not enough work
                break
            depth += 1
            par *= hint
            seq /= hint
        # if we assume thread number is dynamic, make sure we
        # have at least one parallel scope and let OMP runtime
        # to manage the serial vs. parallel.
        if config.cpp.dynamic_threads and depth == 0 and len(ranges) > 0:
            depth = 1
        return ParallelDepth(
            parallel_depth=depth, start_depth=max_parallel_depth.start_depth
        )

    @contextlib.contextmanager
    def write_to_suffix(self):
        prior = (self.loads, self.compute, self.stores, self.cse)
        self.loads = IndentedBuffer()
        self.compute = IndentedBuffer()
        self.stores = IndentedBuffer()
        self.cse = self.cse.clone()
        yield
        self.reduction_suffix.splice(self.loads)
        self.reduction_suffix.splice(self.compute)
        self.reduction_suffix.splice(self.stores)
        (self.loads, self.compute, self.stores, self.cse) = prior

    def create_cse_var(self, *args, **kwargs):
        return CppCSEVariable(*args, **kwargs)

    def get_to_dtype_expr(self, src, dtype, src_dtype):
        return f"c10::convert<{DTYPE_TO_CPP[dtype]}>({src})"

    def cache_dtype_convert(self, dst, dst_dtype, src, src_dtype):
        expr = self.get_to_dtype_expr(src, dst_dtype, src_dtype)
        self.cse.put(expr, dst)

    def codegen_conditions(
        self,
        code: BracesBuffer,
        prefix: Optional[str] = None,
        var: Optional[sympy.Symbol] = None,
    ):
        if prefix is None:
            prefix = ""
        if not self.active_ranges:
            return True
        conditions = []

        def gen(start, end, var):
            if start == end:
                return False
            var_id = None
            for i, _var in enumerate(self.itervars):
                if var == _var:
                    var_id = i
                    break
            if (
                type(self) == CppKernel
                and var_id
                and start == 0
                and end == self.ranges[var_id]
            ):
                end = 1
            conditions.append(f"{var} >= {cexpr_index(start)}")
            conditions.append(f"{var} < {cexpr_index(end)}")
            return True

        if var is not None:
            assert var in self.active_ranges
            start, end = self.active_ranges[var]
            if not gen(start, end, var):
                return False
        else:
            for _var, _range in self.active_ranges.items():
                start, end = _range
                if not gen(start, end, _var):
                    return False
        joined_conditions = " && ".join(conditions)
        if joined_conditions:
            code.writeline(f"if({prefix}({joined_conditions}))")
            return True
        else:
            return False


class CppVecKernel(CppKernel):
    overrides = CppVecOverrides  # type: ignore[assignment]

    def __init__(
        self,
        args,
        num_threads,
        tiling_factor,
        tiling_idx,
        tail_size=None,
    ):
        super().__init__(args, num_threads)
        self.vec_isa = cpu_vec_isa.pick_vec_isa()
        assert self.vec_isa
        assert tiling_factor > 0, "Expect pass in Non-Zero tiling_factor explicitly"
        self.tiling_factor = tiling_factor
        self.tiling_idx = tiling_idx
        self.tail_size = tail_size
        self.num_elems = tail_size if tail_size else tiling_factor

    def _try_get_const_stride(self, index: sympy.Expr, itervar: sympy.Symbol):
        if self.index_indirect_depends_on(index, itervar):
            return None
        for indirect_var in (
            self.cse.varname_map[s.name]  # type: ignore[attr-defined]
            for s in index.free_symbols
            if symbol_is_type(s, SymT.TMP)
        ):
            assert isinstance(indirect_var, CppCSEVariable)
            if indirect_var.is_vec:
                return None
        stride = stride_at_vec_range(index, itervar, self.tiling_factor)
        return stride if stride.is_number else None

    def _get_num_vectors(self, dtype: torch.dtype) -> int:
        num_vectors = math.ceil(
            self.tiling_factor * dtype.itemsize * 8 / self.vec_isa.bit_width()
        )
        assert num_vectors >= 1
        return num_vectors

    def _get_raw_num_vectors(self, dtype: torch.dtype) -> float:
        # This utility function is used to check if the vector lanes has been
        # fully utilized. For example, uint8 will only use 1/4 of the vector lanes.
        return self.tiling_factor * dtype.itemsize * 8 / self.vec_isa.bit_width()

    def _get_vec_type(self, dtype: torch.dtype) -> str:
        num_vectors = self._get_num_vectors(dtype)
        if num_vectors == 1:
            return f"at::vec::Vectorized<{DTYPE_TO_CPP[dtype]}>"
        else:
            return f"at::vec::VectorizedN<{DTYPE_TO_CPP[dtype]},{num_vectors}>"

    def _get_mask_type(self, dtype: torch.dtype = torch.float) -> str:
        if dtype == torch.bool:
            return ""
        num_vectors = self._get_num_vectors(dtype)
        return f"at::vec::VecMask<{DTYPE_TO_CPP[dtype]},{num_vectors}>"

    def _get_mask_cast(self, mask: CppCSEVariable, dtype: torch.dtype) -> str:
        assert mask.dtype == torch.bool, repr(mask)
        num_vectors = self._get_num_vectors(dtype)
        return f"{mask}.template cast<{DTYPE_TO_CPP[dtype]},{num_vectors}>()"

    def _get_vec_load_line(
        self,
        var: str,
        index: sympy.Expr,
        dtype: torch.dtype,
        load_mask: Optional[CppCSEVariable] = None,
    ):
        """
        Get a load line str that loads a vector from `var` at `index` of type `dtype`.
        If `load_mask` is not None, we do a masked load accordingly.
        Notes on the `dtype`:
        1. We always load `self.tiling_factor` number of elements regardless of the `dtype`.
           It means we load half of the vector lanes for 16-bit data types and quarter of the
           vector lanes for 8-bit data types.
        2. `torch.bool` and `torch.uint8` could mean masks and we load them as float mask vectors.
        """
        cpp_type = DTYPE_TO_CPP[dtype]
        num_vectors = self._get_num_vectors(dtype)
        load_mask_str = None
        if load_mask:
            if not load_mask.is_vec:
                # TODO: avoid hard-code torch.float
                load_mask_str = f"{self._get_mask_type(torch.float)}::from({load_mask})"
            else:
                load_mask_str = f"{self._get_mask_cast(load_mask, torch.float)}"
        loadbuf = f"{var} + {cexpr_index(index)}" if index != 0 else var
        if dtype == torch.bool:
            # TODO: should we consider load mask here?
            line = f"{self._get_mask_type()}::from({loadbuf})"
        else:
            line = (
                f"{load_mask_str}.template loadu<{cpp_type},{num_vectors}>({loadbuf})"
                if load_mask_str
                else f"{self._get_vec_type(dtype)}::loadu({loadbuf}, {cexpr_index(self.num_elems)})"
            )
        return line

    def _load_or_store_non_contiguous(
        self,
        var: Optional[str],
        index: sympy.Expr,
        dtype: torch.dtype,
        buffer: Optional[IndentedBuffer] = None,
        store_value: Optional[Union[str, CppCSEVariable]] = None,
        accu_store: bool = False,
    ) -> Optional[CppCSEVariable]:
        """
        Load or store a vector in a non-contiguous way. The vector is initialized from an array that is
        filled in an inner loop over the tiling factor.
        :param var: buffer to load from or store to, i.e. `var[transformed(index)]`. If None, we load the index
                    as index expression, i.e. `transformed(index)`.
        :param index: index into the `var` or the index expression by its own if `var` is None.
                      The `index` could contain indirect indexing or the tiling itervar. When used in
                      the inner loop, the index is transformed as follows:
                      1. the index is linearized along the tiling dim.
                      2. the indirect indexing vector variables are transformed into arrays over the tiling dim.
        :param dtype: data type of `var` or `index` if `var` is None.
        :param buffer: the code buffer to write the generated code to. If None, we write to `self.loads`.
        :param store_value: the value to store. If None, we load the vector.
        :param accu_store: whether accumulate the store_value to store_ptr. If True, a store_value should be provided
        :return: a CppCSEVariable that represents the loaded vector or None if it is a store.
        """
        assert not store_value or var is not None, "store var must be provided"
        if accu_store:
            assert store_value
        if buffer is None:
            buffer = self.loads

        def get_result_size(dtype: torch.dtype) -> int:
            if dtype.itemsize < 4:
                return self.num_elems * (4 // dtype.itemsize)
            else:
                return self.num_elems

        def get_tiling_size(dtype: torch.dtype) -> int:
            if dtype.itemsize < 4:
                return self.tiling_factor * (4 // dtype.itemsize)
            else:
                return self.tiling_factor

        def vec_to_array(vec_var: CppCSEVariable) -> CppCSEVariable:
            assert vec_var.is_vec
            code = BracesBuffer()
            code.writeline("[&]")
            with code.indent():
                vec_dtype = vec_var.dtype
                assert vec_dtype is not None
                if vec_dtype == torch.bool:
                    vec_dtype = torch.float
                result_size = get_result_size(vec_dtype)
                tiling_size = get_tiling_size(vec_dtype)
                code.writeline(
                    f"__at_align__ std::array<{DTYPE_TO_CPP[vec_dtype]}, {tiling_size}> tmpbuf;"
                )
                line = f"{vec_var}.store(tmpbuf.data(), {cexpr_index(result_size)});"
                code.writeline(line)
                code.writeline("return tmpbuf;")
            code.writeline("()")
            csevar = self.cse.generate(buffer, code)
            assert isinstance(csevar, CppCSEVariable)
            return csevar

        code = BracesBuffer()
        code.writeline("[&]")
        with code.indent():
            result_size = get_result_size(dtype)
            tiling_size = get_tiling_size(dtype)
            result_declare = (
                f"__at_align__ std::array<{DTYPE_TO_CPP[dtype]}, {tiling_size}> tmpbuf;"
            )
            code.writeline(result_declare)
            if store_value:
                code.writeline(
                    f"{store_value}.store(tmpbuf.data(), {cexpr_index(result_size)});"
                )
            itervar_inner = sympy_index_symbol(
                f"{self.itervars[self.tiling_idx]}_inner"
            )
            replacements = {}
            for indirect_var in (
                self.cse.varname_map[s.name]  # type: ignore[attr-defined]
                for s in index.free_symbols
                if symbol_is_type(s, SymT.TMP)
            ):
                assert isinstance(indirect_var, CppCSEVariable)
                if indirect_var.is_vec:
                    array_var = vec_to_array(indirect_var)
                    replacements[indirect_var] = f"{array_var}[{itervar_inner}]"
            index = self.scale_index_with_offset(
                index, itervar_idx=self.tiling_idx, offset=itervar_inner
            )
            load_mask = None
            if self._load_mask is not None:
                assert not store_value, "unexpected store with load mask"
                assert isinstance(self._load_mask, CppCSEVariable), self._load_mask
                if self._load_mask.is_vec:
                    load_mask = f"{self._load_mask}.is_masked({itervar_inner})"
                else:
                    load_mask = f"{self._load_mask} != 0"
            if cpp_builder.is_gcc():
                code.writeline(f"#pragma GCC unroll {self.tiling_factor}")
            else:
                code.writeline(f"#pragma unroll {self.tiling_factor}")
            code.writeline(
                f"for (long {itervar_inner} = 0; "
                + f"{itervar_inner} < {cexpr_index(self.num_elems)}; "
                + f"{itervar_inner}++)"
            )
            with code.indent(), contextlib.ExitStack() as stack:
                index_c = cexpr_index(index)
                for indirect_var in replacements:
                    index_c = re.sub(
                        r"\b" + f"{indirect_var}" + r"\b",
                        replacements[indirect_var],
                        index_c,
                    )
                rhs = f"{var}[{index_c}]" if var is not None else f"{index_c}"
                if load_mask:
                    code.writeline(f"if ({load_mask})")
                    stack.enter_context(code.indent())
                if store_value:
                    conjunction = "+=" if accu_store else "="
                    code.writeline(f"{rhs} {conjunction} tmpbuf[{itervar_inner}];")
                else:
                    code.writeline(f"tmpbuf[{itervar_inner}] = {rhs};")
            if not store_value:
                load_line = self._get_vec_load_line("tmpbuf.data()", 0, dtype)  # type: ignore[arg-type]
                code.writeline(f"return {load_line};")
        code.writeline("()")
        if store_value:
            code.writeline(";")
            buffer.splice(code)
            return None
        else:
            csevar = self.cse.generate(buffer, code, dtype=dtype)
            assert isinstance(csevar, CppCSEVariable)
            csevar.is_vec = True
            return csevar

    def load(self, name: str, index: sympy.Expr):
        var = self.args.input(name)
        index = self.rename_indexing(index)
        dtype = V.graph.get_dtype(name)
        tiling_var = self.itervars[self.tiling_idx]
        stride = self._try_get_const_stride(index, tiling_var)
        if stride == 0:
            # load scalar and lazily broadcast it on demand
            return super().load(name, index)
        elif stride == 1:
            # load contiguously
            line = self._get_vec_load_line(var, index, dtype, self._load_mask)  # type: ignore[arg-type]
            csevar = self.cse.generate(self.loads, line, dtype=dtype)  # type: ignore[assignment]
        else:
            csevar = self._load_or_store_non_contiguous(var, index, dtype)  # type: ignore[assignment]
        assert isinstance(csevar, CppCSEVariable)
        csevar.update_on_args("load", (self, name, index), {})
        csevar.is_vec = True
        return csevar

    def _get_store_line(
        self,
        value: Union[str, CppCSEVariable],
        var: str,
        index: sympy.Expr,
        dtype: torch.dtype,
        accu_store: bool = False,
    ):
        """
        Get a store line buffer that stores `value` into `var` at `index` of `dtype`. It handles
        both contiguous and non-contiguous store cases.
        :param value: Vectorized type templaterized on `dtype`.
        :param var: buffer to store into.
        :index: index into the `var`.
        """
        # when value's type is str (e.g., welford reduction), caller should make sure
        # it is a vector
        assert isinstance(value, str) or (
            isinstance(value, CppCSEVariable) and value.is_vec
        ), value
        tiling_var = self.itervars[self.tiling_idx]
        var_expr = f"{var} + {cexpr_index(index)}"
        stride = self._try_get_const_stride(index, tiling_var)
        code = IndentedBuffer()
        if stride == 1:
            if accu_store:
                load = (
                    f"{self._get_vec_type(dtype)}::loadu({var_expr})"
                    if dtype == torch.float and self.tail_size is None
                    else f"{self._get_vec_type(dtype)}::loadu({var_expr}, {cexpr_index(self.num_elems)})"
                )
                value = f"({value} + {load})"
            if dtype == torch.float and self.tail_size is None:
                code.writeline(f"{value}.store({var_expr});")
            else:
                code.writeline(
                    f"{value}.store({var_expr}, {cexpr_index(self.num_elems)});"
                )
        else:
            self._load_or_store_non_contiguous(
                var, index, dtype, buffer=code, store_value=value, accu_store=accu_store
            )
        return code

    def store(self, name, index, value, mode=None):
        assert "buf" in name
        assert isinstance(value, CppCSEVariable), value
        if not value.is_vec:
            # this happens when we store a scalar into a vectorized buffer like "fill"
            value = self.broadcast(value)
        var = self.args.output(name)
        index = self.rename_indexing(index)
        dtype = V.graph.get_dtype(name)
        if mode is None:
            code = self._get_store_line(value, var, index, dtype)
            self.stores.splice(code.map(lambda x: DeferredLine(name, x)))
        elif mode == "atomic_add":
            if not config.cpp.dynamic_threads and self.num_threads == 1:
                code = self._get_store_line(
                    f"{value}",
                    var,
                    index,
                    dtype,
                    accu_store=True,
                )
                self.stores.splice(code.map(lambda x: DeferredLine(name, x)))
            else:
                n_src = self._get_num_vectors(dtype)
                n_idx = self._get_num_vectors(torch.int64)
                cdtype = DTYPE_TO_CPP[dtype]
                index = ops.index_expr(index, torch.int64).value
                assert isinstance(index, CppCSEVariable) and index.is_vec
                line = f"atomic_add_vec<{cdtype}, {n_idx}, {n_src}>({var}, {index}, {value});"
                self.stores.writeline(DeferredLine(name, line))
        else:
            raise NotImplementedError(f"store mode={mode}")

    def reduction(self, dtype, src_dtype, reduction_type, value):
        # Note: For argmax and argmin on bool type, we always convert bool to float.
        # Fix issue: https://github.com/pytorch/pytorch/issues/143568
        assert reduction_type in VECTORIZABLE_RTYPES
        argmax_or_argmin = reduction_type in ("argmax", "argmin")
        horizontal_reduction = self.tiling_idx >= self.reduction_depth
        init_dtype = src_dtype if argmax_or_argmin else dtype
        assert isinstance(value, CppCSEVariable), value

        if not value.is_vec:
            value = self.broadcast(value)

        reduction_key = src_dtype, reduction_type, value
        if reduction_key in self.reduction_cse.reduction_cache:
            return self.reduction_cse.reduction_cache[reduction_key]

        vec_ns = "at::vec"
        vec = f"{vec_ns}::Vectorized<{DTYPE_TO_CPP[dtype]}>"
        acc_type = reduction_acc_type(reduction_type, init_dtype)
        acc_type_vec = self.reduction_acc_type_vec(reduction_type, init_dtype)

        acc = self.reduction_cse.generate(
            self.loads, f"reduction {reduction_key}", write=False
        )
        assert isinstance(acc, CppCSEVariable)
        acc_vec = f"{acc}_vec"
        masked_acc_vec = f"masked_{acc_vec}"
        self.reduction_var_names += [f"{acc}", acc_vec, masked_acc_vec]
        self.is_reduction = True
        self.reduction_prefix_generators.append(
            self._gen_reduction_prefix(
                acc, acc_type, reduction_type, init_dtype, reduction_init
            )
        )
        self.reduction_prefix_generators.append(
            self._gen_reduction_prefix(
                acc_vec,
                acc_type_vec,
                reduction_type,
                init_dtype,
                self.reduction_init_vec,
            )
        )
        if reduction_type == "welford_reduce":
            # use masked acc_vec for tail vec kernel
            self.reduction_prefix_generators.append(
                self._gen_reduction_prefix(
                    masked_acc_vec,
                    acc_type_vec,
                    reduction_type,
                    dtype,
                    self.reduction_init_vec,
                )
            )

            # use welford_helper for vec kernel
            assert self.reduction_depth is not None
            reduction_size = functools.reduce(
                operator.mul, self.ranges[self.reduction_depth :]
            )
            welford_helper_val = self.welford_helper_cse.generate(
                self.compute, f"reduction {reduction_key}", write=False
            )
            masked_welford_helper_val = f"masked_{welford_helper_val}"
            welford_helper_vec_range = (
                (
                    FloorDiv(reduction_size, self.ranges[self.tiling_idx])
                    * FloorDiv(self.ranges[self.tiling_idx], self.tiling_factor)
                    if self.tiling_idx >= self.reduction_depth
                    else reduction_size
                )
                if FloorDiv(self.ranges[self.tiling_idx], self.tiling_factor)
                else sympy.Integer(0)
            )
            masked_welford_helper_vec_range = (
                (
                    FloorDiv(reduction_size, self.ranges[self.tiling_idx])
                    if self.tiling_idx >= self.reduction_depth
                    else reduction_size
                )
                if self.ranges[self.tiling_idx] % self.tiling_factor
                else sympy.Integer(0)
            )
            self._use_welford_helper(
                acc_vec, welford_helper_val, welford_helper_vec_range, dtype
            )
            self._use_welford_helper(
                masked_acc_vec,
                masked_welford_helper_val,
                masked_welford_helper_vec_range,
                dtype,
            )

            # use masked acc_vec for tail vec kernel
            acc_vec_ = masked_acc_vec if self.tail_size else acc_vec
            welford_helper_val_ = (
                masked_welford_helper_val if self.tail_size else welford_helper_val
            )
            self.stores.writeline(
                f"{acc_vec_} = {self.reduction_combine_vec(reduction_type, acc_vec_, value, welford_helper_val_)};"
            )
        else:
            assert self.reduction_depth is not None
            index = self.itervars[self.reduction_depth]
            for i in range(self.reduction_depth + 1, len(self.itervars)):
                index = index * self.ranges[i] + self.itervars[i]
            kwargs = {
                "next_value": value,
                "index": index,
                "horizontal_reduction": horizontal_reduction,
                "src_dtype": src_dtype,
            }
            self.stores.writeline(
                f"{acc_vec} = {self.reduction_combine_vec(reduction_type, acc_vec, **kwargs)};"
            )
        self._gen_parallel_reduction_buffers(
            acc_vec,
            acc_type_vec,
            reduction_type,
            init_dtype,
            reduction_combine_fn=self.reduction_combine_vec,
            reduction_init_fn=self.reduction_init_vec,
        )
        self._gen_parallel_reduction_buffers(
            acc,
            acc_type,
            reduction_type,
            init_dtype,
            reduction_combine_fn=reduction_combine,
            reduction_init_fn=reduction_init,
        )
        if reduction_type == "welford_reduce":
            # use masked acc_vec for tail vec kernel
            self._gen_parallel_reduction_buffers(
                masked_acc_vec,
                acc_type_vec,
                reduction_type,
                dtype,
                reduction_combine_fn=self.reduction_combine_vec,
                reduction_init_fn=self.reduction_init_vec,
            )
        tmpvar: Union[str, CSEVariable]
        is_bool = dtype == torch.bool
        if horizontal_reduction:
            # Horizontal reduction
            if is_welford_reduction(reduction_type):
                assert self._get_num_vectors(dtype) in [
                    1,
                    2,
                ], "Welford reduction does not support VectorizedN (N>2)"
                next_value = f"welford_vec_reduce_all({acc_vec})"
                masked_next_value = f"welford_vec_reduce_all({masked_acc_vec})"
                self.reduction_suffix.writeline(
                    f"{acc} = {reduction_combine(reduction_type, acc, masked_next_value)};"
                )
            elif argmax_or_argmin:
                next_value = f"{reduction_type}_vec_reduce_all({acc_vec})"
            elif is_bool:
                if reduction_type in (
                    "any",
                    "sum",
                    "max",
                ):
                    next_value = f"!{acc_vec}.all_zero()"
                else:
                    assert reduction_type == "min"
                    next_value = f"{acc_vec}.all_masked()"
            else:
                reduce_all_body = (
                    "{ return "
                    + self.reduction_combine_vec(reduction_type, "x", "y")
                    + "; }"
                )
                is_bool = dtype == torch.bool
                # we are using at::vec::VecMask<float, N> for bool
                vec_dtype = torch.float if is_bool else dtype
                vec = f"at::vec::Vectorized<{DTYPE_TO_CPP[vec_dtype]}>"
                vec_reduce_all_func = f"at::vec::vec_reduce_all<{DTYPE_TO_CPP[vec_dtype]}, {self._get_num_vectors(vec_dtype)}>"
                next_value = f"{vec_reduce_all_func}([]({vec}& x, {vec}& y) {reduce_all_body}, {acc_vec})"

            self.reduction_suffix.writeline(
                f"{acc} = {reduction_combine(reduction_type, acc, next_value, src_dtype=src_dtype)};"
            )
            tmpvar = acc
        else:
            tmpvar = acc_vec
            if is_welford_reduction(reduction_type):
                masked_tmpvar = f"masked_{tmpvar}"
                self.reduction_suffix.writeline(
                    f"{tmpvar} = {reduction_combine(reduction_type, tmpvar, masked_tmpvar)};"
                )

        result = reduction_project(reduction_type, tmpvar)
        self.reduction_cse.reduction_cache[reduction_key] = result
        return result

    def store_reduction(self, name, index, value):
        index = self.rename_indexing(index)
        var = self.args.output(name)
        out_dtype = V.graph.get_dtype(name)
        if out_dtype.is_floating_point and out_dtype != torch.double:
            dtype = torch.float
        else:
            dtype = out_dtype
        out_num_vectors = V.kernel._get_num_vectors(out_dtype)
        src_num_vectors = V.kernel._get_num_vectors(dtype)
        code = IndentedBuffer()
        if self.tiling_idx >= self.reduction_depth:
            # Horizontal reduction
            code.writeline(
                f"{var}[{cexpr_index(index)}] = static_cast<{DTYPE_TO_CPP[out_dtype]}>({value});"
            )
        else:
            # Vertical reduction
            if out_dtype != dtype:
                converted_value = (
                    f"{DTYPE_TO_CPP[out_dtype].replace('::', '_')}_{value}"
                )
                if out_dtype == torch.bool:
                    convert = f"{value}.template cast<bool,{self._get_num_vectors(torch.bool)}>()"
                else:
                    if src_num_vectors == out_num_vectors == 1:
                        convert = (
                            f"at::vec::convert<{DTYPE_TO_CPP[out_dtype]}>({value})"
                        )
                    else:
                        convert = (
                            f"at::vec::convert<{DTYPE_TO_CPP[out_dtype]},"
                            f"{out_num_vectors},{DTYPE_TO_CPP[dtype]},{src_num_vectors}>({value})"
                        )
                code.writeline(f"auto {converted_value} = {convert};")
                value = converted_value
            code.splice(self._get_store_line(value, var, index, out_dtype))
        self.reduction_suffix.splice(code.map(lambda x: DeferredLine(name, x)))

    def broadcast(self, scalar_var: CppCSEVariable) -> CppCSEVariable:
        assert not scalar_var.is_vec
        if scalar_var.dtype == torch.bool:
            vec_var = self.cse.generate(
                self.compute, f"{self._get_mask_type()}::from({scalar_var.name})"
            )
        else:
            assert scalar_var.dtype is not None
            vec_var = self.cse.generate(
                self.compute,
                f"{self._get_vec_type(scalar_var.dtype)}({scalar_var.name})",
            )
        assert isinstance(vec_var, CppCSEVariable)
        vec_var.dtype = scalar_var.dtype
        vec_var.dependent_itervars = scalar_var.dependent_itervars
        vec_var.is_vec = True
        return vec_var

    def arange(self, index: CppCSEVariable, stride: sympy.Symbol) -> CppCSEVariable:
        assert not index.is_vec
        assert index.dtype is not None
        csevar = self.cse.generate(
            self.compute,
            f"{self._get_vec_type(index.dtype)}::arange({index}, {stride})",
        )
        assert isinstance(csevar, CppCSEVariable)
        csevar.dtype = index.dtype
        csevar.is_vec = True
        return csevar

    def reduction_init_vec(self, reduction_type, dtype):
        scalar_type = DTYPE_TO_COMPUTATION_DTYPE[dtype]
        vec_type = self._get_vec_type(scalar_type)

        if is_welford_reduction(reduction_type):
            return f"Welford<{vec_type}>()"

        if reduction_type in ("argmin", "argmax"):
            cdtype = DTYPE_TO_CPP[scalar_type]
            acc_type = self.reduction_acc_type_vec(reduction_type, dtype)
            if reduction_type == "argmin":
                val = (
                    f"std::numeric_limits<{cdtype}>::infinity()"
                    if is_float_dtype(dtype)
                    else f"std::numeric_limits<{cdtype}>::max()"
                )
            else:
                val = (
                    f"-std::numeric_limits<{cdtype}>::infinity()"
                    if is_float_dtype(dtype)
                    else f"std::numeric_limits<{cdtype}>::min()"
                )
            return f"{acc_type}({val})"

        if reduction_type == "any":
            return f"{self._get_mask_type()}::from(0)"

        scalar_init = reduction_init(reduction_type, dtype)
        vec_init = f"{vec_type}({scalar_init})"
        if dtype == torch.bool:
            assert reduction_type in ("min", "max", "sum")
            return f"{self._get_mask_type()}::from({scalar_init})"
        return vec_init

    def reduction_acc_type_vec(self, reduction_type, dtype):
        scalar_type = DTYPE_TO_COMPUTATION_DTYPE[dtype]
        vec_type = self._get_vec_type(scalar_type)
        if is_welford_reduction(reduction_type):
            return f"Welford<{vec_type}>"
        if reduction_type in ("argmin", "argmax"):
            n_src = self._get_num_vectors(scalar_type)
            n_idx = self._get_num_vectors(torch.int64)
            if dtype == torch.bool:
                return f"IndexValueVec<{DTYPE_TO_CPP[torch.float]}, {n_src}, {n_idx}>"
            return f"IndexValueVec<{DTYPE_TO_CPP[scalar_type]}, {n_src}, {n_idx}>"
        if dtype == torch.bool:
            assert reduction_type in ("min", "max", "any", "sum")
            return f"{self._get_mask_type()}"
        return vec_type

    def _welford_helper_init(
        self, welford_helper_val, welford_helper_vec_range, dtype, num_threads=None
    ):
        vec_num_range_thread = (
            CeilDiv(welford_helper_vec_range, num_threads)
            if num_threads
            else welford_helper_vec_range
        )
        vec_num_range_thread_expr = cexpr_index(vec_num_range_thread)
        chunk_size = 4096
        num_chunks = CeilDiv(vec_num_range_thread, chunk_size)
        welford_helper_init_line = (
            f"WelfordHelper<{self._get_vec_type(dtype)}, {chunk_size}> {welford_helper_val}"
            f"("
            f"{vec_num_range_thread_expr}"
            f");"
        )
        if isinstance(num_chunks, sympy.Integer) and num_chunks <= 1:
            # When the number of chunks <= 1, there is no need to use cascade summation to improve
            # reduction accuracy. We can initialize a static WelfordHelper to improve performance.
            return f"static {welford_helper_init_line}"
        else:
            return welford_helper_init_line

    def _use_welford_helper(
        self, acc_vec, welford_helper_val, welford_helper_vec_range, dtype
    ):
        num_threads = (
            "max_threads" if config.cpp.dynamic_threads else parallel_num_threads()
        )
        self.non_parallel_reduction_prefix.writeline(
            self._welford_helper_init(
                welford_helper_val, welford_helper_vec_range, dtype
            )
        )
        self.local_reduction_init.writeline(
            self._welford_helper_init(
                welford_helper_val, welford_helper_vec_range, dtype, num_threads
            )
        )
        self.non_parallel_reduction_suffix.writeline(
            f"{acc_vec} = welford_combine({acc_vec}, &{welford_helper_val});"
        )
        self.local_reduction_stores.writeline(
            f"{acc_vec}_local = welford_combine({acc_vec}_local, &{welford_helper_val});"
        )

    def reduction_combine_vec(
        self,
        reduction_type,
        var,
        next_value,
        welford_helper_val=None,
        index: Optional[sympy.Symbol] = None,
        horizontal_reduction: Optional[bool] = None,
        src_dtype: Optional[torch.dtype] = torch.float32,
    ):
        is_bool = src_dtype == torch.bool
        if reduction_type == "max":
            if self.tail_size:
                return f"max_masked_reduce({var}, {next_value}, {cexpr_index(self.tail_size)})"
            else:
                return (
                    f"{var} | {next_value}"
                    if is_bool
                    else f"at::vec::maximum({var}, {next_value})"
                )
        elif reduction_type == "min":
            if self.tail_size:
                return f"min_masked_reduce({var}, {next_value}, {cexpr_index(self.tail_size)})"
            else:
                return (
                    f"{var} & {next_value}"
                    if is_bool
                    else f"at::vec::minimum({var}, {next_value})"
                )
        elif reduction_type == "sum":
            if self.tail_size:
                return f"sum_masked_reduce({var}, {next_value}, {cexpr_index(self.tail_size)})"
            else:
                conjunction = "|" if is_bool else "+"
                return f"{var} {conjunction} {next_value}"
        elif reduction_type == "prod":
            if self.tail_size:
                return f"prod_masked_reduce({var}, {next_value}, {cexpr_index(self.tail_size)})"
            else:
                return f"{var} * {next_value}"
        elif reduction_type == "xor_sum":
            if self.tail_size:
                return f"xor_sum_masked_reduce({var}, {next_value}, {cexpr_index(self.tail_size)})"
            else:
                return f"{var} ^ {next_value}"
        elif reduction_type == "welford_reduce":
            if welford_helper_val:
                if self.tail_size:
                    return f"welford_combine({var}, {next_value}, {cexpr_index(self.tail_size)}, &{welford_helper_val})"
                else:
                    return (
                        f"welford_combine({var}, {next_value}, &{welford_helper_val})"
                    )
            else:
                if self.tail_size:
                    return f"welford_combine({var}, {next_value}, {cexpr_index(self.tail_size)})"
                else:
                    return f"welford_combine({var}, {next_value})"
        elif reduction_type == "welford_combine":
            if isinstance(next_value, tuple):
                # When reading a value from Inductor IR we have a tuple of variable names
                mean, m2, weight = next_value
            else:
                # When combining intermediate accumulators we have a Welford<T> struct
                mean, m2, weight = reduction_project(reduction_type, next_value)
            if self.tail_size:
                return f"welford_combine({var}, {{{mean}, {m2}, {weight}}}, {cexpr_index(self.tail_size)})"
            else:
                return f"welford_combine({var}, {{{mean}, {m2}, {weight}}})"
        elif reduction_type in ("argmin", "argmax"):
            assert src_dtype is not None
            cdtype = DTYPE_TO_CPP[src_dtype]
            if src_dtype == torch.bool:
                cdtype = DTYPE_TO_CPP[torch.float]
            n_src = self._get_num_vectors(src_dtype)
            n_idx = self._get_num_vectors(torch.int64)
            t_extra = ""
            arg_extra = ""
            if index is not None:
                assert horizontal_reduction is not None
                t_extra = f", {str(horizontal_reduction).lower()}"
                arg_extra = f", {index}"
            if self.tail_size:
                return (
                    f"{reduction_type}_combine_vec<{cdtype}, {n_src}, {n_idx}{t_extra}>"
                    f"({var}, {next_value}{arg_extra}, {cexpr_index(self.tail_size)})"
                )
            else:
                return f"{reduction_type}_combine_vec<{cdtype}, {n_src}, {n_idx}{t_extra}>({var}, {next_value}{arg_extra})"
        elif reduction_type == "any":
            if isinstance(next_value, CppCSEVariable):
                assert next_value.dtype == torch.bool
                (next_value,) = unify_mask_base_type(V.kernel.compute, (next_value,))
            return f"{var} | {next_value}"
        else:
            raise NotImplementedError

    def indirect_assert(self, var, lower, upper, mask=None):
        assert isinstance(var, CppCSEVariable)
        assert var.dtype is not None
        if not var.is_vec:
            if isinstance(mask, CppCSEVariable) and mask.is_vec:
                mask = f"({mask}).all_masked()"
            return super().indirect_assert(var, lower, upper, mask)
        lower_scalar = lower
        upper_scalar = upper
        if lower:
            lower = f"{self._get_vec_type(var.dtype)}({lower})"
        if upper:
            upper = f"{self._get_vec_type(var.dtype)}({upper})"
        if lower and upper:
            cond = f"({lower} <= {var}) & ({var} < {upper})"
            cond_print = f"{lower_scalar} <= {var} < {upper_scalar}"
        elif lower:
            cond = f"{lower} <= {var}"
            cond_print = f"{lower_scalar} <= {var}"
        else:
            assert upper
            cond = f"{var} < {upper}"
            cond_print = f"{var} < {upper_scalar}"
        cond = f"{self._get_mask_type(var.dtype)}({cond})"
        if mask:
            if not mask.is_vec:
                mask = f"{self._get_mask_type(var.dtype)}({mask})"
            # We need not check when the mask is False
            cond = f"({cond}) | ~({mask})"
        if self.tail_size:
            cond = (
                f"{self._get_mask_type(var.dtype)}::set({self._get_mask_type(var.dtype)}::from(1)"
                f", ({cond}), {cexpr_index(self.tail_size)})"
            )
        cond = f"({cond}).all_masked()"
        return f'{self.assert_function}({cond}, "index out of bounds: {cond_print}")'

    def get_to_dtype_expr(self, src, dtype, src_dtype):
        assert isinstance(src, CppCSEVariable)
        if not src.is_vec:
            return super().get_to_dtype_expr(src, dtype, src_dtype)
        src_cpp_type = DTYPE_TO_CPP[src_dtype]
        src_num_vectors = self._get_num_vectors(src_dtype)
        dst_cpp_type = DTYPE_TO_CPP[dtype]
        dst_num_vectors = self._get_num_vectors(dtype)
        expr = f"({src})"
        if src_dtype != torch.bool and dtype == torch.bool:
            expr = f"{self._get_mask_type(src_dtype)}::from<{src_cpp_type},{src_num_vectors}>({src})"
        elif src_dtype == torch.bool and dtype != torch.bool:
            expr = f"{src}.to<{dst_cpp_type},{dst_num_vectors}>()"
        elif src_dtype != dtype:
            if src_num_vectors == dst_num_vectors == 1:
                expr = f"at::vec::convert<{dst_cpp_type}>({src})"
            else:
                expr = f"at::vec::convert<{dst_cpp_type},{dst_num_vectors},{src_cpp_type},{src_num_vectors}>({src})"
        return expr


class CppTile2DKernel(CppVecKernel):
    """
    A vector kernel that handles the 2d tiles with the tile size defined in `tiling_factor` on
    the inner-most loop level and one of the outer loop level (`outer_tiling_idx`). When the data
    tile is accessed in a contiguous way from the outer loop axis, a transposition is applied on the
    tile to make the access contiguous from the inner-most loop axis. Then, the same vectorization
    logic from its parent `CppVecKernel` is leveraged for load/store/compute. The transposed tile load
    and store are generated into kernel.preloads and kernel.poststores buffers.

    The loop structure looks like below:
    for ...
      for i_outer ...
        for ...
          for inner_most ...
            // generated by CppTile2DKernel
            float tmp0[16*16]; at::vec::transpose_mxn<...>(tmp0, in_ptr0 + ..., ...); // into kernel.preloads
            float tmp1[16*16]; // into kernel.preloads
            for i_inner ... { // the kernel inner loop
              vectorized loads/compute/stores (e.g., load tmp0, store tmp1) // into kernel.loads/compute/stores
            }
            at::vec::transpose_mxn(out_ptr0 + ..., tmp1, ...) // into kernel.poststores
          for inner_most ... (tail)
            // generated by CppVecKernel
            ...
      for i_outer ... (tail)
        for ...
          for ...
            // generated by CppKernel
            ...
    """

    overrides = CppTile2DOverrides  # type: ignore[assignment]

    def __init__(
        self,
        args,
        num_threads,
        tiling_factor,
        tiling_indices,
        inner_tail_size=None,
        outer_tail_size=None,
    ):
        super().__init__(
            args,
            num_threads,
            tiling_factor,
            tiling_indices[1],
            inner_tail_size,
        )
        self.tiling_indices = tiling_indices
        self.inner_tail_size = inner_tail_size
        self.outer_tail_size = outer_tail_size
        self.inner_num_elems = inner_tail_size if inner_tail_size else tiling_factor
        self.outer_num_elems = outer_tail_size if outer_tail_size else tiling_factor
        self.inner_is_tiling_idx = True

    def inner_itervar(self):
        return sympy_index_symbol(f"{self.itervars[self.outer_idx]}_inner")

    def need_vec_transpose(self, index):
        outer_var = self.itervars[self.outer_idx]
        inner_var = self.itervars[self.tiling_idx]
        outer_stride = stride_at_vec_range(index, outer_var, self.tiling_factor)
        inner_stride = stride_at_vec_range(index, inner_var, self.tiling_factor)
        return (
            self._load_mask is None  # TODO: support transposition with mask
            and outer_stride == 1
            and index.has(inner_var)
            and not inner_stride.has(inner_var)
            and not inner_stride.has(outer_var)
        )

    def gen_transposed_tile_load_store(
        self, name, var, index, is_store, store_mode=None
    ):
        # transposed tile load/store outside the kernel inner loop
        dtype = V.graph.get_dtype(name)
        factor = self.tiling_factor
        src = f"{var} + {cexpr_index(index)}"
        dst = "__place_holder__"
        ld_src = f"{cexpr_index(stride_at_vec_range(index, self.itervars[self.tiling_idx], self.tiling_factor))}"
        ld_dst = f"{cexpr_index(self.num_elems)}"
        if is_store:
            src, dst = dst, src
            ld_src, ld_dst = ld_dst, ld_src

        need_define = True
        if self.inner_is_tiling_idx ^ is_store:
            M, N = self.inner_num_elems, self.outer_num_elems
        else:
            M, N = (
                self.outer_num_elems,
                self.inner_num_elems,
            )
        atomic_add = "true" if (is_store and (store_mode == "atomic_add")) else "false"
        if (isinstance(M, sympy.Expr) and not M.is_number) or (
            isinstance(N, sympy.Expr) and not N.is_number
        ):
            load_or_store = (
                f"transpose_mxn<{DTYPE_TO_CPP[dtype]},{atomic_add}>"
                f"({src}, {ld_src}, {dst}, {ld_dst}, {cexpr_index(M)}, {cexpr_index(N)});"
            )
        else:
            load_or_store = (
                f"transpose_mxn<{DTYPE_TO_CPP[dtype]},{cexpr_index(M)},{cexpr_index(N)},{atomic_add}>"
                f"({src}, {ld_src}, {dst}, {ld_dst});"
            )
        if is_store:
            tile_var = self.cse.newvar()
        elif not self.cse.contains(load_or_store):
            tile_var = self.cse.generate(self.preloads, load_or_store, write=False)
        else:
            need_define = False
            tile_var = self.cse.get(load_or_store)

        if need_define:
            cpp_dtype = DTYPE_TO_CPP[dtype]
            # tiling_factor might be smaller than the alignment of cpp_dtype, such as
            # with a vector that only holds 4 elements due to NEON 128-bit vectors and
            # cpp_dtype being a 64-bit integer.
            alignas = f"alignas(std::max(std::size_t({factor}), alignof({cpp_dtype})))"
            define_line = f"{alignas} {cpp_dtype} {tile_var}[{factor}*{factor}];"
            self.preloads.writeline(define_line)

        load_or_store = load_or_store.replace("__place_holder__", str(tile_var))
        if is_store:
            self.poststores.writeline(DeferredLine(name, load_or_store))
        else:
            self.preloads.writeline(load_or_store)

        return tile_var

    def load(self, name: str, index: sympy.Expr):
        var = self.args.input(name)
        index = self.rename_indexing(index)

        inner = self.inner_itervar()
        if self.need_vec_transpose(index):
            tile_var = self.gen_transposed_tile_load_store(
                name, var, index, is_store=False
            )
            # vector load inside the kernel inner loop
            loadbuf = f"{tile_var} + {cexpr_index(inner * self.num_elems)}"
            dtype = V.graph.get_dtype(name)
            line = self._get_vec_load_line(loadbuf, 0, dtype)  # type: ignore[arg-type]
            csevar = self.cse.generate(self.loads, line, dtype=dtype)
            csevar.update_on_args("load", (self, name, index), {})
            assert isinstance(csevar, CppCSEVariable)
            csevar.is_vec = True
            return csevar
        else:
            new_index = self.transform_indexing(index)
            return super().load(name, new_index)

    def store(self, name, index, value, mode=None):
        assert "buf" in name
        assert isinstance(value, CppCSEVariable), value
        if not value.is_vec:
            # this happens when we store a scalar into a vectorized buffer like "fill"
            value = self.broadcast(value)

        var = self.args.output(name)

        inner = self.inner_itervar()
        index = self.rename_indexing(index)
        if self.need_vec_transpose(index):
            tile_var = self.gen_transposed_tile_load_store(
                name, var, index, is_store=True, store_mode=mode
            )
            # vector store inside the kernel inner loop
            storebuf = f"{tile_var} + {cexpr_index(inner * self.num_elems)}"
            if self.tail_size or V.graph.get_dtype(name) in DTYPE_LOWP_FP + [
                torch.uint8,
                torch.int8,
            ]:
                line = f"{value}.store({storebuf}, {cexpr_index(self.num_elems)});"
            else:
                line = f"{value}.store({storebuf});"
            self.stores.writeline(DeferredLine(name, line))
        else:
            new_index = self.transform_indexing(index)
            super().store(name, new_index, value, mode)

    def codegen_inner_loops(self, code):
        inner = self.inner_itervar()
        if self.inner_is_tiling_idx:
            code.writeline(
                f"for (long {inner} = 0; {inner} < {cexpr_index(self.outer_num_elems)}; {inner}++)"
            )
        else:
            code.writeline(
                f"for (long {inner} = 0; {inner} < {cexpr_index(self.inner_num_elems)}; {inner}++)"
            )

    def set_ranges(self, group, reduction_group):
        vars = super().set_ranges(group, reduction_group)
        # do vertical reduction as the tail loop
        self.outer_idx, self.tiling_idx = (
            self.tiling_indices
            if self.tiling_indices[1] < self.reduction_depth
            else reversed(self.tiling_indices)
        )
        if self.tiling_idx == self.tiling_indices[0]:
            self.tail_size = self.outer_tail_size
            self.num_elems = self.outer_num_elems
            self.inner_is_tiling_idx = False
        else:
            self.tail_size = self.inner_tail_size
            self.num_elems = self.inner_num_elems
            self.inner_is_tiling_idx = True
        return vars

    def transform_indexing(self, index: sympy.Expr) -> sympy.Expr:
        return self.scale_index_with_offset(
            index,
            itervar_idx=self.outer_idx,
            offset=self.inner_itervar(),
        )


def get_loop_body_lowp_fp(_body: LoopBody) -> tuple[Optional[torch.dtype], bool]:
    """
    Returns the low precision data type (torch.float16/torch.bfloat16) contained in the nodes
    and if all the nodes can codegen with this data type without converting to float.
    Otherwise returns None and True.
    """
    sub_blocks = [_body.root_block] + list(_body.subblocks.values())

    _lowp_fp_type: Optional[torch.dtype] = None
    _use_fp32 = False
    for sub_block in sub_blocks:
        for _node in sub_block.graph.nodes:
            if _node.op == "placeholder" or _node.target in (
                "get_index",
                "index_expr",
            ):
                continue

            # Fast path if all operations can support bf16/fp16 without converting to fp32
            if _node.target not in [
                "load",
                "store",
                "abs",
                "neg",
                "output",
            ]:
                _use_fp32 = True

            if hasattr(_node, "meta") and _node.meta:
                assert OptimizationContext.key in _node.meta
                opt_ctx: OptimizationContext = _node.meta[OptimizationContext.key]
                if not opt_ctx.dtype or opt_ctx.dtype not in DTYPE_LOWP_FP:
                    _use_fp32 = True
                elif _lowp_fp_type is not None:
                    if _lowp_fp_type != opt_ctx.dtype:
                        warnings.warn("bf16 and fp16 are mixed in the scheduler node.")
                else:
                    _lowp_fp_type = opt_ctx.dtype
            else:
                _use_fp32 = True

    return _lowp_fp_type, _use_fp32


class TilingSelect:
    """
    Implement the heuristic to select the tiling factors and tiling indices.
    In the future, we can implement advanced heuristic in a subclass.
    """

    def __init__(self):
        super().__init__()

    def select_tiling(
        self,
        fn_list,
        var_sizes_list,
    ) -> tuple[list[int], list[int]]:
        # TODO(jgong5): support alternative tiling factors and data types
        loop_bodies = _get_loop_body(fn_list)
        all_dtypes = _get_dtype_from_loopbodies(loop_bodies)
        assert all_dtypes
        if any(dtype not in VECTORIZABLE_DTYPES for dtype in all_dtypes):
            return [], []
        dtype = torch.float
        _lowp_fp_dtype = get_loop_body_lowp_fp(loop_bodies[0])[0]
        if _lowp_fp_dtype and all(
            (get_loop_body_lowp_fp(loop_body)[0] == _lowp_fp_dtype)
            for loop_body in loop_bodies[1:]
        ):
            dtype = _lowp_fp_dtype

        tiling_factor = cpu_vec_isa.pick_vec_isa().nelements(dtype=dtype)
        tiling_indices = self._select_tiling_indices(
            fn_list, var_sizes_list, tiling_factor
        )

        if tiling_indices:
            group, reduction_group = max(
                var_sizes_list, key=lambda sizes: len(sizes[1])
            )
            call_ranges = tuple(group) + tuple(reduction_group)

            if config.cpp.enable_tiling_heuristics:

                def _try_get_stride(
                    index,
                    itervars,
                    tiling_factor,
                    tiling_indices,
                ):
                    itervar = itervars[tiling_indices[0]]
                    stride = stride_at_vec_range(index, itervar, tiling_factor)
                    return stride if stride.is_number else None

                def _update_negative_op_count(
                    node_name, non_contig_indexing_op_counter
                ):
                    if node_name not in non_contig_indexing_op_counter:
                        non_contig_indexing_op_counter[node_name] = 1
                    else:
                        non_contig_indexing_op_counter[node_name] += 1

                def _is_valid_indices(
                    itervars,
                    tiling_indices,
                ):
                    return (
                        len(tiling_indices) == 1
                        and len(itervars) > 0
                        and (
                            tiling_indices[0]
                            if tiling_indices[0] >= 0
                            else tiling_indices[0] + len(itervars)
                        )
                        < len(itervars)
                    )

                itervars = [
                    sympy_index_symbol_with_prefix(SymT.XBLOCK, n)
                    for n in range(len(call_ranges))
                ]
                reduction_depth = len(group)
                vars, reduction_vars = (
                    itervars[:reduction_depth],
                    itervars[reduction_depth:],
                )
                op_counter: dict[str, int] = {}
                # ops may cause overhead with vectorization, like non-contiguous
                # index_expr, load, store
                non_contig_indexing_op_counter: dict[str, int] = {}
                for _body in loop_bodies:
                    sub_blocks = [_body.root_block] + list(_body.subblocks.values())
                    for sub_block in sub_blocks:
                        for _node in sub_block.graph.nodes:
                            if _node.target in ["index_expr", "load", "store"]:
                                # get the index and replace prefix from z to x
                                arg_idx = 1 if _node.target == "index_expr" else 2
                                index = sub_block.body.indexing_from_args(
                                    (vars, reduction_vars)
                                )[_node.args[arg_idx].args[0]]
                                if _is_valid_indices(itervars, tiling_indices):
                                    stride = _try_get_stride(
                                        index, itervars, tiling_factor, tiling_indices
                                    )
                                    if (
                                        stride is None
                                        if _node.target == "index_expr"
                                        else stride not in [0, 1]
                                    ):
                                        _update_negative_op_count(
                                            _node.target, non_contig_indexing_op_counter
                                        )
                            if isinstance(_node.target, str) and not (
                                _node.target.startswith("masked_subblock")
                                or _node.target
                                in ["ops", "output", "constant", "get_index"]
                            ):
                                if _node.target not in op_counter:
                                    op_counter[_node.target] = 1
                                else:
                                    op_counter[_node.target] += 1

                op_num = sum(op_counter.values())
                non_contig_indexing_op_num = sum(
                    non_contig_indexing_op_counter.values()
                )
                ratio_threshold = 0.12
                quantity_threshold = 35
                if non_contig_indexing_op_num >= quantity_threshold or (
                    op_num > 0
                    and non_contig_indexing_op_num / op_num >= ratio_threshold
                ):
                    # Too many non-contiguous load/store/index_expr which hurts the
                    # vectorization performance. Disable vectorization when exceeding
                    # the thresholds.
                    return [], []

                if (
                    not reduction_group
                    and group
                    and len(tiling_indices) == 1
                    and not has_free_symbols(
                        [
                            group[tiling_indices[0]],
                        ]
                    )
                    and group[tiling_indices[0]] < tiling_factor / 4
                    and op_num < 10
                ):
                    # We found that when the number of elements in the inner loop range is
                    # relatively small(< tiling_factor / 4) and the number of operations is
                    # not large(< 10), vectorization is not efficient.
                    # And found that `#pragma GCC ivdep` has better performance than
                    # `#pragma omp simd simdlen(8)` for these cases.
                    return [], []

            if dtype in DTYPE_LOWP_FP:
                # For lower precision data type, if the call_range is not long enough,
                # use tiling_factor // 2 for better performance
                factor_lowp = cpu_vec_isa.pick_vec_isa().nelements(dtype=dtype)
                for tiling_indice in tiling_indices:
                    if tiling_indice < 0:
                        tiling_indice = tiling_indice + len(call_ranges)
                    if tiling_indice < 0 or tiling_indice >= len(call_ranges):
                        continue
                    if has_free_symbols(call_ranges):
                        call_range = V.graph.sizevars.size_hint(
                            call_ranges[tiling_indice], fallback=0
                        )
                        if call_range < factor_lowp:
                            V.graph.sizevars.guard_lt(call_range, factor_lowp)  # type: ignore[arg-type]
                            tiling_factor = factor_lowp // 2
                            break
                    elif call_ranges[tiling_indice] < factor_lowp:
                        tiling_factor = factor_lowp // 2
                        break

            if len(tiling_indices) == 1:
                return [tiling_factor], tiling_indices
            if len(tiling_indices) == 2:
                return [tiling_factor, tiling_factor], tiling_indices
        return [], []

    def _select_tiling_indices(
        self,
        fn_list,
        var_sizes_list,
        tiling_factor,
    ):
        all_index = []
        for fn, var_sizes in zip(fn_list, var_sizes_list):
            rw = dependencies.extract_read_writes(fn, *var_sizes)
            all_index += [dep.index for dep in itertools.chain(rw.reads, rw.writes)]
        contig_vars = OrderedSet[int]()
        contig_vars_list = []
        non_contig_stride_const = OrderedSet[int]()
        non_contig_stride_other = OrderedSet[int]()
        for index in all_index:
            for var in index.free_symbols:
                if not re.search(r"^d\d+$", var.name):
                    continue
                stride = stride_at_vec_range(index, var, tiling_factor)
                if stride == 0:
                    continue
                elif stride == 1:
                    contig_vars.add(int(var.name[1:]))
                    contig_vars_list.append(int(var.name[1:]))
                elif all(symbol_is_type(s, SymT.SIZE) for s in stride.free_symbols):
                    non_contig_stride_const.add(int(var.name[1:]))
                else:
                    non_contig_stride_other.add(int(var.name[1:]))
        contig_only = contig_vars - non_contig_stride_const - non_contig_stride_other
        group, reduction_group = max(var_sizes_list, key=lambda sizes: len(sizes[1]))
        num_itervars = len(group) + len(reduction_group)
        if len(contig_vars) == 0:
            # no contiguous vars
            return [num_itervars - 1]
        if contig_only:
            return sorted(contig_only)[-1:]
        contig_and_const_stride = (
            contig_vars & non_contig_stride_const
        ) - non_contig_stride_other
        contig_vars_sorted = sorted(contig_vars)
        if (
            len(contig_vars_sorted) == 2
            and contig_vars_sorted[-1] in contig_and_const_stride
            and contig_vars_sorted[-1] == num_itervars - 1
        ):
            return contig_vars_sorted
        return sorted(contig_vars_sorted, key=contig_vars_list.count)[-1:]


class CppKernelProxy(CppKernel):
    def __init__(self, kernel_group):
        super().__init__(kernel_group.args, kernel_group.ws.num_threads)
        self.kernel_group = kernel_group
        self.loop_nest = None
        self.call_ranges = None
        self.picked_vec_isa: cpu_vec_isa.VecISA = cpu_vec_isa.pick_vec_isa()
        self.kernels: list[CppKernel] = []

    def data_type_propagation(self, nodes):
        for _node in nodes:
            assert isinstance(_node, SchedulerNode)
            DataTypePropagation.propagate_scheduler_node(_node)

    # Check if all the nodes of a given fx graph can support BF16/FP16
    def is_lowp_fp_scheduler(self, scheduler_node: SchedulerNode):
        if not isinstance(scheduler_node._body, LoopBody):
            return True
        # Propagate the dtype to check if all the fx node is bf16/fp16
        DataTypePropagation.propagate_scheduler_node(scheduler_node)
        return (
            get_loop_body_lowp_fp(scheduler_node._body)[0] is not None
            and not get_loop_body_lowp_fp(scheduler_node._body)[1]
        )

    def legalize_lowp_fp_dtype_loopbody(self, loop_body: LoopBody):
        def add_to_dtype(sub_graph: torch.fx.Graph):
            def get_input_dtype(node: torch.fx.Node) -> Optional[torch.dtype]:
                """Get input dtype for nodes that may consumes lowp fp dt"""
                if node.target == "store":
                    return V.graph.get_dtype(node.args[1])  # type: ignore[arg-type]
                elif node.target == "to_dtype_bitcast":
                    return node.args[-1]  # type: ignore[return-value]
                elif node.target == "to_dtype":
                    if len(node.args) > 3:
                        return node.args[3]  # type: ignore[return-value]
                    else:
                        return node.kwargs.get("src_dtype", None)  # type: ignore[return-value]
                else:
                    return None

            def get_output_dtype(node: torch.fx.Node) -> Optional[torch.dtype]:
                """Get output dtype for nodes that may produce lowp fp dt"""
                if node.target == "load":
                    assert len(node.args) == 3
                    return V.graph.get_dtype(node.args[1])  # type: ignore[arg-type]
                elif node.target in ["to_dtype", "constant", "index_expr"]:
                    return node.args[-1]  # type: ignore[return-value]
                elif node.target == "to_dtype_bitcast":
                    return node.args[2]  # type: ignore[return-value]
                else:
                    return None

            def is_lowp_fp_source(node: torch.fx.Node, dt: torch.dtype):
                """Check if the given node produces output with expected low precision floating point data type."""
                assert dt in DTYPE_LOWP_FP
                return get_output_dtype(node) == dt

            def is_lowp_fp_sink(node: torch.fx.Node, dt: torch.dtype):
                """Check if the given node accept input with expected low precision floating point data type."""
                assert dt in DTYPE_LOWP_FP
                if input_dtype := get_input_dtype(node):
                    return input_dtype == dt
                elif node.target == "to_dtype":
                    # The `src_dtype` of a `to_dtype` node might miss, in which case the node accept any input dtype.
                    return True
                else:
                    return False

            def is_lowp_fp_source_no_promote(node: torch.fx.Node, dt: torch.dtype):
                """Check if the node is a lowp fp sources which are all directly fed to ops that accepts lowp fp input
                thus no need to promote to float
                """
                return is_lowp_fp_source(node, dt) and all(
                    is_lowp_fp_sink(user, dt) for user in node.users
                )

            sub_graph_nodes = list(sub_graph.nodes)
            to_lowp_fp_legalized_nodes = []
            for _node in sub_graph_nodes:
                if (
                    _node.target in ["load", "index_expr"]
                    and (dt := get_output_dtype(_node)) in DTYPE_LOWP_FP
                ):
                    # No need to promote to float if all users are ops that accepts lowp fp input
                    if all(is_lowp_fp_sink(user, dt) for user in _node.users):
                        continue
                    ops = _node.args[0]
                    with sub_graph.inserting_after(_node):
                        to_type_node = sub_graph.call_method(
                            "to_dtype", args=(ops, _node, torch.float)
                        )
                        _node.replace_all_uses_with(
                            to_type_node, lambda n: n is not to_type_node
                        )
                        metrics.cpp_to_dtype_count += 1
                elif (
                    _node.target == "store"
                    and (dt := get_input_dtype(_node)) in DTYPE_LOWP_FP
                ):
                    ops, name, _, value_var, _ = _node.args
                    if is_lowp_fp_source_no_promote(value_var, dt):
                        continue
                    dtype = V.graph.get_dtype(name)
                    with sub_graph.inserting_before(_node):
                        to_type_node = sub_graph.call_method(
                            "to_dtype", args=(ops, value_var, dtype)
                        )
                        _node.replace_input_with(value_var, to_type_node)
                        metrics.cpp_to_dtype_count += 1
                elif _node.target == "reduction":
                    (
                        ops,
                        dtype,
                        src_dtype,
                        reduction_type,
                        value,
                    ) = _node.args
                    if src_dtype in DTYPE_LOWP_FP:
                        # Since we always convert the load/store value to float if the tensor is bfloat16/float16.
                        # Therefore, the reduction should never work with bfloat16/float16 value. Hence, we update
                        # the bfloat16/float16 reduction by
                        #     1) updating the src_dtype to float
                        # and 2) updating the dtype to float if it is bfloat16/float16.
                        assert dtype in [
                            torch.float,
                            torch.bfloat16,
                            torch.float16,
                            torch.int64,
                        ]
                        _node.args = (
                            ops,
                            torch.float if dtype in DTYPE_LOWP_FP else dtype,
                            torch.float,
                            reduction_type,
                            value,
                        )
                elif _node.target == "constant" and _node.args[-1] in DTYPE_LOWP_FP:
                    # No need to promote to float if all users are ops that accepts lowp fp input
                    (ops, value, dt) = _node.args
                    if all(is_lowp_fp_sink(user, dt) for user in _node.users):  # type: ignore[arg-type]
                        continue
                    _node.args = (ops, value, torch.float)
                elif _node.target == "to_dtype" and _node.args[-1] in DTYPE_LOWP_FP:
                    # No need to promote to float if all users are ops that accepts lowp fp input
                    (ops, x, dt) = _node.args
                    if all(is_lowp_fp_sink(user, dt) for user in _node.users):  # type: ignore[arg-type]
                        continue
                    # The legalization always loads the BF16/FP16 tensor as FP32 for computation
                    # and converts back to BF16/FP16 after the computation.
                    # Hence, there should be no computation w/ BF16/FP16.
                    # Therefore, we update the to_dtype by replacing the bf16/fp16 dtype with fp32.
                    # Save the legalized to_dtype node for the elimination(eliminate_to_dtype step):
                    #  1) Eliminate the redundant to_dtype node if we have a pattern as follows:
                    #     graph():
                    #       %lowp_fp_legalized = call_method[target=to_dtype](args = (%ops, %input, torch.float))
                    #       %to_dtype2 = call_method[target=to_dtype](args = (%ops, %lowp_fp_legalized, torch.bfloat16/float16))
                    # Regarding the first to_dtype, it is redundant because
                    # the second to_type also converts to the torch.bfloat16/torch.float16.
                    # Hence, we remove the first to_type.
                    to_lowp_fp_legalized_nodes.append(_node)
                    _node.args = (ops, x, torch.float)
                elif _node.target == "to_dtype_bitcast":
                    (ops, value_var, dtype, src_dtype) = _node.args

                    # to_dtype_bitcast act as a lowp fp sink:
                    # c10::bit_cast requires the source and target have the same bitwidth. Because the input tensor's
                    # dtype could be promoted, e.g. from float16 to float, we have to cast the tensor to its original
                    # source dtype before invoking bit_cast.
                    if src_dtype in DTYPE_LOWP_FP:
                        # No need to promote to float if it is a user of a lowp fp sources
                        # which are all directly fed to ops that accepts lowp fp input
                        if not is_lowp_fp_source_no_promote(value_var, src_dtype):
                            with sub_graph.inserting_before(_node):
                                to_type_node = sub_graph.call_method(
                                    "to_dtype", args=(ops, value_var, src_dtype)
                                )
                                _node.replace_input_with(value_var, to_type_node)
                                metrics.cpp_to_dtype_count += 1

                    # to_dtype_bitcast act as a lowp fp source:
                    # We also need to convert the bit-casted tensor back to float to make sure we keep using higher
                    # precision values for the rest of the computation.
                    if dtype in DTYPE_LOWP_FP:
                        # No need to promote to float if all users are ops that accepts lowp fp input
                        if not (
                            all(is_lowp_fp_sink(user, dtype) for user in _node.users)
                        ):
                            ops = _node.args[0]
                            with sub_graph.inserting_after(_node):
                                to_type_node = sub_graph.call_method(
                                    "to_dtype", args=(ops, _node, torch.float)
                                )
                                _node.replace_all_uses_with(
                                    to_type_node, lambda n: n is not to_type_node
                                )
                                metrics.cpp_to_dtype_count += 1
                else:
                    pass

            def eliminate_to_dtype(sub_graph: torch.fx.Graph):
                def _eliminate_duplicate_to_node(sub_graph: torch.fx.Graph):
                    # Eliminate the redundant to_dtype node. Let's consider a pattern as follows:
                    #   graph():
                    #     %to_dtype1 = call_method[target=to_dtype](args = (%ops, %input, torch.float), kwargs = {})
                    #     %to_dtype2 = call_method[target=to_dtype](args = (%ops, %to_dtype1, torch.float), kwargs = {})
                    # Regarding the first to_dtype, it is redundant because the second to_type also converts to the
                    # torch.float. Hence, we remove the first to_type
                    def _used_by_to(to_node: torch.fx.Node):
                        return all(usr.target == "to_dtype" for usr in to_node.users)

                    all_to_nodes = [
                        node for node in sub_graph.nodes if node.target == "to_dtype"
                    ]
                    all_to_nodes_and_users = [
                        {node: node.users} for node in all_to_nodes if _used_by_to(node)
                    ]
                    for node_users in all_to_nodes_and_users:
                        for node, users in node_users.items():
                            if node in sub_graph.nodes and (
                                all(usr.args[-1] == node.args[-1] for usr in users)
                                or (
                                    node in to_lowp_fp_legalized_nodes
                                    and all(
                                        usr.args[-1] in DTYPE_LOWP_FP for usr in users
                                    )
                                )
                            ):
                                val_node = node.all_input_nodes[-1]
                                node.replace_all_uses_with(val_node)
                                sub_graph.erase_node(node)

                    # For debug mode, the graph of LoopBody will attach a new GraphModule as
                    # owning_module for debugging while the release mode will not. The lint will
                    # check whether the graph has owning_module to decide if it needs to check
                    # call_module. LoopBody might contain get_index as a module call. But it
                    # is just a function. Hence, it cannot pass the lint check for debug mode.
                    # We bypass the check if the owning_module is None. Eventually, we should call
                    # get_index via call_function but not call_module.
                    if sub_graph.owning_module is None:
                        sub_graph.lint()

                _eliminate_duplicate_to_node(sub_graph)

            eliminate_to_dtype(sub_graph)

        sub_blocks = [loop_body.root_block] + list(loop_body.subblocks.values())
        for sub_block in sub_blocks:
            add_to_dtype(sub_block.graph)

    def legalize_lowp_fp_dtype(self, nodes):
        if all(
            isinstance(_node, SchedulerNode) and self.is_lowp_fp_scheduler(_node)
            for _node in nodes
        ):
            # Mark the load node to load bf16/fp16
            for _node in nodes:
                sub_blocks = [_node._body.root_block] + list(
                    _node._body.subblocks.values()
                )
                for sub_block in sub_blocks:
                    for fx_node in sub_block.graph.nodes:
                        if fx_node.target in ["load", "store"]:
                            assert fx_node.meta
                            assert OptimizationContext.key in fx_node.meta
                            opt_ctx: OptimizationContext = fx_node.meta[
                                OptimizationContext.key
                            ]
                            assert opt_ctx.dtype in DTYPE_LOWP_FP

            # Bypass the legalization as the kernel can run with bf16/fp16 directly
            return

        for _node in nodes:
            assert isinstance(_node, SchedulerNode)
            assert isinstance(_node._body, LoopBody)
            body: LoopBody = _node._body
            if not body.is_memory_copy():
                self.legalize_lowp_fp_dtype_loopbody(body)

    def codegen_functions(self, fn_list, var_sizes_list):
        assert len(fn_list) == len(var_sizes_list)
        kernel_group = self.kernel_group
        group, reduction_group = max(var_sizes_list, key=lambda sizes: len(sizes[1]))

        self.set_ranges(group, reduction_group)

        def codegen_kernel(cls, *args):
            with kernel_group.new_kernel(cls, *args) as kernel:
                # Ugly hack to maintain the metrics kernel count since
                # we only count in CppKernelProxy, not those contained in it
                metrics.generated_kernel_count -= 1

                run(kernel)
                return kernel

        def run(kernel):
            vars, reduction_vars = kernel.set_ranges(group, reduction_group)
            in_suffix = False
            for fn, var_sizes in zip(fn_list, var_sizes_list):
                if var_sizes in [
                    (group, reduction_group),
                    (tuple(itertools.chain(group, reduction_group)), ()),
                ]:
                    assert not in_suffix
                    fn(vars, reduction_vars)
                else:
                    in_suffix = True
                    assert var_sizes == (
                        group,
                        (),
                    ), f"unexpected group: {var_sizes} != {group}, {reduction_group}"
                    # we can fuse in some extra pointwise into the suffix
                    with kernel.write_to_suffix():
                        fn(vars, ())

        scalar_kernel = codegen_kernel(CppKernel)
        V.graph.removed_buffers |= scalar_kernel.removed_buffers
        V.graph.inplaced_to_remove |= scalar_kernel.inplaced_to_remove
        self.loop_nest = LoopNest.build(scalar_kernel)

        if not self.picked_vec_isa or not self.itervars:
            self.kernels = [scalar_kernel]
            self.aggregate_reduction_buffers(False, None)
            self.loop_nest.set_kernel(self)
            return

        # Kernels share the same global contexts like V.graph.wrapper_code, V.kernel.args.
        # But the generated scalar kernel has updated these global contexts. Hence, the other kernels
        # should not do this again to avoid context conflict. By now, we only control the
        # config.inplace_buffers. In the future, we could maintain more contexts.
        with torch._inductor.config.patch(inplace_buffers=False):
            tiling_select = TilingSelect()
            tiling_factors, tiling_indices = tiling_select.select_tiling(
                fn_list, var_sizes_list
            )
            assert len(tiling_factors) == len(tiling_indices)
            # <TODO> This should be removed after full support for vectorization is implemented.
            could_masked_vec = True
            all_dtypes = _get_dtype_from_loopbodies(_get_loop_body(fn_list))
            if any(dtype not in MASKED_VECTORIZABLE_DTYPES for dtype in all_dtypes):
                # can be removed after masked vectorizable dtype are same with vectorizable dtype
                could_masked_vec = False

            _inner_loop_reduction_outer_not = False
            _outer_loop = None
            if tiling_indices:
                inner_loop_reduction = False
                outer_loop_level = tiling_indices[0]
                inner_loop_level = outer_loop_level + 1
                if len(self.loop_nest.loops) > inner_loop_level:
                    inner_loop_reduction = self.loop_nest.loops[
                        inner_loop_level
                    ].is_reduction
                    outer_loop_reduction = self.loop_nest.loops[
                        outer_loop_level
                    ].is_reduction
                    _inner_loop_reduction_outer_not = (
                        inner_loop_reduction and not outer_loop_reduction
                    )

            if len(tiling_indices) == 1:
                metrics.generated_cpp_vec_kernel_count += 1
                loop = self.loop_nest.tile(tiling_indices[0], factor=tiling_factors[0])
                vec_kernel = codegen_kernel(
                    CppVecKernel, tiling_factors[0], tiling_indices[0]
                )
                tail_size = loop.size - loop.tiled_size
                vec_kernel.active_ranges = {loop.var: (0, loop.tiled_size)}
                if config.cpp.enable_loop_tail_vec and could_masked_vec:
                    tail_kernel = codegen_kernel(
                        CppVecKernel,
                        tiling_factors[0],
                        tiling_indices[0],
                        tail_size,
                    )
                else:
                    tail_kernel = scalar_kernel
                    scalar_kernel.inner_itervars = [loop.var]
                tail_kernel.active_ranges = {loop.var: (loop.tiled_size, loop.size)}
                self.kernels = [vec_kernel, tail_kernel]
                _outer_loop = loop
            elif len(tiling_indices) == 2:
                assert (
                    tiling_indices[1] == len(self.itervars) - 1
                    and tiling_factors[0] == tiling_factors[1]
                )

                metrics.generated_cpp_vec_kernel_count += 2
                outer_loop = self.loop_nest.tile(
                    tiling_indices[0], factor=tiling_factors[0]
                )
                outer_ranges = {
                    "main": (0, outer_loop.tiled_size),
                    "tail": (outer_loop.tiled_size, outer_loop.size),
                }
                outer_tail_size = outer_loop.size - outer_loop.tiled_size
                inner_loop = self.loop_nest.tile(
                    tiling_indices[1], factor=tiling_factors[0]
                )
                inner_ranges = {
                    "main": (0, inner_loop.tiled_size),
                    "tail": (inner_loop.tiled_size, inner_loop.size),
                }
                inner_tail_size = inner_loop.size - inner_loop.tiled_size
                tile2d_kernel = codegen_kernel(
                    CppTile2DKernel,
                    tiling_factors[0],
                    tiling_indices,
                )
                tile2d_kernel.active_ranges = {
                    outer_loop.var: outer_ranges["main"],
                    inner_loop.var: inner_ranges["main"],
                }
                tail_kernel = []
                if config.cpp.enable_loop_tail_vec and could_masked_vec:
                    for outer_r, inner_r in (
                        ("main", "tail"),
                        ("tail", "main"),
                        ("tail", "tail"),
                    ):
                        _inner_tail_size = (
                            inner_tail_size if inner_r == "tail" else None
                        )
                        _outer_tail_size = (
                            outer_tail_size if outer_r == "tail" else None
                        )
                        kernel = codegen_kernel(
                            CppTile2DKernel,
                            tiling_factors[0],
                            tiling_indices,
                            _inner_tail_size,
                            _outer_tail_size,
                        )
                        kernel.active_ranges = {
                            outer_loop.var: outer_ranges[outer_r],
                            inner_loop.var: inner_ranges[inner_r],
                        }
                        tail_kernel.append(kernel)
                else:
                    vec_kernel = codegen_kernel(
                        CppVecKernel, tiling_factors[0], tiling_indices[0]
                    )
                    vec_kernel.active_ranges = {
                        outer_loop.var: outer_ranges["main"],
                        inner_loop.var: inner_ranges["tail"],
                    }
                    vec_kernel.inner_itervars = [inner_loop.var]
                    tail_kernel.append(vec_kernel)
                    scalar_kernel.active_ranges = {
                        outer_loop.var: outer_ranges["tail"],
                        inner_loop.var: (0, inner_loop.size),
                    }
                    scalar_kernel.inner_itervars = [inner_loop.var, outer_loop.var]
                    tail_kernel.append(scalar_kernel)
                self.kernels = [tile2d_kernel] + tail_kernel
                _outer_loop = outer_loop
            else:
                self.kernels = [scalar_kernel]
            self.aggregate_reduction_buffers(
                _inner_loop_reduction_outer_not, _outer_loop
            )
            self.loop_nest.set_kernel(self)

    def codegen_loop_bodies(self, loop_bodies, var_sizes_list):
        for body in loop_bodies:
            self.legalize_lowp_fp_dtype_loopbody(body)
            DataTypePropagation.propagate_loopbody(body)
        self.codegen_functions(loop_bodies, var_sizes_list)

    def codegen_nodes(self, nodes: list[SchedulerNode]):
        # Legalize BF16 node by adding to_dtype explicitly
        self.legalize_lowp_fp_dtype(nodes)
        self.data_type_propagation(nodes)
        assert len(nodes) >= 1

        def fn(node, *index_vars):
            node.decide_inplace_update()
            node.mark_run()
            if isinstance(V.kernel, NullKernelHandler):
                return node._body(*index_vars)
            else:
                return node.codegen(index_vars)

        fn_list = [functools.partial(fn, node) for node in nodes]

        if (
            isinstance(V.local_buffer_context, LocalBufferContext)
            and V.local_buffer_context.local_buffers
        ):

            def wrap_fn(fn):
                wrapped_fn = V.local_buffer_context.localize_function(
                    fn,
                )
                wrapped_fn.original_fn = fn
                return wrapped_fn

            fn_list = [wrap_fn(fn) for fn in fn_list]

        var_sizes_list = [node.group[1] for node in nodes]
        self.codegen_functions(fn_list, var_sizes_list)

    def codegen_loops(self, code, worksharing):
        self.codegen_loops_impl(self.loop_nest, code, worksharing)

    def update_stores_with_parallel_reduction(self):
        for kernel in self.kernels:
            kernel.update_stores_with_parallel_reduction()

    def gen_body(self, code: Optional[BracesBuffer] = None):
        assert code is not None
        if_prefix = "C10_LIKELY"
        for kernel in self.kernels:
            with contextlib.ExitStack() as stack:
                if kernel.codegen_conditions(code, if_prefix):
                    if_prefix = "C10_UNLIKELY"
                    stack.enter_context(code.indent())
                    code.splice(kernel.gen_body())

    def aggregate_reduction_buffers(
        self, inner_loop_reduction_outer_not: bool, outer_loop: Optional["LoopLevel"]
    ):
        # CppKernel/CppVecKernel/CppTile2dKernel have reduction buffers themselves.
        # Here, we decide how to aggregate them together and place new reduction buffers
        # under CppKernelProxy.
        def aggregate_reduction_prefix_suffix(outer_loop: "LoopLevel"):
            assert len(self.kernels) >= 2
            main_loop_kernel = self.kernels[0]
            tail_loop_kernel = self.kernels[-1]
            assert isinstance(main_loop_kernel, CppVecKernel)

            # Prefix
            if type(tail_loop_kernel) == CppKernel:
                # if tail loop kernel is a scalar kernel, we need to extend tmp_acc -> tmp_acc_arr[] to
                # hold the temporary inner loop acc result for outer tail loop
                tail_loop_kernel.finalize_reduction_prefix(
                    main_loop_kernel.tiling_factor
                )
                main_loop_kernel.finalize_reduction_prefix()
                self.reduction_prefix.splice(
                    tail_loop_kernel.reduction_prefix
                    + main_loop_kernel.reduction_prefix
                )
            else:
                main_loop_kernel.finalize_reduction_prefix()
                self.reduction_prefix.splice(main_loop_kernel.reduction_prefix)

            # Suffix
            suffix_buf = BracesBuffer()
            with contextlib.ExitStack() as stack:
                if main_loop_kernel.codegen_conditions(
                    suffix_buf, "C10_LIKELY", outer_loop.var
                ):
                    stack.enter_context(suffix_buf.indent())
                    suffix_buf.splice(main_loop_kernel.reduction_suffix)
            with contextlib.ExitStack() as stack:
                if tail_loop_kernel.codegen_conditions(
                    suffix_buf, "C10_UNLIKELY", outer_loop.var
                ):
                    stack.enter_context(suffix_buf.indent())
                    if type(tail_loop_kernel) == CppKernel:
                        reduction_vars = tail_loop_kernel.reduction_var_names
                        for name in reduction_vars:
                            new_name = f"{name}_arr[{outer_loop.var}_tail - {cexpr_index(outer_loop.tiled_size)}]"
                            replace_acc_name(tail_loop_kernel.stores, name, new_name)
                            replace_acc_name(
                                tail_loop_kernel.reduction_suffix, name, new_name
                            )
                        suffix_buf.splice(
                            move_code_under_inner_loop(
                                tail_loop_kernel.reduction_suffix,
                                outer_loop.var,
                                f"{outer_loop.var}_tail",
                                outer_loop.tiled_size,
                                outer_loop.size,
                            )
                        )
                    else:
                        suffix_buf.splice(tail_loop_kernel.reduction_suffix)
            self.reduction_suffix = suffix_buf

        main_kernel = self.kernels[0]
        if inner_loop_reduction_outer_not:
            assert outer_loop
            aggregate_reduction_prefix_suffix(outer_loop)
        else:
            main_kernel.finalize_reduction_prefix()
            self.reduction_prefix.splice(main_kernel.reduction_prefix)
            self.reduction_suffix.splice(main_kernel.reduction_suffix)
        self.parallel_reduction_prefix.splice(main_kernel.parallel_reduction_prefix)
        self.parallel_reduction_suffix.splice(main_kernel.parallel_reduction_suffix)
        self.local_reduction_init.splice(main_kernel.local_reduction_init)
        self.local_reduction_stores.splice(main_kernel.local_reduction_stores)
        self.non_parallel_reduction_prefix.splice(
            main_kernel.non_parallel_reduction_prefix
        )
        self.non_parallel_reduction_suffix.splice(
            main_kernel.non_parallel_reduction_suffix
        )


class OuterLoopFusedKernel(CppKernel):
    def __init__(self, kernel_group):
        super().__init__(kernel_group.args, kernel_group.ws.num_threads)
        self.inner: list[LoopNest] = []

    def decide_parallel_depth(self, max_parallel_depth, threads):
        kernels_parallel_depth = []
        nested_kernels: list[CppKernel] = [
            loop_nest.get_kernel() for loop_nest in self.inner
        ]
        # TODO(leslie-fang-intel): only enable parallel within all outer loop levels.
        for kernel in nested_kernels:
            # For any ScalarKernel, VecKernel, or Tile2DKernel,
            # they should all have the same call_ranges
            call_ranges = kernel.call_ranges
            assert call_ranges is not None
            kernels_parallel_depth.append(
                kernel.decide_parallel_depth(
                    ParallelDepth(
                        parallel_depth=(
                            len(call_ranges) - max_parallel_depth.start_depth
                        ),
                        start_depth=max_parallel_depth.start_depth,
                    ),
                    threads,
                ).parallel_depth
            )
        return ParallelDepth(
            parallel_depth=min(
                max_parallel_depth.parallel_depth, max(kernels_parallel_depth)
            ),
            start_depth=max_parallel_depth.start_depth,
        )


class ReasonFusedNodes(Enum):
    SAME_VARS_REDUCE = "same_vars_reduce"
    COMPATIBLE_REDUCTION = "compatible_reduction"
    COMPATIBLE_RANGES_NO_REDUCTION = "compatible_ranges_no_reduction"


class CppScheduling(BaseScheduling):
    # ctypes limits the number of args to 1024, refer to:
    # https://github.com/python/cpython/commit/a285af7e626d1b81cf09f8b2bf7656f100bc1237
    # We set a conservative threshold here.
    MAX_FUSED_KERNEL_ARGS_NUM = 500
    backend_features = OrderedSet(
        [
            BackendFeature.INPLACE_BUFFERS,
            BackendFeature.REDUCE_TO_SINGLE_ELEMENT,
        ]
    )

    @classmethod
    def get_backend_features(cls, device: torch.device) -> OrderedSet[BackendFeature]:
        return cls.backend_features

    def __init__(self, scheduler):
        super().__init__(scheduler)
        if scheduler:
            self.reset_kernel_group()
        self._ready_to_flush = False

    def _set_flush_status(self, status: bool):
        self._ready_to_flush = status

    def group_fn(self, sizes):
        return tuple(tuple(map(V.graph.sizevars.simplify, s)) for s in sizes)

    def reset_kernel_group(self):
        self.kernel_group = KernelGroup()

    def fuse(self, node1, node2):
        if node1.is_foreach() or node2.is_foreach():
            return ForeachKernelSchedulerNode.fuse(node1, node2)
        elif node1.is_template():
            assert not node2.is_template()
            return FusedSchedulerNode.fuse(node1, node2)
        else:
            if (
                self._why_fuse_nodes(node1, node2)
                == ReasonFusedNodes.COMPATIBLE_RANGES_NO_REDUCTION
            ):
                assert isinstance(node1, (SchedulerNode, FusedSchedulerNode))
                assert isinstance(node2, (SchedulerNode, FusedSchedulerNode))

                _, (vars1, reduce1) = node1.group
                _, (vars2, reduce2) = node2.group
                assert reduce1 == () and reduce2 == (), (reduce1, reduce2)

                def get_indexing_ranges_exprs(node):
                    if isinstance(node, FusedSchedulerNode):
                        assert len(node.snodes) > 0, node.snodes
                        var_ranges = None
                        indexing_exprs = OrderedSet[Any]()
                        for snode in node.snodes:
                            v, exprs = get_indexing_ranges_exprs(snode)
                            if var_ranges is None:
                                var_ranges = v
                            assert var_ranges == v, (var_ranges, v, node.snodes)
                            indexing_exprs.update(exprs)
                        return var_ranges, list(indexing_exprs)
                    else:
                        assert isinstance(node, SchedulerNode)
                        comp_buffer = node.node
                        assert isinstance(comp_buffer, ir.ComputedBuffer)
                        _, body, _ = comp_buffer.get_default_sizes_body()
                        return body.var_ranges, list(body.indexing_exprs.values())

                node_to_recomp = node1 if len(vars1) < len(vars2) else node2
                assert isinstance(node_to_recomp, SchedulerNode)

                ref_node = node2 if len(vars1) < len(vars2) else node1

                ref_indexing_constraints = get_indexing_ranges_exprs(ref_node)

                node_to_recomp.recompute_size_and_body(
                    extra_indexing_constraints=ref_indexing_constraints
                )

                _, (vars1, _) = node1.group
                _, (vars2, _) = node2.group

                if vars1 == vars2:
                    return FusedSchedulerNode.fuse(node1, node2)

                # recompute ref_node if its ranges are also changed
                node_to_recomp_indexing_constraints = get_indexing_ranges_exprs(
                    node_to_recomp
                )
                if isinstance(ref_node, SchedulerNode):
                    ref_node.recompute_size_and_body(
                        extra_indexing_constraints=node_to_recomp_indexing_constraints
                    )
                else:
                    assert isinstance(ref_node, FusedSchedulerNode)
                    for snode in ref_node.snodes:
                        assert isinstance(snode, SchedulerNode)
                        snode.recompute_size_and_body(
                            extra_indexing_constraints=node_to_recomp_indexing_constraints
                        )
                    ref_node = FusedSchedulerNode(ref_node.scheduler, ref_node.snodes)

                _, (vars1, _) = node1.group
                _, (vars2, _) = node2.group
                assert vars1 == vars2, (vars1, vars2)
                return FusedSchedulerNode.fuse(node1, node2)
            elif self.can_fuse_vertical_outer_loop(node1, node2):
                return OuterLoopFusedSchedulerNode.fuse(
                    node1, node2, self._get_outer_loop_fusion_depth(node1, node2)
                )
            else:
                return FusedSchedulerNode.fuse(node1, node2)

    def _why_fuse_nodes(self, node1, node2) -> Optional[ReasonFusedNodes]:
        _, (vars1, reduce1) = node1.group
        _, (vars2, reduce2) = node2.group

        if vars1 == vars2 and reduce1 == reduce2:
            return ReasonFusedNodes.SAME_VARS_REDUCE
        if reduce1 == () and vars1 == vars2 + reduce2:
            return ReasonFusedNodes.COMPATIBLE_REDUCTION
        if self._can_fuse_nodes_with_compatible_ranges(node1, node2):
            return ReasonFusedNodes.COMPATIBLE_RANGES_NO_REDUCTION
        # TODO(jansel): allow fusion pointwise (vars1, ()) suffix?
        return None

    def _can_fuse_nodes_with_compatible_ranges(self, node1, node2):
        # Here we try to fuse SchedulerNode/FusedSchedulerNode with compatible ranges
        # e.g. (s0, s1, s2) and (s0 * s1 * s2)
        _, (vars1, reduce1) = node1.group
        _, (vars2, reduce2) = node2.group

        c1 = reduce1 == () and reduce2 == ()
        c2 = math.prod(vars1) == math.prod(vars2)
        c3 = len(vars1) == 1 or len(vars2) == 1
        if not (c1 and c2 and c3):
            return False

        node_to_recomp = node1 if len(vars1) < len(vars2) else node2
        ref_node = node2 if len(vars1) < len(vars2) else node1

        # We can not recompute sizes and body for nodes other than SchedulerNode
        # TODO: we can extend fusion support with compatible ranges for FusedSchedulerNode
        if isinstance(node_to_recomp, FusedSchedulerNode):
            return False

        # It may happen that node1 and node2 compatible number of elements
        # but different original ranges, for example:
        # {d0: s0, d1: s1, d2: s2} vs {d0: s0*s1*s2}
        # See https://github.com/pytorch/pytorch/pull/120077/files#r1500427848 for more details
        # TODO: we can fix if it allows us to CSE at least one of the variables

        assert isinstance(node_to_recomp, SchedulerNode)
        if isinstance(node_to_recomp.node, ir.TemplateBuffer):
            return False
        assert isinstance(node_to_recomp.node, ir.ComputedBuffer)
        # node.data.get_size() is a cheaper version of node.get_read_writes().var_ranges
        # but without variable name
        ranges2 = node_to_recomp.node.data.get_size()
        ranges1 = None
        if isinstance(ref_node, FusedSchedulerNode):
            ranges_set = OrderedSet[tuple[Any, ...]]()
            for snode in ref_node.snodes:
                if isinstance(snode.node, ir.TemplateBuffer):
                    break
                assert isinstance(snode.node, ir.ComputedBuffer)
                ranges_set.add(tuple(snode.node.data.get_size()))

            if len(ranges_set) != 1:
                return False

            ranges1 = list(next(iter(ranges_set)))
        else:
            assert isinstance(ref_node, SchedulerNode)
            assert isinstance(ref_node.node, ir.ComputedBuffer)
            ranges1 = ref_node.node.data.get_size()  # type: ignore[assignment]

        if ranges1 != ranges2:
            return False

        return True

    def _can_fuse_horizontal_impl(self, node1, node2):
        assert isinstance(node1, (FusedSchedulerNode, SchedulerNode))
        assert isinstance(node2, (FusedSchedulerNode, SchedulerNode))
        if any(
            isinstance(node, OuterLoopFusedSchedulerNode) for node in (node1, node2)
        ):
            return False
        return self._why_fuse_nodes(node1, node2) is not None

    def can_fuse_horizontal(self, node1, node2):
        if node1.is_template() or node2.is_template():
            return False
        if (
            len(node1.get_nodes()) + len(node2.get_nodes())
            > config.cpp.max_horizontal_fusion_size
        ):
            return False

        return self._can_fuse_horizontal_impl(node1, node2)

    def can_fuse_multi_outputs_template(
        self, node1: BaseSchedulerNode, node2: BaseSchedulerNode
    ) -> bool:
        if template_buf := node1.get_template_node():
            return (
                isinstance(template_buf.layout, ir.MultiOutputLayout)
                and isinstance(node2.node, ir.MultiOutput)
                and len(node2.node.inputs) == 1
                and node2.node.inputs[0].get_name() == template_buf.name
            )
        return False

    def _get_outer_loop_fusion_depth(self, node1, node2):
        DISABLE_OUTER_LOOP_FUSION = 0
        if not all(
            type(node)
            in (OuterLoopFusedSchedulerNode, FusedSchedulerNode, SchedulerNode)
            for node in (node1, node2)
        ):
            return DISABLE_OUTER_LOOP_FUSION

        _node1 = (
            node1.get_outer_nodes()[-1]
            if isinstance(node1, OuterLoopFusedSchedulerNode)
            else node1
        )
        assert isinstance(_node1, (FusedSchedulerNode, SchedulerNode))
        _node2 = (
            node2.get_outer_nodes()[0]
            if isinstance(node2, OuterLoopFusedSchedulerNode)
            else node2
        )
        assert isinstance(_node2, (FusedSchedulerNode, SchedulerNode))

        _, (vars1, reduce1) = _node1.group
        _, (vars2, reduce2) = _node2.group
        if vars1 == () and vars2 == () and reduce1 != () and reduce2 != ():
            # Reduction only
            return DISABLE_OUTER_LOOP_FUSION
        if all(type(node) is OuterLoopFusedSchedulerNode for node in (node1, node2)):
            return (
                node1.outer_loop_fusion_depth
                if node1.outer_loop_fusion_depth == node2.outer_loop_fusion_depth
                else DISABLE_OUTER_LOOP_FUSION
            )
        outer_loop_fusion_depth = min(len(vars1), len(vars2))
        if (
            outer_loop_fusion_depth >= 1
            and vars1[:outer_loop_fusion_depth] == vars2[:outer_loop_fusion_depth]
        ):
            if any(
                type(node) is OuterLoopFusedSchedulerNode for node in (node1, node2)
            ):
                _compare_node = (
                    node1 if type(node1) is OuterLoopFusedSchedulerNode else node2
                )
                if _compare_node.outer_loop_fusion_depth == outer_loop_fusion_depth:
                    # Same outer loop fusion depth as prev nodes in OuterLoopFusedSchedulerNode
                    return outer_loop_fusion_depth
                else:
                    return DISABLE_OUTER_LOOP_FUSION
            else:
                # First 2 nodes to generate OuterLoopFusedSchedulerNode
                return outer_loop_fusion_depth
        return DISABLE_OUTER_LOOP_FUSION

    def can_fuse_vertical_outer_loop(self, node1, node2):
        return (
            not node1.is_template()
            and not node2.is_template()
            and node1.get_operation_names() & node2.ancestors
            and not (
                self._can_fuse_horizontal_impl(node1, node2)
                and not node1.is_reduction()
            )
            and self._get_outer_loop_fusion_depth(node1, node2) >= 1
        )

    def get_fusion_pair_priority(self, node1, node2):
        if self.can_fuse_vertical_outer_loop(node1, node2):
            # Outer loop fusion with lower priority
            return 1
        else:
            return 0

    def can_fuse_vertical(self, node1, node2):
        if node2.is_template():
            # TODO(jgong5): support pre-op fusion with template
            return False
        if node1.is_template():
            template_fusion_supported, _ = template_fusion_with_epilogues_supported(
                node1, [node2]
            )
            return not node2.is_reduction() and template_fusion_supported
        return (
            self._can_fuse_horizontal_impl(node1, node2) and not node1.is_reduction()
        ) or self.can_fuse_vertical_outer_loop(node1, node2)

    def try_loop_split(self, nodes: list[SchedulerNode]):
        """
        Apply loop split optimization.
        When one of the indexing_exprs contains a division, we eliminate the division by splitting the loop
        to avoid non-contiguous loads, subject to the following conditions:
            1. No reduction and no mudular index for all nodes.
            2. The indexing_exprs of all nodes contain only one (or more, but all the same) division,
               where the divisor is an integer and not too small (the divisor > 8), the dividend is
               one of the iter_vars, and this var, i.e. the dimension that needs to be split, is
               contiguous in all other indexing_exprs.

        For example, if the node's var_ranges: {z0: 2, z1: 9216, z2: 960} and indexing_exprs:
        {'index0': 8847360*z0 + 960*z1 + z2, 'index1': 32*z0 + (z2//30), 'index2': z2},
        we will split z2 -> 30*z2 + z3, then the node's var_ranges will be changed to
        {z0: 2, z1: 9216, z2: 32, z3: 30} and indexing_exprs will be changed to
        {'index0': 8847360*z0 + 960*z1 + 30*z2 + z3, 'index1': 32*z0 + z2, 'index2': 30*z2 + z3}.
        """

        # No reduction and no mudular
        if any(
            len(node.group[1][1]) != 0
            or any(
                expr.has(ModularIndexing) for expr in node._body.indexing_exprs.values()
            )
            for node in nodes
        ):
            return nodes

        split_var = None
        split_number = None
        num_div = 0
        div_expr_ = None
        match_div = False
        matched_node = None

        for node in nodes:
            assert isinstance(node.node, ir.ComputedBuffer)
            _, original_body, _ = node.node.get_default_sizes_body()
            for name, expr in original_body.indexing_exprs.items():
                if not isinstance(expr, sympy.Expr):
                    continue
                for div_expr in expr.find(FloorDiv):
                    if (
                        any(div_expr.has(var) for var in original_body.iter_vars)
                        and div_expr != div_expr_
                    ):
                        div_expr_ = div_expr
                        num_div += 1
                    if num_div > 1:
                        return nodes
                    if (
                        isinstance(div_expr.args[1], sympy.core.numbers.Integer)
                        and div_expr.args[0] in original_body.iter_vars
                        and name is not None
                        and all(
                            stride_at_vec_range(expr_, div_expr.args[0]) in (0, 1)
                            for name_, expr_ in original_body.indexing_exprs.items()
                            if name_ != name
                        )
                        and div_expr.args[1] > 8
                    ):
                        split_var = div_expr.args[0]
                        split_number = div_expr.args[1]
                        match_div = True
                        matched_node = node

        # Only one node contains a division, and the split dimension is contiguous in all other indexing_exprs.
        if not match_div:
            return nodes

        extra_indexing_constraints = None

        def loop_split(sizes, body, vars):
            index_size, reduce_size = sizes
            index_vars, reduce_vars = vars
            split_idx = index_vars.index(split_var)
            new_index_size = index_size.copy()
            new_index_size[split_idx] = index_size[split_idx] // split_number
            new_index_size.insert(split_idx + 1, split_number)
            (new_index_vars, _), var_ranges = dependencies.index_vars_no_squeeze(
                new_index_size, reduce_size, prefix="y"
            )
            iter_vars = new_index_vars.copy()
            divisor_var = iter_vars.pop(split_idx + 1)
            iter_vars[split_idx] = split_number * iter_vars[split_idx] + divisor_var
            body = ir.LoopBody(
                body, [iter_vars, reduce_vars], var_ranges, new_index_vars, reduce_vars
            )
            nonlocal extra_indexing_constraints
            if not extra_indexing_constraints:
                extra_indexing_constraints = (
                    body.var_ranges,
                    list(body.indexing_exprs.values()),
                )
            return (
                (new_index_size, reduce_size),
                body,
                (new_index_vars, reduce_vars),
            )

        # Here decide the final loop order
        for node in nodes:
            if node == matched_node:
                node.recompute_size_and_body(recompute_sizes_body_func=loop_split)
        for node in nodes:
            if node != matched_node:
                node.recompute_size_and_body(
                    extra_indexing_constraints=extra_indexing_constraints,
                    recompute_sizes_body_func=loop_split,
                )

        return nodes

    def codegen_outer_loop_node(
        self,
        node: OuterLoopFusedSchedulerNode,
    ):
        """
        Generate the code for the outer loop fused scheduler node.
        1. Codegen with fused outer loop: depends on the analysis of
            the outer loop fused scheduler node, with or without the local buffer.
        2. If failed, fallback to standard codegen.
        """
        kernel_group = self.kernel_group
        generated_cpp_vec_kernel_count = metrics.generated_cpp_vec_kernel_count
        cpp_kernel_proxy_list: list[CppKernelProxy] = []
        nodes_list: list[list[SchedulerNode]] = []
        assert isinstance(node, OuterLoopFusedSchedulerNode)

        def try_outer_loop_fusion_with_local_buf(node: OuterLoopFusedSchedulerNode):
            """
            Codegen code with fused outer loop and local Buffer.
            """
            assert isinstance(node, OuterLoopFusedSchedulerNode)
            cpp_kernel_proxy_list.clear()
            nodes_list.clear()

            def get_call_ranges(node: BaseSchedulerNode):
                assert isinstance(node, (SchedulerNode, FusedSchedulerNode))
                nodes: list[SchedulerNode] = node.get_nodes()  # type: ignore[assignment]
                _, (group, reduction_group) = max(
                    nodes, key=lambda x: int(x.is_reduction())
                ).group
                call_ranges = tuple(group) + tuple(reduction_group)
                return call_ranges

            local_buffers: list[ir.Buffer] = []
            # Map local buffer name to a list of global buffers
            local_to_global_buffers: dict[str, list[ir.Buffer]] = {}
            if all(
                len(get_call_ranges(_node)) == node.outer_loop_fusion_depth + 1
                for _node in node.get_outer_nodes()
            ):
                # Ref to the typical case of local buffer in
                # https://github.com/pytorch/pytorch/blob/1115a25c36340554442f28f9570abd42f0aface2/aten/src/ATen/native/cpu/SoftMaxKernel.cpp#L159 # noqa: B950
                # where the buffer is with size of last dim and contiguous.
                # Only support this typical case at first.
                visited_scheduler_nodes: OrderedSet[str] = OrderedSet()
                for scheduler_node in node.get_nodes():
                    # all users inside same OuterLoopFusedSchedulerNode
                    assert isinstance(scheduler_node, SchedulerNode)
                    visited_scheduler_nodes.add(scheduler_node.get_name())
                    if (
                        scheduler_node.is_reduction()
                        or len(scheduler_node.get_outputs()) != 1
                    ):
                        continue

                    scheduler_buffer = scheduler_node.get_outputs()[0]
                    if all(
                        user.node in node.get_nodes() for user in scheduler_buffer.users
                    ):
                        global_buffer = scheduler_buffer.node
                        assert isinstance(global_buffer, ir.ComputedBuffer)
                        global_buffer_layout = global_buffer.get_layout()
                        size_offset = node.outer_loop_fusion_depth - len(
                            get_call_ranges(scheduler_node)
                        )

                        def is_all_write_read_contiguous():
                            contiguous_index_expr = 0
                            stride = 1
                            for var, range in reversed(
                                scheduler_node._body.var_ranges.items()
                            ):
                                contiguous_index_expr += stride * var
                                stride *= range
                            write_index_expr = scheduler_node._body.get_write_expr(
                                scheduler_buffer.get_name()
                            )

                            def is_contiguous_index(x):
                                return x == contiguous_index_expr

                            return is_contiguous_index(write_index_expr) and all(
                                isinstance(user.node, SchedulerNode)
                                and is_contiguous_index(
                                    user.node._body.get_read_expr(
                                        scheduler_buffer.get_name()
                                    ),
                                )
                                for user in scheduler_buffer.users
                            )

                        if not (
                            global_buffer_layout.is_contiguous()
                            and is_all_write_read_contiguous()
                        ):
                            continue
                        # Local Buffer is a view of global buffer
                        local_buffer_layout = ir.FixedLayout(
                            global_buffer_layout.device,
                            global_buffer_layout.dtype,
                            global_buffer_layout.size[size_offset:],
                            global_buffer_layout.stride[size_offset:],
                        )

                        def try_share_local_buffer(local_buffer_layout, local_buffers):
                            for local_buf in local_buffers:
                                if local_buffer_layout == local_buf.layout and all(
                                    all(
                                        user.node.get_name() in visited_scheduler_nodes
                                        for user in V.graph.scheduler.name_to_buf[
                                            global_buffer.name
                                        ].users
                                    )
                                    for global_buffer in local_to_global_buffers[
                                        local_buf.name
                                    ]
                                    if global_buffer.name is not None
                                ):
                                    return local_buf
                            return None

                        local_buf_prefix = "local_buffer_data"
                        # Share existing local buffer
                        local_buffer_used = try_share_local_buffer(
                            local_buffer_layout, local_buffers
                        )
                        if not local_buffer_used:
                            # Create new local buffer
                            local_buffer_used = ir.Buffer(
                                name=f"{local_buf_prefix}_{len(local_buffers)}",
                                layout=local_buffer_layout,
                            )
                            local_buffers.append(local_buffer_used)
                            local_to_global_buffers[local_buffer_used.name] = []
                        local_to_global_buffers[local_buffer_used.name].append(
                            global_buffer,
                        )

            with LocalBufferContext(kernel_group.args) as scope:
                if len(local_buffers) > 0:
                    for local_buffer in local_buffers:
                        assert local_buffer.name is not None
                        scope.add_local_buffer(
                            local_buffer, local_to_global_buffers[local_buffer.name]
                        )
                for _node in node.get_outer_nodes():
                    assert isinstance(_node, (FusedSchedulerNode, SchedulerNode))
                    cpp_kernel_proxy = CppKernelProxy(kernel_group)
                    cpp_kernel_proxy.codegen_nodes(_node.get_nodes())  # type: ignore[arg-type]
                    cpp_kernel_proxy_list.append(cpp_kernel_proxy)
                    nodes_list.append(_node.get_nodes())  # type: ignore[arg-type]

                if not node.check_outer_fusion_loop_level_attr(
                    cpp_kernel_proxy_list, node.outer_loop_fusion_depth
                ):
                    for removed_buffer in scope.removed_buffers:
                        # Restore the removed buffers by this context before
                        # fallback to codegen without using Local Buffer
                        V.graph.removed_buffers.remove(removed_buffer)
                    return False
                metrics.cpp_outer_loop_fused_inner_counts.append(
                    metrics.CppOuterLoopFusedCount(
                        len(cpp_kernel_proxy_list),
                        local_buffer_number=len(scope.local_buffers),
                    )
                )
                outer_fusion_cpp_kernel_proxy = node.merge_outer_fusion_kernels(
                    cpp_kernel_proxy_list,
                )
                kernel_group.finalize_kernel(
                    outer_fusion_cpp_kernel_proxy,
                    [*itertools.chain.from_iterable(nodes_list)],
                )

            return True

        if not try_outer_loop_fusion_with_local_buf(node):
            # Reset generated_cpp_vec_kernel_count to codegen again
            metrics.generated_cpp_vec_kernel_count = generated_cpp_vec_kernel_count
            cpp_kernel_proxy_list.clear()
            nodes_list.clear()
            # Similar as comment in
            # https://github.com/pytorch/pytorch/blob/469383755fe416eb1c41fa724762ad3eaecdff07/torch/_inductor/codegen/cpp.py#L3269-L3272
            # Kernels share the same global contexts like V.graph.wrapper_code, V.kernel.args.
            with torch._inductor.config.patch(inplace_buffers=False):
                for _node in node.get_outer_nodes():
                    assert isinstance(_node, (FusedSchedulerNode, SchedulerNode))
                    _nodes: list[SchedulerNode] = _node.get_nodes()  # type: ignore[assignment]
                    cpp_kernel_proxy = CppKernelProxy(kernel_group)
                    cpp_kernel_proxy.codegen_nodes(_nodes)
                    kernel_group.finalize_kernel(cpp_kernel_proxy, _nodes)

    def codegen_node(
        self,
        node: Union[OuterLoopFusedSchedulerNode, FusedSchedulerNode, SchedulerNode],
    ):
        """
        Turn an set of pre-fused nodes into a C++ kernel.
        """
        kernel_group = self.kernel_group

        if isinstance(node, OuterLoopFusedSchedulerNode):
            self.codegen_outer_loop_node(node)
        else:
            nodes: list[SchedulerNode] = node.get_nodes()  # type: ignore[assignment]
            nodes = self.try_loop_split(nodes)
            cpp_kernel_proxy = CppKernelProxy(kernel_group)
            cpp_kernel_proxy.codegen_nodes(nodes)
            kernel_group.finalize_kernel(cpp_kernel_proxy, nodes)

        args_num = self._get_scheduled_num_args()
        if args_num > CppScheduling.MAX_FUSED_KERNEL_ARGS_NUM:
            self._set_flush_status(True)

    def is_cpp_template(self, node: BaseSchedulerNode) -> bool:
        return isinstance(node, SchedulerNode) and isinstance(
            node.node, ir.CppTemplateBuffer
        )

    def codegen_template(
        self,
        template_node: BaseSchedulerNode,
        epilogue_nodes: Sequence[BaseSchedulerNode],
        prologue_nodes: Sequence[BaseSchedulerNode],
    ):
        """
        Codegen a CPP template, possibly with fused epilogues
        """
        assert not prologue_nodes

        # remove MultiOutput from epilogue_nodes
        epilogue_nodes = [
            epilogue_node
            for epilogue_node in epilogue_nodes
            if isinstance(epilogue_node, (SchedulerNode, FusedSchedulerNode))
        ]
        # The counter cpp_templated_kernel_counter is used for verifying if a
        # a templated kernel was successfully compiled in a UT
        counters["inductor"]["cpp_templated_kernel_counter"] += 1
        counters["inductor"]["cpp_epilogue_fusion_counter"] += len(epilogue_nodes)
        assert self.is_cpp_template(template_node), (
            "Template node passed to CppScheduler.codegen_template must be a SchedulerNode that wraps a CppTemplateBuffer"
        )
        template_node = cast(SchedulerNode, template_node)
        _, (_, rnumel) = template_node.group
        assert rnumel == ()
        ctb: ir.CppTemplateBuffer = cast(ir.CppTemplateBuffer, template_node.node)
        epilogue_ir_nodes: list[Optional[ir.Operation]] = [
            n.node for n in epilogue_nodes
        ]
        assert all(isinstance(n, ir.ComputedBuffer) for n in epilogue_ir_nodes), (
            "Epilogue nodes must all be instances of ir.ComputedBuffer"
        )

        def template_buffer_has_other_users(
            template_buffer, outputs_by_name, epilogue_nodes
        ):
            if not epilogue_nodes:
                return False

            assert template_buffer.get_name() in outputs_by_name
            users = outputs_by_name[template_buffer.get_name()].users
            return not all(
                isinstance(user.node, BaseSchedulerNode)
                and user.node.node in epilogue_nodes
                for user in users
            )

        flag_template_buffer_has_other_users = template_buffer_has_other_users(
            ctb, template_node.outputs_by_name, epilogue_ir_nodes
        )
        kernel, render = ctb.make_kernel_render(
            ctb,
            flag_template_buffer_has_other_users=flag_template_buffer_has_other_users,
            epilogue_nodes=epilogue_ir_nodes,
        )
        with kernel:
            if not is_multi_outputs_template(template_node.node):
                template_node.mark_run()  # type: ignore[attr-defined]
            for node in epilogue_nodes:
                node.mark_run()  # type: ignore[attr-defined]
            src_code = render()

        with V.set_kernel_handler(kernel):
            node_schedule = [template_node, *epilogue_nodes]
            kernel_name = self.define_kernel(src_code, node_schedule, kernel.args)

        if is_multi_outputs_template(template_node.node):
            # For multi outputs template, allocate buffers for each output after the epilogue
            # codegen to which determines if the buffer has been removed.
            assert len(template_node.outputs) == 1, (
                "Multi outputs template should be with 1 output template buffer of MultiOutputLayout"
            )
            for user in template_node.outputs[0].users:
                assert isinstance(user.node, ExternKernelSchedulerNode), (
                    "Multi outputs template should be with ExternKernelSchedulerNode"
                )
                assert isinstance(user.node.node, ir.MultiOutput), (
                    "Multi outputs template has multi users with MultiOutput"
                )
                user.node.mark_run()

        kernel.call_kernel(kernel_name, ctb)
        V.graph.removed_buffers |= kernel.removed_buffers
        self.free_buffers_in_scheduler()

    def _get_scheduled_num_args(self):
        return self.kernel_group.get_num_args()

    def ready_to_flush(self):
        return self._ready_to_flush

    def codegen_sync(self):
        pass

    def define_kernel(self, src_code, nodes, kernel_args=None):
        wrapper = V.graph.wrapper_code
        fused_name = (
            get_fused_kernel_name(nodes, config.cpp.descriptive_names)
            if config.cpp.descriptive_names
            else ""
        )
        kernel_name = "_".join(["cpp", fused_name, wrapper.next_kernel_suffix()])
        # below add provenance tracing info for cpu CppKernel types
<<<<<<< HEAD
        if config.trace.enabled:
=======
        if config.trace.provenance_tracking_level != 0:
>>>>>>> eaa5d9d3
            set_kernel_post_grad_provenance_tracing(nodes, kernel_name)

        kernel_decl_name = kernel_name if V.graph.cpp_wrapper else "kernel"
        src_code = src_code.replace(str(Placeholder.KERNEL_NAME), kernel_decl_name)
        src_code = src_code.replace(str(Placeholder.DESCRIPTIVE_NAME), kernel_name)
        # TODO(voz): Ostensibly, we should not need this. But there are cases where C++ codegen does
        # not use BracesBuffer, so we have no good indicator of a C++ buffer atm.
        src_code = src_code.replace("#pragma CMT", "//")

        # Get the lines in the source code representing the function definition,
        # excluding the the first line including cpp_prefix.h.
        first_char = src_code.rfind('extern "C"')
        last_char = src_code.find(")", first_char)
        if _IS_WINDOWS:
            # get_export_declaration introduced one more ')' in Windows
            last_char = src_code.find(")", last_char + 1)
        kernel_definition = f"{src_code[first_char : last_char + 1]};\n"

        compile_wrapper = IndentedBuffer()
        args = self.kernel_group.args if kernel_args is None else kernel_args
        _, _, arg_types = args.cpp_argdefs()
        if not V.graph.cpp_wrapper:
            compile_wrapper.writeline(f"async_compile.cpp_pybinding({arg_types!r}, '''")
        compile_wrapper.splice(src_code, strip=True)
        if not V.graph.cpp_wrapper:
            compile_wrapper.writeline("''')")
        wrapper.define_kernel(
            kernel_name,
            compile_wrapper.getvalue(),
            gpu=False,
            cpp_definition=kernel_definition,
        )
        return kernel_name

    def flush(self):
        src_code = self.kernel_group.codegen_group()
        if src_code:
            kernel_name = self.define_kernel(
                src_code, self.kernel_group.scheduled_nodes
            )
            self.kernel_group.call_kernel(V.graph.wrapper_code, kernel_name)
        self.reset_kernel_group()
        self._set_flush_status(False)


class KernelGroup:
    def __init__(self):
        super().__init__()
        self.args = KernelArgs()
        self.loops_code = BracesBuffer()
        self.ws = WorkSharing(self.loops_code)
        self.stack = contextlib.ExitStack()
        self.stack.enter_context(self.ws)
        self.scheduled_nodes = []

    def new_kernel(self, cls, *args):
        return cls(self.args, parallel_num_threads(), *args)

    def finalize_kernel(self, new_kernel, nodes):
        self.scheduled_nodes += nodes
        code = self.loops_code
        ws = self.ws
        new_kernel.codegen_loops(code, ws)

    def get_num_args(self):
        arg_defs, _call_args, _arg_types = self.args.cpp_argdefs()
        args_num = len(arg_defs)
        return args_num

    def codegen_group(self, name=None) -> str:
        self.stack.close()
        if not self.scheduled_nodes:
            return ""
        code = BracesBuffer()
        # 1. Include header files
        # TODO: support kernel profile on other platforms
        enable_kernel_profile = config.cpp.enable_kernel_profile and sys.platform in [
            "linux",
            "win32",
        ]
        if enable_kernel_profile:
            code.writelines(["#include <ATen/record_function.h>"])
        code.writeline("#include <torch/csrc/inductor/cpp_prefix.h>")

        # 2. Function definition
        kernel_decl_name = str(Placeholder.KERNEL_NAME) if name is None else name
        kernel_name = str(Placeholder.DESCRIPTIVE_NAME) if name is None else name
        arg_defs, _, _ = self.args.cpp_argdefs()
        arg_defs = ",\n".ljust(25).join(arg_defs)
        func_export_decl = get_export_declaration()
        code.writeline(
            f'extern "C" {func_export_decl} void {kernel_decl_name}({arg_defs})'
        )

        # 3. Function body
        with code.indent():
            if enable_kernel_profile:
                graph_id = V.graph.graph_id
                prefix = "graph_" + str(graph_id) + "_" if graph_id is not None else ""
                code.writelines(
                    [
                        f'RECORD_FUNCTION("{prefix + kernel_name}", c10::ArrayRef<c10::IValue>({{}}));'
                    ]
                )
            for old, new in self.args.aliases():
                code.writeline(f"auto {old} = {new};")
            code.splice(self.loops_code)
        return code.getvalue()

    def call_kernel(self, wrapper, kernel_name):
        _, call_args, arg_types = self.args.cpp_argdefs()
        wrapper.generate_kernel_call(
            kernel_name, call_args, triton=False, arg_types=arg_types
        )


class WorkSharing:
    def __init__(self, code):
        self.code = code
        self.in_parallel = False
        self.num_threads = None
        self.stack = contextlib.ExitStack()

    def parallel(self, threads):
        if self.in_parallel and threads != self.num_threads:
            # wrong number of threads
            self.close()
        if not self.in_parallel:
            self.num_threads = threads
            self.in_parallel = True
            if config.cpp.dynamic_threads:
                self.code.writeline("#pragma omp parallel")
            else:
                self.code.writeline(f"#pragma omp parallel num_threads({threads})")
            self.stack.enter_context(self.code.indent())
            self.code.writeline(
                "int tid = omp_get_thread_num();",
            )

    def single(self):
        if self.in_parallel:
            self.code.writeline("#pragma omp single")
        return self.in_parallel

    def close(self):
        self.stack.close()
        self.in_parallel = False

    def __enter__(self):
        self.stack.__enter__()
        return self

    def __exit__(self, exc_type, exc_val, exc_tb):
        self.stack.__exit__(exc_type, exc_val, exc_tb)


@dataclasses.dataclass
class LoopLevel:
    var: Optional[sympy.Expr] = None
    size: Optional[sympy.Expr] = None
    offset: sympy.Expr = sympy.S.Zero
    # Note [tiled_size]
    # We may do loop-tiling at this loop level.
    # When var is in [offset, tiled_size), we will perform the vectorization kernel.
    # When var is in [tiled_size, size), we will perform the scalar or masked vectorization kernel.
    # for (var = offset; var < size; var += steps) {
    #     if (var >= offset && var < tiled_size) vec_loop_body();
    #     if (var >= tiled_size && var < size) scalar_or_maskvec_loop_body();
    # }
    tiled_size: sympy.Expr = sympy.S.Zero
    steps: sympy.Expr = sympy.S.One
    parallel: int = 0
    simd_omp: bool = False
    simd_vec: bool = False
    collapsed: bool = False
    is_reduction: bool = False

    def __post_init__(self):
        # Regarding the C++/OpenMP backend, `cpu_vec_isa.pick_vec_isa()` to check
        # vectorization ISA is a time-consuming and one-shot operation. It leads
        # to taking a longer time to import `codegen.cpp` package because the
        # `LoopLevel` of the package is decorated by `@dataclasses.dataclass` while
        # the decorator will invoke `cpu_vec_isa.pick_vec_isa()` to initialize the
        # `simd_nelements` of the `LoopLevel`. It might introduce additional compilation
        # overhead to the Triton backend. Therefore, we moved the `simd_nelements` to
        # `__post_init__`
        picked_vec_isa: cpu_vec_isa.VecISA = cpu_vec_isa.pick_vec_isa()
        self.simd_nelements: int = picked_vec_isa.nelements() if picked_vec_isa else 0

    def tile(self, factor):
        sympy_factor = sympy.Integer(factor)
        loop = LoopLevel(self.var, self.size)
        loop.steps = sympy_factor
        loop.simd_vec = True
        loop.tiled_size = FloorDiv(loop.size, sympy_factor) * sympy_factor
        loop.parallel = self.parallel
        loop.collapsed = False
        loop.is_reduction = self.is_reduction
        return loop

    def lines(self):
        offset_expr = cexpr_index(self.offset)
        size_expr = cexpr_index(self.size)
        if config.cpp.no_redundant_loops and offset_expr == size_expr:
            return None
        simd = (
            f"simd simdlen({self.simd_nelements}) "
            if self.simd_omp and self.simd_nelements > 1
            else ""
        )
        if self.parallel:
            # TODO(jansel): look into chunk size and other schedules
            line1 = "#pragma omp for"
            if self.parallel > 1:
                line1 += f" collapse({self.parallel})"
            if self.simd_omp:
                line1 = line1.replace(" for ", f" for {simd}")
        elif self.simd_vec:
            line1 = ""
        elif self.simd_omp:
            line1 = f"#pragma omp {simd}"
        elif not self.is_reduction and cpp_builder.is_gcc():
            line1 = "#pragma GCC ivdep"
        else:
            line1 = ""
        offset_str = f"{INDEX_TYPE} {self.var}={offset_expr}"
        size_str = f"{self.var}<{size_expr}"
        if self.steps.is_number:
            steps_str = f"{self.var}+={cexpr_index(self.steps)}"
        else:
            # If the step size is 0, change it to 1 because a step size of 0
            # will cause floating point exception (core dump) during parallelization.
            steps_str = (
                f"{self.var}+=({cexpr_index(self.steps)} == 0 ? "
                f"1 : {cexpr_index(self.steps)})"
            )
        line2 = f"for({offset_str}; {size_str}; {steps_str})"
        if self.collapsed or not line1:
            return [line2]
        return [line1, line2]


@dataclasses.dataclass
class LoopNest:
    """
    A loop-nest-like structure. It is built with the `build` method
    as a loop nest and then will perform loop-tiling at some depth.

    A typical case is for vectorization, where we typically do loop-tiling
    at the innermost loop level. A more complicated case is when we do
    2D tiling at both the innermost and outer levels.
    """

    loops: Optional[list[LoopLevel]] = None
    kernel: Optional[CppKernel] = None

    @staticmethod
    def build(kernel: CppKernel):
        """Build a LoopNest with the given `kernel` as the leaf"""
        itervars = kernel.itervars
        ranges = kernel.ranges
        reduction_depth = kernel.reduction_depth
        assert reduction_depth is not None

        loops: Optional[list[LoopLevel]] = None
        for loop_idx, (var, size) in enumerate(zip(itervars, ranges)):
            loop = LoopLevel(var, size)
            if not loops:
                loops = [loop]
            else:
                loops.append(loop)
            if loop_idx >= reduction_depth:
                loop.is_reduction = kernel.is_reduction

        loop_nest = LoopNest(loops)
        return loop_nest

    def __bool__(self):
        return bool(self.loops)

    @cache_on_self
    def max_parallel_depth(self):
        """
        Maximal allowed depth for parallelism: All reduction or non-reduction levels.
        When the range of the first inner loop beyond the maximum parallel depth is much
        larger than the range of all outer loops within the maximum parallel depth,
        change the starting depth of parallelism to the first inner loop and recalculate
        the maximum parallel depth.
        """
        if self.loops is None:
            return ParallelDepth(parallel_depth=0, start_depth=0)

        start_depth = 0
        max_depth = 0
        is_reduction = self.loops[0].is_reduction
        num_steps = sympy.Integer(1)
        for loop in self.loops:
            if loop.is_reduction != is_reduction:
                break
            num_steps = num_steps * FloorDiv(loop.size, loop.steps)
            max_depth += 1

        def get_simd_vec_depth(loops):
            # Return the first loop level which is simd_vec
            for i, loop in enumerate(loops):
                if loop.simd_vec:
                    return i
            return None

        simd_vec_depth = get_simd_vec_depth(self.loops)

        # When the number of steps of the first inner loop is much larger than the number of steps of
        # all outer loops, change `start_depth` to the first inner loop and recalculate `max_depth`.
        if (
            max_depth < len(self.loops)
            and isinstance(num_steps, sympy.Integer)
            and isinstance(self.loops[max_depth].size, sympy.Integer)
            and num_steps * 300
            < FloorDiv(self.loops[max_depth].size, self.loops[max_depth].steps)
            and not (
                # Disable parallel reduction under the vec loop
                simd_vec_depth is not None
                and max_depth > simd_vec_depth
                and self.loops[max_depth].is_reduction
            )
        ):
            start_depth = max_depth
            max_depth = 0
            is_reduction = self.loops[start_depth].is_reduction
            for i in range(start_depth, len(self.loops)):
                if self.loops[i].is_reduction != is_reduction:
                    break
                max_depth += 1
        return ParallelDepth(parallel_depth=max_depth, start_depth=start_depth)

    def mark_parallel(self, par_depth):
        assert par_depth.parallel_depth <= self.max_parallel_depth().parallel_depth, (
            "Parallel depth cannot exceed the maximal allowed parallel depth"
        )
        assert self.loops is not None
        assert len(self.loops) >= par_depth.parallel_depth
        loop = self.loops[par_depth.start_depth]
        loop.parallel = par_depth.parallel_depth
        if loop.is_reduction:
            metrics.parallel_reduction_count += 1
        for i in range(par_depth.start_depth + 1, par_depth.parallel_depth):
            self.loops[i].collapsed = True

    def tile(self, depth, factor):
        """
        Do loop-tiling at the `depth` level with `factor`.
            for (x0 = 0; x0 < x0_end; x0++)
            ->
            for (x0 = 0; x0 < x0_end; x0 += factor)
        See details in Note [tiled_size].
        """
        assert self.loops
        self.loops[depth] = self.loops[depth].tile(factor)
        return self.loops[depth]

    def get_kernel(self) -> CppKernel:
        assert self.kernel
        return self.kernel

    def set_kernel(self, kernel):
        self.kernel = kernel

    def from_loop_level(self, level: int):
        assert self.loops
        assert len(self.loops) >= level
        loops = None if level == len(self.loops) else self.loops[level:]
        return LoopNest(loops, self.kernel)<|MERGE_RESOLUTION|>--- conflicted
+++ resolved
@@ -24,6 +24,7 @@
 
 from ..._dynamo.utils import counters
 from .. import config, cpp_builder, cpu_vec_isa, ir, metrics
+from ..debug import set_kernel_post_grad_provenance_tracing
 from ..loop_body import LoopBody
 from ..scheduler import (
     BaseSchedulerNode,
@@ -43,7 +44,6 @@
     is_welford_reduction,
     parallel_num_threads,
     Placeholder,
-    set_kernel_post_grad_provenance_tracing,
     sympy_index_symbol,
     sympy_index_symbol_with_prefix,
     sympy_product,
@@ -86,7 +86,7 @@
 _IS_WINDOWS = sys.platform == "win32"
 
 
-@functools.lru_cache(None)
+@functools.cache
 def get_export_declaration():
     return "__declspec(dllexport)" if _IS_WINDOWS else ""
 
@@ -216,13 +216,17 @@
     reduction_type,
     var,
     next_value,
+    helper_val=None,
     index: Optional[sympy.Symbol] = None,
     src_dtype=None,
 ):
     is_bool = src_dtype == torch.bool
     if reduction_type == "sum":
-        conjunction = "|" if is_bool else "+"
-        return f"{var} {conjunction} {next_value}"
+        if helper_val:
+            return f"cascade_sum_combine({next_value}, &{helper_val})"
+        else:
+            conjunction = "|" if is_bool else "+"
+            return f"{var} {conjunction} {next_value}"
     if reduction_type == "prod":
         return f"{var} * {next_value}"
     if reduction_type == "xor_sum":
@@ -327,7 +331,7 @@
     Ref: https://stackoverflow.com/questions/56555406/creating-dynamic-sized-array-using-msvc-c-compiler
     MSVC is the only one compiler without VLA. support. Since MSVC can't get good performance here.
     We just use unique_ptr make it works on MSVC.
-    For other compilers, we continue to use VLA to get best performence.
+    For other compilers, we continue to use VLA to get best performance.
     """
     code_buffer = IndentedBuffer()
     acc_decl = (
@@ -360,6 +364,31 @@
             line.line = re.sub(r"\b" + f"{name}" + r"\b", f"{new_name}", line.line)
         else:
             buffer._lines[i] = re.sub(r"\b" + f"{name}" + r"\b", f"{new_name}", line)
+
+
+def replace_cascade_sum_with_add(buffer: IndentedBuffer):
+    """
+    Replaces `acc = cascade_sum_combine(value, ...)` with `acc = acc + value;`
+    """
+
+    pattern = r"(.*?)\s*=\s*cascade_sum_combine\(([^,]+),.*?\);"
+    for i, line in enumerate(buffer._lines):
+        assert isinstance(
+            line,
+            (
+                str,
+                DeferredLine,
+            ),
+        )
+        content = line.line if isinstance(line, DeferredLine) else line
+        match = re.search(pattern, content)
+        if match:
+            acc, value = match.groups()
+            new_content = re.sub(pattern, f"{acc} = {acc} + {value};", content)
+            if isinstance(line, DeferredLine):
+                line.line = new_content
+            else:
+                buffer._lines[i] = new_content
 
 
 @functools.lru_cache
@@ -1874,6 +1903,15 @@
 
 
 class CppKernel(Kernel):
+    """
+    Base class for C++ kernel code generation in PyTorch Inductor.
+    This class is responsible for generating C++ code from the intermediate representation.
+
+    Args:
+        args: Kernel arguments used for code generation
+        num_threads: Number of threads for parallel execution
+    """
+
     overrides = CppOverrides  # type: ignore[assignment]
     sexpr = cexpr
     newvar_prefix = "auto "
@@ -1911,6 +1949,9 @@
         self.welford_helper_cse = CSE(
             self.newvar_prefix, self.suffix, name_prefix="welford_helper"
         )
+        self.cascade_helper_cse = CSE(
+            self.newvar_prefix, self.suffix, name_prefix="cascade_helper"
+        )
         self.preloads = IndentedBuffer()
         self.poststores = IndentedBuffer()
         self.num_threads = num_threads  # num_threads the kernel specialized for
@@ -2126,6 +2167,123 @@
         for gen_fn in self.reduction_prefix_generators:
             self.reduction_prefix.splice(gen_fn(size))
 
+    def need_use_acc_helper(self, reduction_type, dtype, use_scalar):
+        # Check if we need accumulate helper for the reduction operation.
+        # using accumulate helper generates the necessary code to improve precision for
+        # sum and welford
+        # Note: using helper has non-negligible impact on performance
+
+        # keep the original behavior for welford_reduce
+        # acc helper is not used for scalar welford_reduce
+        if reduction_type == "welford_reduce":
+            return not use_scalar
+
+        # TODO add supports for more data types when needed
+        if reduction_type == "sum" and dtype == torch.float:
+            assert self.call_ranges is not None
+            reduction_size = functools.reduce(
+                operator.mul, self.call_ranges[self.reduction_depth :]
+            )
+            if config.cpp.dynamic_threads:
+                # If dynamic threads, to be conservative,
+                # use reduction_size as the range size
+                rt_size = reduction_size
+            else:
+                rt_size = CeilDiv(reduction_size, parallel_num_threads())
+
+            # chunk size to balance accuracy and performance
+            chunk_size = 2**20
+
+            # use acc helper If cannot get size_hint
+            try:
+                rt_size_hint = V.graph.sizevars.size_hint(rt_size)
+            except Exception:
+                return True
+
+            if rt_size_hint > chunk_size:
+                # use helper if the reduction size is too large
+                V.graph.sizevars.check_lt(chunk_size, rt_size)
+                return True
+            else:
+                V.graph.sizevars.check_leq(rt_size, chunk_size)
+        return False
+
+    def _acc_helper_init(
+        self,
+        reduction_type,
+        helper_val,
+        helper_range,
+        dtype,
+        num_threads=None,
+        use_scalar=False,
+    ):
+        num_range_thread = (
+            CeilDiv(helper_range, num_threads) if num_threads else helper_range
+        )
+        num_range_thread_expr = cexpr_index(num_range_thread)
+        assert reduction_type in ["welford_reduce", "sum"]
+        chunk_size = 4096 if reduction_type == "welford_reduce" else 2**20
+        num_chunks = CeilDiv(num_range_thread, chunk_size)
+        helper_type = (
+            "WelfordHelper"
+            if reduction_type == "welford_reduce"
+            else "CascadeSumHelper"
+        )
+        if use_scalar:
+            h_type = DTYPE_TO_CPP[dtype]
+        else:
+            h_type = (
+                self._get_vec_type(dtype)
+                if hasattr(self, "_get_vec_type")
+                else DTYPE_TO_CPP[dtype]
+            )
+        helper_init_line = (
+            f"{helper_type}<{h_type}, {chunk_size}> {helper_val}"
+            f"("
+            f"{num_range_thread_expr}"
+            f");"
+        )
+        if reduction_type == "sum":
+            return helper_init_line
+        if isinstance(num_chunks, sympy.Integer) and num_chunks <= 1:
+            # When the number of chunks <= 1, there is no need to use cascade summation to improve
+            # reduction accuracy. We can initialize a static WelfordHelper to improve performance.
+            return f"static {helper_init_line}"
+        else:
+            return helper_init_line
+
+    def _use_acc_helper(
+        self, reduction_type, acc, helper_val, helper_range, dtype, use_scalar=False
+    ):
+        num_threads = (
+            "max_threads" if config.cpp.dynamic_threads else parallel_num_threads()
+        )
+        self.non_parallel_reduction_prefix.writeline(
+            self._acc_helper_init(
+                reduction_type, helper_val, helper_range, dtype, None, use_scalar
+            )
+        )
+        self.local_reduction_init.writeline(
+            self._acc_helper_init(
+                reduction_type, helper_val, helper_range, dtype, num_threads, use_scalar
+            )
+        )
+        result = acc if use_scalar else f"{acc}_vec"
+        if reduction_type == "welford_reduce":
+            self.non_parallel_reduction_suffix.writeline(
+                f"{result} = welford_combine({result}, &{helper_val});"
+            )
+            self.local_reduction_stores.writeline(
+                f"{result}_local = welford_combine({result}_local, &{helper_val});"
+            )
+        else:
+            self.non_parallel_reduction_suffix.writeline(
+                f"{result} = cascade_sum_final(&{helper_val});"
+            )
+            self.local_reduction_stores.writeline(
+                f"{result}_local = cascade_sum_final(&{helper_val});"
+            )
+
     def reduction(self, dtype, src_dtype, reduction_type, value):
         argmax_or_argmin = reduction_type in ("argmax", "argmin")
         reduction_key = src_dtype, reduction_type, value
@@ -2144,13 +2302,36 @@
                 acc, acc_type, reduction_type, init_dtype, reduction_init
             )
         )
-        assert self.reduction_depth is not None
-        index = self.itervars[self.reduction_depth]
-        for i in range(self.reduction_depth + 1, len(self.itervars)):
-            index = index * self.ranges[i] + self.itervars[i]
-        self.stores.writeline(
-            f"{acc} = {reduction_combine(reduction_type, acc, value, index)};"
-        )
+
+        if self.need_use_acc_helper(reduction_type, dtype, True):
+            # use cascade_helper for vec kernel
+            reduction_size = functools.reduce(
+                operator.mul, self.ranges[self.reduction_depth :]
+            )
+            helper_val = self.cascade_helper_cse.generate(
+                self.compute, f"reduction {reduction_key}", write=False
+            )
+            # rename the helper variable to distinguish it from vectorized version
+            scalar_helper_val = f"scalar_{helper_val}"
+            self._use_acc_helper(
+                reduction_type,
+                acc,
+                scalar_helper_val,
+                reduction_size,
+                dtype,
+                use_scalar=True,
+            )
+            self.stores.writeline(
+                f"{acc} = {reduction_combine(reduction_type, acc, value, scalar_helper_val)};"
+            )
+        else:
+            assert self.reduction_depth is not None
+            index = self.itervars[self.reduction_depth]
+            for i in range(self.reduction_depth + 1, len(self.itervars)):
+                index = index * self.ranges[i] + self.itervars[i]
+            self.stores.writeline(
+                f"{acc} = {reduction_combine(reduction_type, acc, value, index=index)};"
+            )
 
         self._gen_parallel_reduction_buffers(acc, acc_type, reduction_type, init_dtype)
         result = reduction_project(reduction_type, acc)
@@ -2787,6 +2968,22 @@
             raise NotImplementedError(f"store mode={mode}")
 
     def reduction(self, dtype, src_dtype, reduction_type, value):
+        """
+        Perform vectorized reduction operation.
+
+        This method handles vectorized reduction for different reduction types.
+        It manages special cases for low-precision floating point types and
+        employs precision improvement techniques for certain reduction operations.
+
+        Args:
+            dtype: The output data type for the reduction result
+            src_dtype: The source data type of the input value
+            reduction_type: Type of reduction operation (sum, min, max, etc.)
+            value: The input value to reduce
+
+        Returns:
+            The result of the reduction operation
+        """
         # Note: For argmax and argmin on bool type, we always convert bool to float.
         # Fix issue: https://github.com/pytorch/pytorch/issues/143568
         assert reduction_type in VECTORIZABLE_RTYPES
@@ -2812,6 +3009,7 @@
         )
         assert isinstance(acc, CppCSEVariable)
         acc_vec = f"{acc}_vec"
+        masked_acc = f"masked_{acc}"
         masked_acc_vec = f"masked_{acc_vec}"
         self.reduction_var_names += [f"{acc}", acc_vec, masked_acc_vec]
         self.is_reduction = True
@@ -2829,7 +3027,9 @@
                 self.reduction_init_vec,
             )
         )
-        if reduction_type == "welford_reduce":
+
+        use_acc_helper = self.need_use_acc_helper(reduction_type, dtype, False)
+        if use_acc_helper:
             # use masked acc_vec for tail vec kernel
             self.reduction_prefix_generators.append(
                 self._gen_reduction_prefix(
@@ -2841,16 +3041,21 @@
                 )
             )
 
-            # use welford_helper for vec kernel
+            # use welford_helper/cascade_helper for vec kernel
             assert self.reduction_depth is not None
             reduction_size = functools.reduce(
                 operator.mul, self.ranges[self.reduction_depth :]
             )
-            welford_helper_val = self.welford_helper_cse.generate(
-                self.compute, f"reduction {reduction_key}", write=False
-            )
-            masked_welford_helper_val = f"masked_{welford_helper_val}"
-            welford_helper_vec_range = (
+            if reduction_type == "welford_reduce":
+                helper_val = self.welford_helper_cse.generate(
+                    self.compute, f"reduction {reduction_key}", write=False
+                )
+            else:
+                helper_val = self.cascade_helper_cse.generate(
+                    self.compute, f"reduction {reduction_key}", write=False
+                )
+            masked_helper_val = f"masked_{helper_val}"
+            helper_vec_range = (
                 (
                     FloorDiv(reduction_size, self.ranges[self.tiling_idx])
                     * FloorDiv(self.ranges[self.tiling_idx], self.tiling_factor)
@@ -2860,7 +3065,7 @@
                 if FloorDiv(self.ranges[self.tiling_idx], self.tiling_factor)
                 else sympy.Integer(0)
             )
-            masked_welford_helper_vec_range = (
+            masked_helper_vec_range = (
                 (
                     FloorDiv(reduction_size, self.ranges[self.tiling_idx])
                     if self.tiling_idx >= self.reduction_depth
@@ -2869,24 +3074,41 @@
                 if self.ranges[self.tiling_idx] % self.tiling_factor
                 else sympy.Integer(0)
             )
-            self._use_welford_helper(
-                acc_vec, welford_helper_val, welford_helper_vec_range, dtype
-            )
-            self._use_welford_helper(
-                masked_acc_vec,
-                masked_welford_helper_val,
-                masked_welford_helper_vec_range,
+            # scalar helper for scalar sum is also needed when vec kernel is included
+            # Note: is it different from welford reduction as welford reduction of scalar version
+            # does not need helper, and the helper needs the information of reduction size to initialize
+            if reduction_type == "sum":
+                scalar_helper_val = f"scalar_{helper_val}"
+                self._use_acc_helper(
+                    reduction_type,
+                    acc,
+                    scalar_helper_val,
+                    reduction_size,
+                    dtype,
+                    use_scalar=True,
+                )
+            self._use_acc_helper(
+                reduction_type, acc, helper_val, helper_vec_range, dtype
+            )
+            self._use_acc_helper(
+                reduction_type,
+                masked_acc,
+                masked_helper_val,
+                masked_helper_vec_range,
                 dtype,
             )
 
             # use masked acc_vec for tail vec kernel
             acc_vec_ = masked_acc_vec if self.tail_size else acc_vec
-            welford_helper_val_ = (
-                masked_welford_helper_val if self.tail_size else welford_helper_val
-            )
-            self.stores.writeline(
-                f"{acc_vec_} = {self.reduction_combine_vec(reduction_type, acc_vec_, value, welford_helper_val_)};"
-            )
+            helper_val_ = masked_helper_val if self.tail_size else helper_val
+            if reduction_type == "sum":
+                self.stores.writeline(
+                    f"{acc_vec_} = {self.reduction_combine_vec(reduction_type, acc_vec_, value, helper_val_)};"
+                )
+            else:
+                self.stores.writeline(
+                    f"{acc_vec_} = {self.reduction_combine_vec(reduction_type, acc_vec_, value, helper_val_)};"
+                )
         else:
             assert self.reduction_depth is not None
             index = self.itervars[self.reduction_depth]
@@ -2917,7 +3139,7 @@
             reduction_combine_fn=reduction_combine,
             reduction_init_fn=reduction_init,
         )
-        if reduction_type == "welford_reduce":
+        if use_acc_helper:
             # use masked acc_vec for tail vec kernel
             self._gen_parallel_reduction_buffers(
                 masked_acc_vec,
@@ -2964,7 +3186,11 @@
                 vec_dtype = torch.float if is_bool else dtype
                 vec = f"at::vec::Vectorized<{DTYPE_TO_CPP[vec_dtype]}>"
                 vec_reduce_all_func = f"at::vec::vec_reduce_all<{DTYPE_TO_CPP[vec_dtype]}, {self._get_num_vectors(vec_dtype)}>"
-                next_value = f"{vec_reduce_all_func}([]({vec}& x, {vec}& y) {reduce_all_body}, {acc_vec})"
+                result_vec = f"{acc_vec}"
+                if use_acc_helper:
+                    assert reduction_type == "sum"
+                    result_vec = f"{acc_vec} + {masked_acc_vec}"
+                next_value = f"{vec_reduce_all_func}([]({vec}& x, {vec}& y) {reduce_all_body}, {result_vec})"
 
             self.reduction_suffix.writeline(
                 f"{acc} = {reduction_combine(reduction_type, acc, next_value, src_dtype=src_dtype)};"
@@ -2976,6 +3202,12 @@
                 masked_tmpvar = f"masked_{tmpvar}"
                 self.reduction_suffix.writeline(
                     f"{tmpvar} = {reduction_combine(reduction_type, tmpvar, masked_tmpvar)};"
+                )
+            elif use_acc_helper:
+                assert reduction_type == "sum"
+                masked_tmpvar = f"masked_{tmpvar}"
+                self.reduction_suffix.writeline(
+                    f"{tmpvar} = {tmpvar} + {masked_tmpvar};"
                 )
 
         result = reduction_project(reduction_type, tmpvar)
@@ -3101,59 +3333,12 @@
             return f"{self._get_mask_type()}"
         return vec_type
 
-    def _welford_helper_init(
-        self, welford_helper_val, welford_helper_vec_range, dtype, num_threads=None
-    ):
-        vec_num_range_thread = (
-            CeilDiv(welford_helper_vec_range, num_threads)
-            if num_threads
-            else welford_helper_vec_range
-        )
-        vec_num_range_thread_expr = cexpr_index(vec_num_range_thread)
-        chunk_size = 4096
-        num_chunks = CeilDiv(vec_num_range_thread, chunk_size)
-        welford_helper_init_line = (
-            f"WelfordHelper<{self._get_vec_type(dtype)}, {chunk_size}> {welford_helper_val}"
-            f"("
-            f"{vec_num_range_thread_expr}"
-            f");"
-        )
-        if isinstance(num_chunks, sympy.Integer) and num_chunks <= 1:
-            # When the number of chunks <= 1, there is no need to use cascade summation to improve
-            # reduction accuracy. We can initialize a static WelfordHelper to improve performance.
-            return f"static {welford_helper_init_line}"
-        else:
-            return welford_helper_init_line
-
-    def _use_welford_helper(
-        self, acc_vec, welford_helper_val, welford_helper_vec_range, dtype
-    ):
-        num_threads = (
-            "max_threads" if config.cpp.dynamic_threads else parallel_num_threads()
-        )
-        self.non_parallel_reduction_prefix.writeline(
-            self._welford_helper_init(
-                welford_helper_val, welford_helper_vec_range, dtype
-            )
-        )
-        self.local_reduction_init.writeline(
-            self._welford_helper_init(
-                welford_helper_val, welford_helper_vec_range, dtype, num_threads
-            )
-        )
-        self.non_parallel_reduction_suffix.writeline(
-            f"{acc_vec} = welford_combine({acc_vec}, &{welford_helper_val});"
-        )
-        self.local_reduction_stores.writeline(
-            f"{acc_vec}_local = welford_combine({acc_vec}_local, &{welford_helper_val});"
-        )
-
     def reduction_combine_vec(
         self,
         reduction_type,
         var,
         next_value,
-        welford_helper_val=None,
+        helper_val=None,
         index: Optional[sympy.Symbol] = None,
         horizontal_reduction: Optional[bool] = None,
         src_dtype: Optional[torch.dtype] = torch.float32,
@@ -3178,11 +3363,17 @@
                     else f"at::vec::minimum({var}, {next_value})"
                 )
         elif reduction_type == "sum":
-            if self.tail_size:
-                return f"sum_masked_reduce({var}, {next_value}, {cexpr_index(self.tail_size)})"
+            if helper_val:
+                if self.tail_size:
+                    return f"cascade_sum_combine({next_value}, {cexpr_index(self.tail_size)}, &{helper_val})"
+                else:
+                    return f"cascade_sum_combine({next_value}, &{helper_val})"
             else:
-                conjunction = "|" if is_bool else "+"
-                return f"{var} {conjunction} {next_value}"
+                if self.tail_size:
+                    return f"sum_masked_reduce({var}, {next_value}, {cexpr_index(self.tail_size)})"
+                else:
+                    conjunction = "|" if is_bool else "+"
+                    return f"{var} {conjunction} {next_value}"
         elif reduction_type == "prod":
             if self.tail_size:
                 return f"prod_masked_reduce({var}, {next_value}, {cexpr_index(self.tail_size)})"
@@ -3194,13 +3385,11 @@
             else:
                 return f"{var} ^ {next_value}"
         elif reduction_type == "welford_reduce":
-            if welford_helper_val:
+            if helper_val:
                 if self.tail_size:
-                    return f"welford_combine({var}, {next_value}, {cexpr_index(self.tail_size)}, &{welford_helper_val})"
+                    return f"welford_combine({var}, {next_value}, {cexpr_index(self.tail_size)}, &{helper_val})"
                 else:
-                    return (
-                        f"welford_combine({var}, {next_value}, &{welford_helper_val})"
-                    )
+                    return f"welford_combine({var}, {next_value}, &{helper_val})"
             else:
                 if self.tail_size:
                     return f"welford_combine({var}, {next_value}, {cexpr_index(self.tail_size)})"
@@ -3734,7 +3923,7 @@
                             call_ranges[tiling_indice], fallback=0
                         )
                         if call_range < factor_lowp:
-                            V.graph.sizevars.guard_lt(call_range, factor_lowp)  # type: ignore[arg-type]
+                            V.graph.sizevars.check_lt(call_range, factor_lowp)  # type: ignore[arg-type]
                             tiling_factor = factor_lowp // 2
                             break
                     elif call_ranges[tiling_indice] < factor_lowp:
@@ -3797,6 +3986,16 @@
 
 
 class CppKernelProxy(CppKernel):
+    # Subclass CppKernel, CppVecKernel, etc., to customize code generation.
+    # Override CppOverrides or CppVecOverrides to emit custom ops.
+    # Earlier, this meant copying codegen_functions() to use your subclasses.
+    # Now, use kernel_cls and vec_kernel_cls class attributes instead.
+    # This lets CppKernelProxy subclasses inject custom behavior cleanly.
+    # No need to duplicate codegen_functions() just to swap kernel classes.
+    kernel_cls: type[CppKernel] = CppKernel
+    vec_kernel_cls: type[CppVecKernel] = CppVecKernel
+    tile2d_kernel_cls: type[CppTile2DKernel] = CppTile2DKernel
+
     def __init__(self, kernel_group):
         super().__init__(kernel_group.args, kernel_group.ws.num_threads)
         self.kernel_group = kernel_group
@@ -4112,7 +4311,7 @@
                     with kernel.write_to_suffix():
                         fn(vars, ())
 
-        scalar_kernel = codegen_kernel(CppKernel)
+        scalar_kernel = codegen_kernel(self.kernel_cls)
         V.graph.removed_buffers |= scalar_kernel.removed_buffers
         V.graph.inplaced_to_remove |= scalar_kernel.inplaced_to_remove
         self.loop_nest = LoopNest.build(scalar_kernel)
@@ -4161,13 +4360,13 @@
                 metrics.generated_cpp_vec_kernel_count += 1
                 loop = self.loop_nest.tile(tiling_indices[0], factor=tiling_factors[0])
                 vec_kernel = codegen_kernel(
-                    CppVecKernel, tiling_factors[0], tiling_indices[0]
+                    self.vec_kernel_cls, tiling_factors[0], tiling_indices[0]
                 )
                 tail_size = loop.size - loop.tiled_size
                 vec_kernel.active_ranges = {loop.var: (0, loop.tiled_size)}
                 if config.cpp.enable_loop_tail_vec and could_masked_vec:
                     tail_kernel = codegen_kernel(
-                        CppVecKernel,
+                        self.vec_kernel_cls,
                         tiling_factors[0],
                         tiling_indices[0],
                         tail_size,
@@ -4202,7 +4401,7 @@
                 }
                 inner_tail_size = inner_loop.size - inner_loop.tiled_size
                 tile2d_kernel = codegen_kernel(
-                    CppTile2DKernel,
+                    self.tile2d_kernel_cls,
                     tiling_factors[0],
                     tiling_indices,
                 )
@@ -4224,7 +4423,7 @@
                             outer_tail_size if outer_r == "tail" else None
                         )
                         kernel = codegen_kernel(
-                            CppTile2DKernel,
+                            self.tile2d_kernel_cls,
                             tiling_factors[0],
                             tiling_indices,
                             _inner_tail_size,
@@ -4237,7 +4436,7 @@
                         tail_kernel.append(kernel)
                 else:
                     vec_kernel = codegen_kernel(
-                        CppVecKernel, tiling_factors[0], tiling_indices[0]
+                        self.vec_kernel_cls, tiling_factors[0], tiling_indices[0]
                     )
                     vec_kernel.active_ranges = {
                         outer_loop.var: outer_ranges["main"],
@@ -4319,17 +4518,20 @@
     def aggregate_reduction_buffers(
         self, inner_loop_reduction_outer_not: bool, outer_loop: Optional["LoopLevel"]
     ):
-        # CppKernel/CppVecKernel/CppTile2dKernel have reduction buffers themselves.
-        # Here, we decide how to aggregate them together and place new reduction buffers
-        # under CppKernelProxy.
+        """
+        CppKernel/CppVecKernel/CppTile2dKernel have reduction buffers themselves.
+        Here, we decide how to aggregate them together and place new reduction buffers
+        under CppKernelProxy.
+        """
+
         def aggregate_reduction_prefix_suffix(outer_loop: "LoopLevel"):
             assert len(self.kernels) >= 2
             main_loop_kernel = self.kernels[0]
             tail_loop_kernel = self.kernels[-1]
-            assert isinstance(main_loop_kernel, CppVecKernel)
+            assert isinstance(main_loop_kernel, self.vec_kernel_cls)
 
             # Prefix
-            if type(tail_loop_kernel) == CppKernel:
+            if type(tail_loop_kernel) == self.kernel_cls:
                 # if tail loop kernel is a scalar kernel, we need to extend tmp_acc -> tmp_acc_arr[] to
                 # hold the temporary inner loop acc result for outer tail loop
                 tail_loop_kernel.finalize_reduction_prefix(
@@ -4357,7 +4559,7 @@
                     suffix_buf, "C10_UNLIKELY", outer_loop.var
                 ):
                     stack.enter_context(suffix_buf.indent())
-                    if type(tail_loop_kernel) == CppKernel:
+                    if type(tail_loop_kernel) == self.kernel_cls:
                         reduction_vars = tail_loop_kernel.reduction_var_names
                         for name in reduction_vars:
                             new_name = f"{name}_arr[{outer_loop.var}_tail - {cexpr_index(outer_loop.tiled_size)}]"
@@ -4365,6 +4567,9 @@
                             replace_acc_name(
                                 tail_loop_kernel.reduction_suffix, name, new_name
                             )
+                        # If tail loop kernel is a scalar kernel, use direct sum instead of cascade_sum_combine
+                        # as the reduction vars are extended: tmp_acc -> tmp_acc_arr[].
+                        replace_cascade_sum_with_add(tail_loop_kernel.stores)
                         suffix_buf.splice(
                             move_code_under_inner_loop(
                                 tail_loop_kernel.reduction_suffix,
@@ -4440,6 +4645,10 @@
 
 
 class CppScheduling(BaseScheduling):
+    # Subclass CppKernelProxy to customize codegen without copying codegen_node().
+    # Use kernel_proxy_cls to inject custom proxies in CppScheduling subclasses.
+    # Avoid duplicating codegen_node() just to swap in a custom kernel proxy class.
+    kernel_proxy_cls: type[CppKernelProxy] = CppKernelProxy
     # ctypes limits the number of args to 1024, refer to:
     # https://github.com/python/cpython/commit/a285af7e626d1b81cf09f8b2bf7656f100bc1237
     # We set a conservative threshold here.
@@ -4649,7 +4858,7 @@
                 isinstance(template_buf.layout, ir.MultiOutputLayout)
                 and isinstance(node2.node, ir.MultiOutput)
                 and len(node2.node.inputs) == 1
-                and node2.node.inputs[0].get_name() == template_buf.name
+                and node2.node.inputs[0].get_name() == template_buf.name  # type: ignore[union-attr]
             )
         return False
 
@@ -4864,7 +5073,7 @@
         """
         kernel_group = self.kernel_group
         generated_cpp_vec_kernel_count = metrics.generated_cpp_vec_kernel_count
-        cpp_kernel_proxy_list: list[CppKernelProxy] = []
+        cpp_kernel_proxy_list: list[self.kernel_proxy_cls] = []  # type: ignore[name-defined]
         nodes_list: list[list[SchedulerNode]] = []
         assert isinstance(node, OuterLoopFusedSchedulerNode)
 
@@ -4985,7 +5194,7 @@
                                 layout=local_buffer_layout,
                             )
                             local_buffers.append(local_buffer_used)
-                            local_to_global_buffers[local_buffer_used.name] = []
+                            local_to_global_buffers[local_buffer_used.name] = []  # type: ignore[index]
                         local_to_global_buffers[local_buffer_used.name].append(
                             global_buffer,
                         )
@@ -4999,7 +5208,7 @@
                         )
                 for _node in node.get_outer_nodes():
                     assert isinstance(_node, (FusedSchedulerNode, SchedulerNode))
-                    cpp_kernel_proxy = CppKernelProxy(kernel_group)
+                    cpp_kernel_proxy = self.kernel_proxy_cls(kernel_group)
                     cpp_kernel_proxy.codegen_nodes(_node.get_nodes())  # type: ignore[arg-type]
                     cpp_kernel_proxy_list.append(cpp_kernel_proxy)
                     nodes_list.append(_node.get_nodes())  # type: ignore[arg-type]
@@ -5040,7 +5249,7 @@
                 for _node in node.get_outer_nodes():
                     assert isinstance(_node, (FusedSchedulerNode, SchedulerNode))
                     _nodes: list[SchedulerNode] = _node.get_nodes()  # type: ignore[assignment]
-                    cpp_kernel_proxy = CppKernelProxy(kernel_group)
+                    cpp_kernel_proxy = self.kernel_proxy_cls(kernel_group)
                     cpp_kernel_proxy.codegen_nodes(_nodes)
                     kernel_group.finalize_kernel(cpp_kernel_proxy, _nodes)
 
@@ -5058,7 +5267,7 @@
         else:
             nodes: list[SchedulerNode] = node.get_nodes()  # type: ignore[assignment]
             nodes = self.try_loop_split(nodes)
-            cpp_kernel_proxy = CppKernelProxy(kernel_group)
+            cpp_kernel_proxy = self.kernel_proxy_cls(kernel_group)
             cpp_kernel_proxy.codegen_nodes(nodes)
             kernel_group.finalize_kernel(cpp_kernel_proxy, nodes)
 
@@ -5123,7 +5332,7 @@
         flag_template_buffer_has_other_users = template_buffer_has_other_users(
             ctb, template_node.outputs_by_name, epilogue_ir_nodes
         )
-        kernel, render = ctb.make_kernel_render(
+        kernel, render = ctb.make_kernel_render(  # type: ignore[misc]
             ctb,
             flag_template_buffer_has_other_users=flag_template_buffer_has_other_users,
             epilogue_nodes=epilogue_ir_nodes,
@@ -5176,11 +5385,7 @@
         )
         kernel_name = "_".join(["cpp", fused_name, wrapper.next_kernel_suffix()])
         # below add provenance tracing info for cpu CppKernel types
-<<<<<<< HEAD
-        if config.trace.enabled:
-=======
         if config.trace.provenance_tracking_level != 0:
->>>>>>> eaa5d9d3
             set_kernel_post_grad_provenance_tracing(nodes, kernel_name)
 
         kernel_decl_name = kernel_name if V.graph.cpp_wrapper else "kernel"
@@ -5271,8 +5476,11 @@
         arg_defs, _, _ = self.args.cpp_argdefs()
         arg_defs = ",\n".ljust(25).join(arg_defs)
         func_export_decl = get_export_declaration()
+        inline_attr = (
+            "C10_ALWAYS_INLINE_ATTRIBUTE" if config.cpp.force_inline_kernel else ""
+        )
         code.writeline(
-            f'extern "C" {func_export_decl} void {kernel_decl_name}({arg_defs})'
+            f'extern "C" {func_export_decl} void {inline_attr} {kernel_decl_name}({arg_defs})'
         )
 
         # 3. Function body
@@ -5492,6 +5700,13 @@
 
         simd_vec_depth = get_simd_vec_depth(self.loops)
 
+        def has_scalar_kernel(loop_nest: LoopNest):
+            assert isinstance(loop_nest.kernel, CppKernelProxy)
+            return any(
+                not isinstance(kernel, CppVecKernel)
+                for kernel in loop_nest.kernel.kernels
+            )
+
         # When the number of steps of the first inner loop is much larger than the number of steps of
         # all outer loops, change `start_depth` to the first inner loop and recalculate `max_depth`.
         if (
@@ -5505,6 +5720,7 @@
                 simd_vec_depth is not None
                 and max_depth > simd_vec_depth
                 and self.loops[max_depth].is_reduction
+                and has_scalar_kernel(self)
             )
         ):
             start_depth = max_depth
