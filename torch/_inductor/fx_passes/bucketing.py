--- conflicted
+++ resolved
@@ -1,6 +1,5 @@
 import collections
 import logging
-from collections import defaultdict
 from typing import Any, Callable, Optional
 
 import torch
@@ -131,7 +130,6 @@
     node_group_key: Callable[[torch.fx.Node], Any],
     filter_wait_node: Optional[Callable[[torch.fx.Node], bool]] = None,
 ) -> list[list[torch.fx.Node]]:
-<<<<<<< HEAD
     if not gm.graph.find_nodes(
         op="call_function", target=torch.ops._c10d_functional.wait_tensor.default
     ):
@@ -139,39 +137,19 @@
 
     g = gm.graph
 
-    nodes_groups: dict[Any, list[torch.fx.Node]] = defaultdict(list)
-
     # TODO: pearce kelly algorithm for detecting cycles
     node_descendents = collect_node_descendants(gm.graph)
-=======
-    """
-    Bucketing adjacent collectives with equal node_group_key.
-    We can not bucket non adjacent collectives,
-    as this will effectively change the order of collectives.
-    Reordering can lead to different order on different ranks.
-    """
-    g = gm.graph
-    found_candidates = False
-    for node in g.nodes:
-        if filter_node(node):
-            found_candidates = True
-            break
-    if not found_candidates:
-        return []
-
-    nodes_successors: dict[torch.fx.Node, OrderedSet[torch.fx.Node]] = defaultdict(
-        OrderedSet
-    )
+
     nodes_groups: list[list[torch.fx.Node]] = []
     cur_group: list[torch.fx.Node] = []
     cur_group_key = None
->>>>>>> 6cf2c2ca
 
     for node in g.nodes:
         if is_wait_tensor(node) and filter_node(node.args[0]):
             if (filter_wait_node is None) or filter_wait_node(node):
                 coll_node = node.args[0]
                 group_key = node_group_key(coll_node)
+
                 if group_key == cur_group_key:
                     cur_group.append(coll_node)
                 else:
@@ -184,12 +162,8 @@
         nodes_groups.append(cur_group)
 
     buckets: list[list[torch.fx.Node]] = []
-<<<<<<< HEAD
-
-    for nodes in nodes_groups.values():
-=======
+
     for nodes in nodes_groups:
->>>>>>> 6cf2c2ca
         cur_bucket: list[torch.fx.Node] = []
         cur_bucket_descendents: OrderedSet[torch.fx.Node] = OrderedSet()
         cur_bucket_size_bytes: int = 0
@@ -198,13 +172,8 @@
             bucket_cap_mb_by_bucket_idx(cur_bucket_id) * 1024 * 1024
         )
         for node in nodes:
-<<<<<<< HEAD
             if node in cur_bucket_descendents:
                 # if there is a path from node to the current bucket, we cannot horizontally fuse (bucket)
-=======
-            if node in cur_bucket_successors:
-                # We cannot bucket successors with the node
->>>>>>> 6cf2c2ca
                 continue
             assert "val" in node.meta
             n_val = node.meta["val"]
