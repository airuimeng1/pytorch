--- conflicted
+++ resolved
@@ -6,39 +6,27 @@
 if TYPE_CHECKING:
     from collections.abc import Generator
 
-    from ..ir import Layout
     from ..kernel_inputs import KernelInputs
 
 
 class TemplateConfigHeuristics:
-<<<<<<< HEAD
-    @property
-    def should_run(self) -> bool:
-=======
     """Base class for generating sets of configs for an associated template."""
 
-    def should_run(self, inputs: KernelInputs, layout: Layout) -> bool:
->>>>>>> adae7f66
+    def should_run(self, inputs: KernelInputs) -> bool:
         """
         hookup to check whether the configs are right to run at all e.g. you can check
         max-autotune specific to your heuristic here or other things
         If this returns False, get_template_configs will yield no configs
-<<<<<<< HEAD
-=======
 
         Args:
             inputs: KernelInputs
-            layout: Layout
->>>>>>> adae7f66
         """
         return True
 
     def get_template_configs(
         self,
         kernel_inputs: KernelInputs,
-        layout: Layout,
         op_name: str,
-        max_autotune: bool = False,
     ) -> Generator[dict[str, Any], None, None]:
         """
         Get template configs for the given inputs.
@@ -46,39 +34,17 @@
         Prefer to override the _get_template_configs_impl method
         to leverage things like should_run
         """
-        if not self.should_run:
-            return
-
-        yield from self._get_template_configs_impl(
-            kernel_inputs, layout, op_name, max_autotune
-        )
-
-    def _get_template_configs_impl(
-        self,
-        kernel_inputs: KernelInputs,
-        layout: Layout,
-        op_name: str,
-        max_autotune: bool = False,
-    ) -> Generator[dict[str, Any], None, None]:
-        """
-        Get template configs for the given inputs.
-
-        Prefer to override the _get_template_configs_impl method
-        to leverage things like should_run
-        """
-        if not self.should_run(kernel_inputs, layout):
+        if not self.should_run(kernel_inputs):
             return
 
         yield from self._get_template_configs_impl(
             kernel_inputs,
-            layout,
             op_name,
         )
 
     def _get_template_configs_impl(
         self,
         kernel_inputs: KernelInputs,
-        layout: Layout,
         op_name: str,
     ) -> Generator[dict[str, Any], None, None]:
         """
@@ -91,7 +57,6 @@
     def get_extra_kwargs(
         self,
         kernel_inputs: KernelInputs,
-        layout: Layout,
         op_name: str,
     ) -> dict[str, Any]:
         """
