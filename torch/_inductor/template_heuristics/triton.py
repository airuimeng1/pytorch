from __future__ import annotations

import dataclasses
import itertools
import math
from functools import partial
from threading import Lock
from typing import Any, Callable, Optional, TYPE_CHECKING

import sympy

import torch
from torch._inductor.template_heuristics.addmm import AddMMConfigMixin
from torch.utils._ordered_set import OrderedSet
from torch.utils._triton import has_triton_stable_tma_api

from .. import config, config as inductor_config
from ..kernel.bmm import bmm_template
from ..kernel.mm import (
    mm_template,
    persistent_tma_mm_template,
    scaled_mm_device_tma_template,
)
from ..kernel.mm_plus_mm import mm_plus_mm_template
from ..kernel_inputs import KernelInputs, MMKernelInputs
from ..utils import (
    get_backend_num_stages,
    get_num_sms,
    get_tma_workspace_arg,
    TMA_DESCRIPTOR_SIZE,
    using_b200,
)
from ..virtualized import V
from .base import TemplateConfigHeuristics
from .registry import register_template_heuristic


if TYPE_CHECKING:
    from collections.abc import Generator

    from triton import Config as TritonConfig

    from ..ir import Layout


# Gemm Configs
@dataclasses.dataclass
class BaseConfig:
    """
    Base Gemm configuration used for most backends (CPU, CUDA)
    """

    block_m: int
    block_n: int
    block_k: int
    num_stages: int
    num_warps: int
    hint_override: Optional[int] = None


@dataclasses.dataclass
class GemmConfig(BaseConfig):
    """
    Gemm configuration used for most backends (CPU, CUDA)
    """

    group_m: int = 8


ConvConfig = BaseConfig


# FlexAttention Configs
@dataclasses.dataclass
class FlexConfig:
    """
    Base Config class for flex attention
    - FlexAttn forward, backward and flex decode will use this

    NOTE:
    For flex_attn bwd block_m and block_n are reused for block_m1, block_m2, block_n1, block_n2

    """

    block_m: int
    block_n: int
    num_stages: int
    num_warps: int


@dataclasses.dataclass
class FlexDecodeConfig:
    """
    Config class for flex decoding
    """

    block_n: int
    num_stages: int
    num_warps: int


# ROCm classes
@dataclasses.dataclass
class ROCmGemmConfig(GemmConfig):
    """
    ROCm subclass for GEMMs, with AMD backend specific tuneable kernargs
    """

    matrix_instr_nonkdim: int = 16
    waves_per_eu: int = 0
    kpack: int = 2


@dataclasses.dataclass
class ROCmConvConfig(ConvConfig):
    """
    ROCm subclass for Conv, with AMD backend specific tuneable kernargs
    """

    matrix_instr_nonkdim: int = 16
    waves_per_eu: int = 0
    kpack: int = 2


@dataclasses.dataclass
class ROCmFlexConfig(FlexConfig):
    """
    ROCm subclass for FlexAttn, with AMD backend specific tuneable kernargs
    """

    matrix_instr_nonkdim: int = 0
    waves_per_eu: int = 0
    kpack: int = 2


@dataclasses.dataclass
class ROCmFlexDecodeConfig(FlexDecodeConfig):
    """
    ROCm subclass for FlexDecode, with AMD backend specific tuneable kernargs
    """

    matrix_instr_nonkdim: int = 0
    waves_per_eu: int = 0
    kpack: int = 2


class BaseHeuristicSingleton(type):
    """
    Thread-safe implementation of single to be used in the config heuristic subclasses
    to ensure heavy __init__ calls are not repeatedly run
    """

    _instances: dict[type[Any], Any] = {}
    _lock: Lock = Lock()

    def __call__(
        cls: BaseHeuristicSingleton, *args: Any, **kwargs: Any
    ) -> BaseConfigHeuristic:
        with cls._lock:
            if cls not in cls._instances:
                instance = super().__call__()
                cls._instances[cls] = instance
            return cls._instances[cls]


class BaseConfigHeuristic(metaclass=BaseHeuristicSingleton):
    """
    Base class for mm_configs, device specific triton kernels config inherit from here
    """

    def __init__(self) -> None:
        # Whether the heuristic is used for int8. Use this when the heuristic is int8 exclusive
        # but prefer the preprocess_mm_configs argument when it's used for both
        self.has_int8_tensor: bool = False
        # Whether to scale configs at all
        # TODO(coconutruben): remove this once mm_plus_mm and tests support scaling
        self.should_scale_configs: bool = True
        # List of dictionaries to store the kernel configs. Configs that evaluate to true
        # will be utilised on the target platform. The configs are as follows:
        # (BLOCK_M, BLOCK_N, BLOCK_K, num_stages, num_warps)
        self.mm_configs: list[BaseConfig] = [
            GemmConfig(32, 32, 16, 1, 2),
            GemmConfig(32, 32, 128, 2, 4),
            GemmConfig(32, 64, 32, 5, 8),
            GemmConfig(64, 32, 32, 5, 8),
            GemmConfig(64, 32, 128, 5, 4),
            GemmConfig(64, 64, 16, 2, 4),
            GemmConfig(64, 64, 32, 2, 4),
            GemmConfig(64, 64, 64, 3, 8),
            GemmConfig(64, 64, 128, 5, 4),
            GemmConfig(64, 128, 32, 3, 4),
            GemmConfig(64, 128, 32, 4, 8),
            GemmConfig(64, 128, 64, 3, 4),
            GemmConfig(64, 128, 128, 4, 4),
            GemmConfig(128, 64, 32, 3, 4),
            GemmConfig(128, 64, 32, 4, 8),
            GemmConfig(128, 128, 32, 2, 8),
            GemmConfig(128, 128, 32, 3, 4),
            GemmConfig(128, 128, 64, 3, 4),
            GemmConfig(128, 128, 64, 5, 8),
        ]

        # Exhaustive search for mm configs
        self.exhaustive_configs: list[BaseConfig] = [
            GemmConfig(BLOCK_M, BLOCK_N, BLOCK_K, num_stages, num_warps, group_m)
            for BLOCK_M, BLOCK_N, BLOCK_K in itertools.product(
                [16, 32, 64, 128, 256], repeat=3
            )
            for num_stages in [1, 2, 3, 4, 5]
            for num_warps in [2, 4, 8]
            for group_m in [8]
        ]

        # these are only used in tuned_mm when AutoHeuristic is enabled
        # the idea is that when AutoHeuristic collects data to learn a heuristic, more configs are autotuned
        # when the learned heuristic is used, the learned heuristic reduces the number of configs down to 10
        # which saves compilation time (since less configs are autotuned) and potentially increase performance
        # because the learned heuristic might predict a config that is not part mm_configs
        self.extra_mm_configs: list[BaseConfig] = [
            GemmConfig(16, 32, 16, 3, 2),
            GemmConfig(16, 32, 32, 4, 2),
            GemmConfig(16, 32, 32, 5, 2),
            GemmConfig(64, 64, 128, 3, 4),
            GemmConfig(128, 64, 32, 2, 2),
            GemmConfig(128, 64, 64, 3, 8),
            GemmConfig(128, 64, 128, 4, 8),
            GemmConfig(128, 128, 32, 4, 4),
            GemmConfig(128, 128, 64, 3, 8),
            GemmConfig(128, 128, 64, 5, 4),
        ]

        self.int8_mm_configs: list[BaseConfig] = [
            GemmConfig(64, 64, 32, 2, 4),
            GemmConfig(64, 128, 32, 3, 4),
            GemmConfig(128, 64, 32, 3, 4),
            GemmConfig(64, 128, 32, 4, 8),
            GemmConfig(128, 64, 32, 4, 8),
            GemmConfig(64, 32, 32, 5, 8),
            GemmConfig(32, 64, 32, 5, 8),
            GemmConfig(128, 128, 32, 2, 8),
            GemmConfig(64, 64, 64, 3, 8),
            GemmConfig(128, 256, 128, 3, 8),
            GemmConfig(256, 128, 128, 3, 8),
        ]

        self.mixed_mm_configs: list[BaseConfig] = [
            GemmConfig(16, 128, 256, 3, 4),
            GemmConfig(16, 128, 256, 5, 8),
        ]

        self.persistent_mm_configs: list[BaseConfig] = [
            GemmConfig(128, 256, 64, 3, 8),
            GemmConfig(128, 128, 64, 3, 8),
            GemmConfig(128, 128, 128, 3, 8),
            GemmConfig(128, 128, 128, 3, 4),
            GemmConfig(128, 128, 64, 4, 8),
            GemmConfig(128, 128, 64, 5, 8),
            GemmConfig(256, 128, 64, 4, 8),
            GemmConfig(128, 128, 64, 5, 4),
        ]

        self.scaled_mm_configs: list[BaseConfig] = [
            GemmConfig(128, 256, 32, 3, 8),
            GemmConfig(256, 128, 32, 3, 8),
            GemmConfig(256, 64, 32, 4, 4),
            GemmConfig(64, 256, 32, 4, 4),
            GemmConfig(128, 128, 32, 4, 4),
            GemmConfig(128, 64, 32, 4, 4),
            GemmConfig(64, 128, 32, 4, 4),
            GemmConfig(128, 32, 32, 4, 4),
            GemmConfig(64, 32, 32, 5, 2),
            GemmConfig(256, 128, 128, 3, 8),
            GemmConfig(256, 64, 128, 4, 4),
            GemmConfig(64, 256, 128, 4, 4),
            GemmConfig(128, 128, 128, 4, 4),
            GemmConfig(128, 64, 64, 4, 4),
            GemmConfig(64, 128, 64, 4, 4),
            GemmConfig(128, 32, 64, 4, 4),
            GemmConfig(64, 32, 64, 5, 2),
            GemmConfig(16, 32, 32, 2, 2),
            GemmConfig(16, 64, 32, 2, 2),
            GemmConfig(16, 128, 32, 2, 4),
            GemmConfig(16, 256, 32, 2, 4),
            GemmConfig(16, 32, 64, 2, 2),
            GemmConfig(16, 64, 64, 2, 2),
            GemmConfig(16, 128, 64, 2, 4),
            GemmConfig(16, 256, 64, 2, 4),
            GemmConfig(32, 32, 32, 2, 2),
            GemmConfig(32, 64, 32, 2, 2),
            GemmConfig(32, 128, 32, 2, 4),
            GemmConfig(32, 256, 32, 2, 4),
            GemmConfig(32, 32, 64, 2, 2),
            GemmConfig(32, 64, 64, 2, 2),
            GemmConfig(32, 128, 64, 2, 4),
            GemmConfig(32, 256, 64, 2, 4),
            GemmConfig(16, 32, 32, 3, 2),
            GemmConfig(16, 64, 32, 3, 2),
            GemmConfig(16, 128, 32, 3, 4),
            GemmConfig(16, 256, 32, 3, 4),
            GemmConfig(16, 32, 64, 3, 2),
            GemmConfig(16, 64, 64, 3, 2),
            GemmConfig(16, 128, 64, 3, 4),
            GemmConfig(16, 256, 64, 3, 4),
            GemmConfig(32, 32, 32, 3, 2),
            GemmConfig(32, 64, 32, 3, 2),
            GemmConfig(32, 128, 32, 3, 4),
            GemmConfig(32, 256, 32, 3, 4),
            GemmConfig(32, 32, 64, 3, 2),
            GemmConfig(32, 64, 64, 3, 2),
            GemmConfig(32, 128, 64, 3, 4),
            GemmConfig(32, 256, 64, 3, 4),
            GemmConfig(16, 32, 32, 4, 2),
            GemmConfig(16, 64, 32, 4, 2),
            GemmConfig(16, 128, 32, 4, 4),
            GemmConfig(16, 256, 32, 4, 4),
            GemmConfig(16, 32, 64, 4, 2),
            GemmConfig(16, 64, 64, 4, 2),
            GemmConfig(16, 128, 64, 4, 4),
            GemmConfig(16, 256, 64, 4, 4),
            GemmConfig(32, 32, 32, 4, 2),
            GemmConfig(32, 64, 32, 4, 2),
            GemmConfig(32, 128, 32, 4, 4),
            GemmConfig(32, 256, 32, 4, 4),
            GemmConfig(32, 32, 64, 4, 2),
            GemmConfig(32, 64, 64, 4, 2),
            GemmConfig(32, 128, 64, 4, 4),
            GemmConfig(32, 256, 64, 4, 4),
            GemmConfig(16, 32, 32, 5, 2),
            GemmConfig(16, 64, 32, 5, 2),
            GemmConfig(16, 128, 32, 5, 4),
            GemmConfig(16, 256, 32, 5, 4),
            GemmConfig(16, 32, 64, 5, 2),
            GemmConfig(16, 64, 64, 5, 2),
            GemmConfig(16, 128, 64, 5, 4),
            GemmConfig(16, 256, 64, 5, 4),
            GemmConfig(32, 32, 32, 5, 2),
            GemmConfig(32, 64, 32, 5, 2),
            GemmConfig(32, 128, 32, 5, 4),
            GemmConfig(32, 256, 32, 5, 4),
            GemmConfig(32, 32, 64, 5, 2),
            GemmConfig(32, 64, 64, 5, 2),
            GemmConfig(32, 128, 64, 5, 4),
            GemmConfig(32, 256, 64, 5, 4),
            GemmConfig(16, 32, 32, 6, 2),
            GemmConfig(16, 64, 32, 6, 2),
            GemmConfig(16, 128, 32, 6, 4),
            GemmConfig(16, 256, 32, 6, 4),
            GemmConfig(16, 32, 64, 6, 2),
            GemmConfig(16, 64, 64, 6, 2),
            GemmConfig(16, 128, 64, 6, 4),
            GemmConfig(16, 256, 64, 6, 4),
            GemmConfig(32, 32, 32, 6, 2),
            GemmConfig(32, 64, 32, 6, 2),
            GemmConfig(32, 128, 32, 6, 4),
            GemmConfig(32, 256, 32, 6, 4),
            GemmConfig(32, 32, 64, 6, 2),
            GemmConfig(32, 64, 64, 6, 2),
            GemmConfig(32, 128, 64, 6, 4),
            GemmConfig(32, 256, 64, 6, 4),
        ]

        self.scaled_persistent_mm_configs: list[BaseConfig] = [
            GemmConfig(128, 128, 64, 3, 8),
            GemmConfig(128, 128, 128, 3, 8),
            GemmConfig(128, 128, 128, 4, 8),
            GemmConfig(128, 128, 128, 4, 4),
            GemmConfig(128, 128, 128, 3, 4),
            GemmConfig(128, 128, 128, 5, 4),
            GemmConfig(128, 128, 128, 5, 8),
            GemmConfig(128, 128, 128, 6, 8),
            GemmConfig(128, 128, 64, 4, 8),
        ]

        # TODO: Unify with other gemm patterns, mm_plus_mm currently follows
        # slightly different pattern than rest
        self.mm_plus_mm_configs: list[BaseConfig] = [
            GemmConfig(64, 64, 32, 2, 4),
            GemmConfig(64, 64, 32, 3, 8),
            GemmConfig(64, 64, 32, 4, 16),
            GemmConfig(64, 32, 32, 4, 8),
            GemmConfig(32, 64, 32, 4, 8),
            GemmConfig(128, 128, 32, 1, 8),
            GemmConfig(64, 64, 64, 1, 8),
            GemmConfig(32, 32, 128, 1, 8),
            GemmConfig(64, 64, 16, 2, 4),
            GemmConfig(32, 32, 16, 1, 2),
        ]

        self.conv_configs: list[BaseConfig] = [
            ConvConfig(64, 256, 16, 2, 4),
            ConvConfig(256, 64, 16, 2, 4),
            ConvConfig(1024, 16, 16, 1, 8),
            ConvConfig(128, 128, 32, 2, 8),
            ConvConfig(64, 64, 32, 2, 4),
            ConvConfig(64, 256, 32, 2, 8),
            ConvConfig(256, 64, 32, 2, 8),
        ]

        self.flex_attn_fwd_autotune_configs: list[FlexConfig] = [
            FlexConfig(128, 64, 3, 4),
            FlexConfig(128, 128, 3, 4),
            FlexConfig(128, 128, 2, 8),
            FlexConfig(64, 128, 3, 4),
            FlexConfig(64, 64, 3, 4),
        ]

        self.flex_attn_bwd_autotune_configs: list[FlexConfig] = [
            FlexConfig(BLOCK1, BLOCK2, s, w)
            for BLOCK1 in [32, 64]
            for BLOCK2 in [32, 64, 128]
            for s in [1, 3, 4, 5]  # num_stages
            for w in ([4, 8] if BLOCK1 >= 128 or BLOCK2 >= 128 else [4])
            if BLOCK2 % BLOCK1 == 0
        ]

        self.flex_decode_autotune_configs: list[FlexDecodeConfig] = [
            FlexDecodeConfig(64, 3, 2),
            FlexDecodeConfig(32, 3, 2),
            FlexDecodeConfig(128, 3, 2),
        ]

        self.exhaustive_flex_attn_fwd_configs: list[FlexConfig] = [
            FlexConfig(BLOCK_M, BLOCK_N, num_stages, num_warps)
            for BLOCK_M in [16, 32, 64, 128]
            for BLOCK_N in [32, 64, 128]
            for num_stages in [1, 3, 4, 5]
            for num_warps in [2, 4, 8]
        ]

        self.exhaustive_flex_attn_bwd_configs: list[FlexConfig] = [
            FlexConfig(BLOCK1, BLOCK2, num_stages, num_warps)
            for BLOCK1 in [16, 32, 64, 128]
            for BLOCK2 in [16, 32, 64, 128]
            for num_stages in [1, 3, 4, 5]
            for num_warps in [2, 4, 8]
            if BLOCK2 % BLOCK1 == 0
        ]

        self.exhaustive_flex_decode_configs: list[FlexDecodeConfig] = [
            FlexDecodeConfig(block_n, num_stages, num_warps)
            for block_n in [16, 32, 64, 128]
            for num_stages in [1, 3, 4, 5]
            for num_warps in [2, 4, 8]
        ]

    def _finalize_mm_configs(
        self,
        configs: list[BaseConfig],
    ) -> Generator[TritonConfig, None, None]:
        """
        Finalizes configs after scaling, applying additional constraints.
        """
        used: OrderedSet[tuple[Optional[int], ...]] = OrderedSet()

        max_mm_configs = config.test_configs.max_mm_configs

        for conf in configs:
            # Each warp computes a 16x16 tile = 256 elements
            num_warps = min(conf.num_warps, conf.block_m * conf.block_n // 256)

            # Construct key for finding duplicate configs
            key: tuple[Optional[int], ...] = (
                conf.block_m,
                conf.block_n,
                conf.block_k,
                conf.num_stages,
                conf.hint_override,
                num_warps,
            )

            # Check if gemm specific arg exists - add to key if does
            group_m = getattr(conf, "group_m", None)
            if group_m is not None:
                key += (group_m,)

            if key not in used and (
                max_mm_configs is None or len(used) < max_mm_configs
            ):
                used.add(key)
                kwargs = {
                    "BLOCK_M": conf.block_m,
                    "BLOCK_N": conf.block_n,
                    "BLOCK_K": conf.block_k,
                    "hint_override": conf.hint_override,
                }
                if group_m is not None:
                    kwargs["GROUP_M"] = group_m
                yield self.triton_config(conf.num_stages, num_warps, **kwargs)

    def _scale_mm_configs(
        self,
        m: int,
        n: int,
        k: int,
        configs: list[BaseConfig],
        scale: float,
        has_int8_tensor: bool,
        exclude: Callable[[sympy.Integer, sympy.Integer, sympy.Integer], bool],
        hint_override: Optional[int] = None,
    ) -> list[BaseConfig]:
        """
        Scales and filters matrix multiplication configs based on input size.
        """
        if not self.should_scale_configs:
            return configs
        from ..runtime.runtime_utils import next_power_of_2

        min_block_size = 16
        min_block_size_k = 32 if (has_int8_tensor or self.has_int8_tensor) else 16

        scaled_configs = []
        for hint_override in [None] + config.multi_kernel_hints:
            m_hint = max(
                next_power_of_2(
                    V.graph.sizevars.size_hint(
                        m,
                        fallback=config.unbacked_symint_fallback,  # type: ignore[arg-type]
                        hint_override=hint_override,
                    )
                ),
                min_block_size,
            )
            n_hint = max(
                next_power_of_2(
                    V.graph.sizevars.size_hint(
                        n,
                        fallback=config.unbacked_symint_fallback,  # type: ignore[arg-type]
                        hint_override=hint_override,
                    )
                ),
                min_block_size,
            )
            k_hint = max(
                next_power_of_2(
                    V.graph.sizevars.size_hint(
                        k,
                        fallback=config.unbacked_symint_fallback,  # type: ignore[arg-type]
                        hint_override=hint_override,
                    )
                ),
                min_block_size_k,
            )

            for c in configs:
                scaled_config = dataclasses.replace(
                    c,
                    block_m=max(min(int(c.block_m * scale), m_hint), min_block_size),
                    block_n=max(min(int(c.block_n * scale), n_hint), min_block_size),
                    block_k=max(min(int(c.block_k * scale), k_hint), min_block_size_k),
                    hint_override=hint_override,
                )

                if not exclude(
                    scaled_config.block_m, scaled_config.block_n, scaled_config.block_k
                ):
                    scaled_configs.append(scaled_config)

        return scaled_configs

    def _prune_exhaustive_configs(
        self,
        configs: list[BaseConfig],
        dtype_size: int,
    ) -> list[BaseConfig]:
        import torch

        pruned_configs = []
        for gemm_config in configs:
            device = torch.cuda.current_device()
            props = torch.cuda.get_device_properties(device)
            sm_available = props.shared_memory_per_block_optin  # type: ignore[attr-defined]
            NUM_REG = 255

            acc_regs = math.ceil(
                gemm_config.block_m * gemm_config.block_n / (gemm_config.num_warps * 32)
            )

            shared_mem_accum = dtype_size * (
                gemm_config.block_m * gemm_config.block_k
                + gemm_config.block_n * gemm_config.block_k
            )

            # Will use more shared memory than available
            if shared_mem_accum * gemm_config.num_stages > sm_available:
                continue
            # Lower bound for register spillage, if exceeds the kernel will certainly spill
            elif acc_regs > NUM_REG:
                continue

            pruned_configs.append(gemm_config)

        return pruned_configs

    def _filter_configs(self, configs: list[BaseConfig]) -> list[BaseConfig]:
        """
        Filter configs based on specific requirements.
        Subclasses can override this to implement custom filtering logic.
        """
        return configs

    def preprocess_mm_configs(
        self,
        m: int,
        n: int,
        k: int,
        configs: list[BaseConfig],
        has_int8_tensor: bool = False,
        scale: float = 1.0,
        exclude: Callable[
            [sympy.Integer, sympy.Integer, sympy.Integer], bool
        ] = lambda m, n, k: False,
        dtype_size: int = 0,
        op_name: str = "mm",  # For preprocessing overrides e.g. on CPU
    ) -> Generator[TritonConfig, None, None]:
        configs = self._filter_configs(configs)
        scaled_configs = self._scale_mm_configs(
            m, n, k, configs, scale, has_int8_tensor, exclude
        )
        if config.max_autotune_gemm_search_space == "EXHAUSTIVE":
            assert dtype_size > 0, "dtype_size must be provided for exhaustive search"
            scaled_configs = self._prune_exhaustive_configs(scaled_configs, dtype_size)
        return self._finalize_mm_configs(scaled_configs)

    def triton_config(
        self, num_stages: int, num_warps: int, **kwargs: Any
    ) -> TritonConfig:
        from triton import Config as TritonConfig  # type: ignore[attr-defined]

        return TritonConfig(kwargs, num_stages=num_stages, num_warps=num_warps)

    def get_mm_configs(self) -> partial[Generator[TritonConfig, None, None]]:
        return partial(self.preprocess_mm_configs, configs=self.mm_configs)

    def get_exhaustive_mm_configs(self) -> partial[Generator[TritonConfig, None, None]]:
        return partial(self.preprocess_mm_configs, configs=self.exhaustive_configs)

    def get_conv_configs(self) -> partial[Generator[TritonConfig, None, None]]:
        return partial(
            self.preprocess_mm_configs, configs=self.conv_configs, op_name="conv"
        )

    # Flex attn helpers
    def get_flex_attn_fwd_configs(self, head_dim: int, dtype: Any) -> list[FlexConfig]:
        flex_attn_fwd_configs: list[FlexConfig] = []

        if config.max_autotune:
            if config.max_autotune_flex_search_space == "EXHAUSTIVE":
                return self.exhaustive_flex_attn_fwd_configs
            flex_attn_fwd_configs += self.flex_attn_fwd_autotune_configs

        if head_dim <= 256:
            if dtype == torch.float32:
                default_config = FlexConfig(64, 64, 3, 4)
            else:
                default_config = FlexConfig(128, 64, 3, 4)
        else:
            if dtype == torch.float32:
                default_config = FlexConfig(32, 16, 3, 4)
            else:
                default_config = FlexConfig(64, 32, 3, 4)

        if default_config not in flex_attn_fwd_configs:
            flex_attn_fwd_configs.append(default_config)

        return flex_attn_fwd_configs

    def get_flex_attn_bwd_configs(self, head_dim: int, dtype: Any) -> list[FlexConfig]:
        flex_attn_bwd_configs: list[FlexConfig] = []

        if config.max_autotune:
            if config.max_autotune_flex_search_space == "EXHAUSTIVE":
                return self.exhaustive_flex_attn_bwd_configs
            flex_attn_bwd_configs += self.flex_attn_bwd_autotune_configs

        default_config = FlexConfig(16, 16, 1, 4)

        if default_config not in flex_attn_bwd_configs:
            flex_attn_bwd_configs.append(default_config)

        return flex_attn_bwd_configs

    def get_flex_decode_configs(
        self, head_dim: int, dtype: Any
    ) -> list[FlexDecodeConfig]:
        flex_decode_configs: list[FlexDecodeConfig] = []

        if config.max_autotune:
            if config.max_autotune_flex_search_space == "EXHAUSTIVE":
                return self.exhaustive_flex_decode_configs
            flex_decode_configs += self.flex_decode_autotune_configs

        default_config = FlexDecodeConfig(block_n=64, num_stages=1, num_warps=2)

        if default_config not in flex_decode_configs:
            flex_decode_configs.append(default_config)

        return flex_decode_configs


class CPUConfigHeuristic(BaseConfigHeuristic):
    """
    CPU-specific config heuristic with CPU-specific optimizations.
    """

    def _get_cpu_exclude_function(
        self, method: str = "bmm"
    ) -> Callable[[sympy.Integer, sympy.Integer, sympy.Integer], bool]:
        """
        Get CPU-specific exclude function based on method type.
        Returns a function that can be used as exclude condition.
        Moved from mm_common._is_large_block_for_cpu and refactored to return a function.
        """
        if method in ("conv"):

            def exclude_conv(
                m: sympy.Integer, n: sympy.Integer, k: sympy.Integer
            ) -> bool:
                # Thresholds are experimentally determined to reduce Triton CPU compile times
                if m > 256 or n > 256 or k > 256:
                    return True
                return m * n * k > 2**17

            return exclude_conv
        elif method in ("mm", "addmm", "int_mm"):

            def exclude_mm(
                m: sympy.Integer, n: sympy.Integer, k: sympy.Integer
            ) -> bool:
                return m * n > 2**13

            return exclude_mm
        else:  # Default to bmm implementation for unknown methods

            def exclude_bmm(
                m: sympy.Integer, n: sympy.Integer, k: sympy.Integer
            ) -> bool:
                if m > 128 or n > 128 or k > 128:
                    return True
                return m * n > 2**12

            return exclude_bmm

    def preprocess_mm_configs(
        self,
        m: int,
        n: int,
        k: int,
        configs: list[BaseConfig],
        has_int8_tensor: bool = False,
        scale: float = 1.0,
        exclude: Callable[
            [sympy.Integer, sympy.Integer, sympy.Integer], bool
        ] = lambda m, n, k: False,
        dtype_size: int = 0,
        op_name: str = "mm",  # For preprocessing overrides e.g. on CPU
    ) -> Generator[TritonConfig, None, None]:
        """
        CPU-specific preprocessing that applies CPU-specific scaling (0.5) and exclusion logic.
        """
        # Get CPU-specific exclude function based on operation type
        cpu_exclude_fn = self._get_cpu_exclude_function(op_name)

        # Apply CPU-specific scaling (0.5) and exclusion logic
        return super().preprocess_mm_configs(
            m,
            n,
            k,
            configs=configs,
            has_int8_tensor=has_int8_tensor,
            scale=0.5,
            exclude=cpu_exclude_fn,
            dtype_size=dtype_size,
            op_name=op_name,
        )


class CUDAConfigHeuristic(BaseConfigHeuristic):
    """
    Child class for CUDA device specific gemm/flex attention/conv/ configs.
    """

    def __init__(self) -> None:
        super().__init__()

        self.sm_120_default_flex_config = {
            (torch.float32, 64): FlexConfig(128, 32, 2, 4),
            (torch.float32, 128): FlexConfig(128, 32, 2, 4),
            (torch.float32, 256): FlexConfig(64, 16, 2, 4),
            (torch.bfloat16, 64): FlexConfig(128, 64, 2, 4),
            (torch.bfloat16, 128): FlexConfig(128, 64, 2, 8),
            (torch.bfloat16, 256): FlexConfig(32, 64, 2, 4),
            (torch.float16, 64): FlexConfig(128, 64, 2, 4),
            (torch.float16, 128): FlexConfig(128, 64, 2, 8),
            (torch.float16, 256): FlexConfig(32, 64, 2, 4),
        }

        self.sm_100_default_flex_config = {
            (torch.float32, 64): FlexConfig(128, 32, 3, 4),
            (torch.float32, 128): FlexConfig(32, 64, 3, 4),
            (torch.float32, 256): FlexConfig(32, 32, 3, 4),
            (torch.bfloat16, 64): FlexConfig(128, 128, 3, 4),
            (torch.bfloat16, 128): FlexConfig(128, 64, 2, 8),
            (torch.bfloat16, 256): FlexConfig(64, 32, 3, 4),
            (torch.float16, 64): FlexConfig(128, 128, 3, 4),
            (torch.float16, 128): FlexConfig(128, 64, 3, 8),
            (torch.float16, 256): FlexConfig(64, 32, 3, 4),
        }

        self.h100_default_flex_config = {
            (torch.float32, 64): FlexConfig(128, 32, 3, 4),
            (torch.float32, 128): FlexConfig(32, 64, 3, 4),
            (torch.float32, 256): FlexConfig(32, 32, 3, 4),
            (torch.bfloat16, 64): FlexConfig(128, 128, 3, 4),
            (torch.bfloat16, 128): FlexConfig(128, 64, 3, 8),
            (torch.bfloat16, 256): FlexConfig(64, 32, 3, 4),
            (torch.float16, 64): FlexConfig(128, 128, 3, 4),
            (torch.float16, 128): FlexConfig(128, 128, 3, 8),
            (torch.float16, 256): FlexConfig(64, 32, 3, 4),
        }

        self.a100_default_flex_config = {
            (torch.float32, 64): FlexConfig(128, 32, 3, 4),
            (torch.float32, 128): FlexConfig(128, 32, 3, 4),
            (torch.float32, 256): FlexConfig(64, 16, 3, 4),
            (torch.bfloat16, 64): FlexConfig(128, 64, 3, 4),
            (torch.bfloat16, 128): FlexConfig(128, 64, 3, 8),
            (torch.bfloat16, 256): FlexConfig(32, 64, 3, 4),
            (torch.float16, 64): FlexConfig(128, 64, 3, 4),
            (torch.float16, 128): FlexConfig(128, 64, 3, 8),
            (torch.float16, 256): FlexConfig(32, 64, 3, 4),
        }

    def get_flex_attn_fwd_configs(self, head_dim: int, dtype: Any) -> list[FlexConfig]:
        capability = torch.cuda.get_device_capability()
        flex_attn_fwd_configs: list[FlexConfig] = []

        if config.max_autotune:
            if config.max_autotune_flex_search_space == "EXHAUSTIVE":
                return self.exhaustive_flex_attn_fwd_configs
            flex_attn_fwd_configs += self.flex_attn_fwd_autotune_configs

        if head_dim <= 256:
            if dtype == torch.float32:
                default_config = FlexConfig(64, 64, 3, 4)
            else:
                default_config = FlexConfig(128, 64, 3, 4)
            if capability >= (12, 0):
                default_config = self.sm_120_default_flex_config.get(
                    (dtype, head_dim), default_config
                )
            elif capability >= (10, 0):
                default_config = self.sm_100_default_flex_config.get(
                    (dtype, head_dim), default_config
                )
            elif capability == (9, 0):
                default_config = self.h100_default_flex_config.get(
                    (dtype, head_dim), default_config
                )
            elif capability >= (8, 0):
                default_config = self.a100_default_flex_config.get(
                    (dtype, head_dim), default_config
                )
        else:
            if dtype == torch.float32:
                default_config = FlexConfig(32, 16, 3, 4)
            else:
                default_config = FlexConfig(64, 32, 3, 4)

        if default_config not in flex_attn_fwd_configs:
            flex_attn_fwd_configs.append(default_config)

        return flex_attn_fwd_configs

    def get_flex_attn_bwd_configs(self, head_dim: int, dtype: Any) -> list[FlexConfig]:
        capability = torch.cuda.get_device_capability()

        flex_attn_bwd_configs: list[FlexConfig] = []

        if config.max_autotune:
            if config.max_autotune_flex_search_space == "EXHAUSTIVE":
                return self.exhaustive_flex_attn_bwd_configs
            flex_attn_bwd_configs += self.flex_attn_bwd_autotune_configs

        if dtype == torch.float32:
            default_config = FlexConfig(16, 16, 1, 4)
        elif head_dim <= 256 and capability == (9, 0):  # H100
            if head_dim == 64:
                default_config = FlexConfig(64, 64, 3, 4)
            elif head_dim == 128:
                default_config = FlexConfig(64, 128, 3, 8)
            else:
                default_config = FlexConfig(64, 64, 2, 4)
        elif head_dim <= 256 and capability >= (10, 0):  # B100
            if head_dim == 64 or head_dim == 128:
                default_config = FlexConfig(32, 32, 2, 4)
            else:
                default_config = FlexConfig(32, 32, 1, 4)
        elif capability >= (8, 0):  # A100
            if head_dim == 64:
                default_config = FlexConfig(32, 128, 3, 4)
            elif head_dim == 128:
                # SM86/89 have smaller shared memory sizes
                num_stages = 3 if capability[1] == 0 else 2
                default_config = FlexConfig(64, 64, num_stages, 4)
            else:
                default_config = FlexConfig(64, 64, 2, 4)
        else:  # modest hardware or extremely large head_dim
            default_config = FlexConfig(16, 16, 1, 4)

        if default_config not in flex_attn_bwd_configs:
            flex_attn_bwd_configs.append(default_config)

        return flex_attn_bwd_configs

    def get_flex_decode_configs(
        self, head_dim: int, dtype: Any
    ) -> list[FlexDecodeConfig]:
        capability = torch.cuda.get_device_capability()

        default_config = FlexDecodeConfig(64, 1, 2)

        flex_decode_configs: list[FlexDecodeConfig] = []

        if config.max_autotune:
            if config.max_autotune_flex_search_space == "EXHAUSTIVE":
                return self.exhaustive_flex_decode_configs
            flex_decode_configs += self.flex_decode_autotune_configs

        if capability in [(9, 0), (10, 0), (10, 3)]:  # sm_90, sm_100, sm_103
            if head_dim > 128 and dtype == torch.float32:
                default_config = FlexDecodeConfig(64, 1, 2)
            else:
                default_config = FlexDecodeConfig(64, 3, 2)
        else:
            default_config = FlexDecodeConfig(64, 1, 2)

        if default_config not in flex_decode_configs:
            flex_decode_configs.append(default_config)

        return flex_decode_configs


class ROCmConfigHeuristic(BaseConfigHeuristic):
    """
    Child class for ROCm specific gemm/flex attention/conv/ configs.
    """

    def __init__(self) -> None:
        super().__init__()

        self.default_num_stages = get_backend_num_stages()

        self.mm_configs: list[BaseConfig] = [
            ROCmGemmConfig(
                16, 16, 256, self.default_num_stages, 4, group_m=4, waves_per_eu=2
            ),
            ROCmGemmConfig(32, 16, 256, self.default_num_stages, 4, group_m=4),
            ROCmGemmConfig(
                32, 32, 16, self.default_num_stages, 4, group_m=8, waves_per_eu=2
            ),
            ROCmGemmConfig(32, 32, 128, self.default_num_stages, 4, group_m=8),
            ROCmGemmConfig(32, 64, 64, self.default_num_stages, 4, group_m=8),
            ROCmGemmConfig(
                64, 16, 128, self.default_num_stages, 4, group_m=8, waves_per_eu=2
            ),
            ROCmGemmConfig(64, 32, 32, self.default_num_stages, 4, group_m=8),
            ROCmGemmConfig(64, 32, 64, self.default_num_stages, 4, group_m=8),
            ROCmGemmConfig(64, 32, 64, self.default_num_stages, 8, group_m=8),
            ROCmGemmConfig(64, 32, 128, self.default_num_stages, 4, group_m=8),
            ROCmGemmConfig(64, 64, 16, self.default_num_stages, 4, group_m=8),
            ROCmGemmConfig(64, 64, 64, self.default_num_stages, 4, group_m=4),
            ROCmGemmConfig(64, 64, 128, self.default_num_stages, 8, group_m=16),
            ROCmGemmConfig(64, 64, 256, self.default_num_stages, 8, group_m=4),
            ROCmGemmConfig(
                64, 128, 32, self.default_num_stages, 4, group_m=4, waves_per_eu=2
            ),
            ROCmGemmConfig(64, 128, 32, self.default_num_stages, 8, group_m=8),
            ROCmGemmConfig(64, 128, 64, self.default_num_stages, 8, group_m=4),
            ROCmGemmConfig(64, 128, 128, self.default_num_stages, 8, group_m=4),
            ROCmGemmConfig(128, 32, 32, self.default_num_stages, 4, group_m=8),
            ROCmGemmConfig(128, 32, 64, self.default_num_stages, 4, group_m=8),
            ROCmGemmConfig(
                128, 64, 32, self.default_num_stages, 4, group_m=8, waves_per_eu=2
            ),
            ROCmGemmConfig(128, 64, 64, self.default_num_stages, 4, group_m=16),
            ROCmGemmConfig(128, 64, 128, self.default_num_stages, 8, group_m=4),
            ROCmGemmConfig(
                128, 128, 32, self.default_num_stages, 4, group_m=16, waves_per_eu=2
            ),
            ROCmGemmConfig(128, 128, 32, self.default_num_stages, 8, group_m=16),
            ROCmGemmConfig(
                128, 128, 32, self.default_num_stages, 8, group_m=16, waves_per_eu=2
            ),
            ROCmGemmConfig(128, 128, 64, self.default_num_stages, 4, group_m=16),
            ROCmGemmConfig(128, 128, 64, self.default_num_stages, 8, group_m=8),
            ROCmGemmConfig(128, 128, 128, self.default_num_stages, 8, group_m=16),
            ROCmGemmConfig(
                128, 256, 32, self.default_num_stages, 4, group_m=16, waves_per_eu=2
            ),
            ROCmGemmConfig(128, 256, 64, self.default_num_stages, 8, group_m=4),
            ROCmGemmConfig(256, 64, 64, self.default_num_stages, 8, group_m=4),
            ROCmGemmConfig(
                256, 128, 32, self.default_num_stages, 4, group_m=4, waves_per_eu=2
            ),
            ROCmGemmConfig(256, 128, 32, self.default_num_stages, 8, group_m=16),
            ROCmGemmConfig(256, 128, 64, self.default_num_stages, 8, group_m=4),
            ROCmGemmConfig(256, 256, 64, self.default_num_stages, 8, group_m=4),
        ]

        # Exhaustive search for mm configs
        self.exhaustive_configs: list[BaseConfig] = [
            ROCmGemmConfig(
                BLOCK_M,
                BLOCK_N,
                BLOCK_K,
                num_stages,
                num_warps,
                group_m,
                matrix_instr_nonkdim,
                waves_per_eu,
                kpack,
            )
            for BLOCK_M, BLOCK_N, BLOCK_K in itertools.product(
                [16, 32, 64, 128, 256], repeat=3
            )
            for num_stages in [1, self.default_num_stages]
            for num_warps in [4, 8]
            for group_m in [4, 8, 16]
            for matrix_instr_nonkdim in [0, 16]
            for waves_per_eu in [0, 2]
            for kpack in [2]
        ]

        self.default_flex_config = {
            (torch.float32, 64): ROCmFlexConfig(128, 32, 1, 4),
            (torch.float32, 128): ROCmFlexConfig(128, 32, 1, 4),
            (torch.float32, 256): ROCmFlexConfig(64, 16, 1, 4),
            (torch.bfloat16, 64): ROCmFlexConfig(128, 64, 1, 8),
            (torch.bfloat16, 128): ROCmFlexConfig(128, 64, 1, 8),
            (torch.bfloat16, 256): ROCmFlexConfig(32, 64, 1, 8),
            (torch.float16, 64): ROCmFlexConfig(128, 64, 1, 8),
            (torch.float16, 128): ROCmFlexConfig(128, 64, 1, 8),
            (torch.float16, 256): ROCmFlexConfig(32, 64, 1, 4),
        }

        self.flex_attn_fwd_autotune_configs: list[FlexConfig] = [
            ROCmFlexConfig(BLOCK1, BLOCK2, 1, w)
            for BLOCK1 in [16, 64, 128]
            for BLOCK2 in [16, 32, 64, 128]
            for w in [4, 8]
        ]

        self.flex_attn_bwd_autotune_configs: list[FlexConfig] = [
            ROCmFlexConfig(BLOCK1, BLOCK2, 1, w, mfma)
            for BLOCK1 in [16, 32, 64]
            for BLOCK2 in [32, 64, 128]
            for w in ([4, 8] if BLOCK1 >= 128 or BLOCK2 >= 128 else [4])
            for mfma in [0, 16]
            if BLOCK2 % BLOCK1 == 0
        ]

        self.flex_decode_autotune_configs: list[FlexDecodeConfig] = [
            ROCmFlexDecodeConfig(32, 1, 4),
            ROCmFlexDecodeConfig(64, 1, 4),
            ROCmFlexDecodeConfig(128, 1, 4),
            ROCmFlexDecodeConfig(32, 1, 8),
            ROCmFlexDecodeConfig(64, 1, 8),
            ROCmFlexDecodeConfig(128, 1, 8),
        ]

        self.exhaustive_flex_attn_fwd_configs: list[FlexConfig] = [
            ROCmFlexConfig(BLOCK_M, BLOCK_N, num_stages, num_warps, mfma, wpeu)
            for BLOCK_M in [16, 32, 64, 128]
            for BLOCK_N in [32, 64, 128]
            for num_stages in [1, 2]
            for num_warps in [2, 4, 8]
            for mfma in [0, 16]
            for wpeu in [0, int(8 // num_warps)]
        ]

        self.exhaustive_flex_attn_bwd_configs: list[FlexConfig] = [
            ROCmFlexConfig(BLOCK1, BLOCK2, num_stages, num_warps, mfma, wpeu)
            for BLOCK1 in [16, 32, 64, 128]
            for BLOCK2 in [16, 32, 64, 128]
            for num_stages in [1, 2]
            for num_warps in [2, 4, 8]
            for mfma in [0, 16]
            for wpeu in [0, int(8 // num_warps)]
            if BLOCK2 % BLOCK1 == 0
        ]

        self.exhaustive_flex_decode_configs: list[FlexDecodeConfig] = [
            ROCmFlexDecodeConfig(block_n, num_stages, num_warps, mfma, wpeu, kpack=2)
            for block_n in [16, 32, 64, 128]
            for num_stages in [1, 2]
            for num_warps in [2, 4, 8]
            for mfma in [0, 16]
            for wpeu in [0, int(8 // num_warps)]
        ]

    def _filter_configs(self, configs: list[BaseConfig]) -> list[BaseConfig]:
        """
        ROCm specific filtering
        """
        for c in configs:
            c.num_stages = self.default_num_stages
        return super()._filter_configs(configs)

    def _finalize_mm_configs(
        self,
        configs: list[BaseConfig],
    ) -> Generator[TritonConfig, None, None]:
        """
        Finalizes configs after scaling, applying additional constraints.
        """
        used: OrderedSet[tuple[int, ...]] = OrderedSet()

        max_mm_configs = config.test_configs.max_mm_configs

        for conf in configs:
            # Each warp computes a 16x16 tile = 256 elements
            conf.num_warps = min(conf.num_warps, conf.block_m * conf.block_n // 256)

            # Defaults for AMD triton backend kern args if not set
            matrix_instr_nonkdim = getattr(conf, "matrix_instr_nonkdim", 16)
            waves_per_eu = getattr(conf, "waves_per_eu", 0)
            kpack = getattr(conf, "kpack", 2)

            if matrix_instr_nonkdim != 0 and (
                conf.block_m % matrix_instr_nonkdim != 0
                or conf.block_n % matrix_instr_nonkdim != 0
            ):
                #  block_m and block_n must be a multiple of matrix_instr_nonkdim
                continue

            # Construct key for finding duplicate configs
            key: tuple[int, ...] = (
                conf.block_m,
                conf.block_n,
                conf.block_k,
                conf.num_stages,
                conf.num_warps,
                waves_per_eu,
                matrix_instr_nonkdim,
                kpack,
            )

            # Check if gemm specific arg exists - add to key if does
            group_m = getattr(conf, "group_m", None)
            if group_m is not None:
                key += (group_m,)

            if waves_per_eu != 0:
                waves_per_eu = int(8 // conf.num_warps)

            if key not in used and (
                max_mm_configs is None or len(used) < max_mm_configs
            ):
                used.add(key)
                kwargs = {
                    "BLOCK_M": conf.block_m,
                    "BLOCK_N": conf.block_n,
                    "BLOCK_K": conf.block_k,
                    "num_stages": conf.num_stages,
                    "num_warps": conf.num_warps,
                    "matrix_instr_nonkdim": matrix_instr_nonkdim,
                    "waves_per_eu": waves_per_eu,
                    "kpack": kpack,
                }
                if group_m is not None:
                    kwargs["GROUP_M"] = group_m
                yield self.triton_config(**kwargs)

    def get_flex_attn_fwd_configs(self, head_dim: int, dtype: Any) -> list[FlexConfig]:
        flex_attn_fwd_configs: list[FlexConfig] = []

        if config.max_autotune:
            if config.max_autotune_flex_search_space == "EXHAUSTIVE":
                return self.exhaustive_flex_attn_fwd_configs
            flex_attn_fwd_configs += self.flex_attn_fwd_autotune_configs

        if head_dim <= 256:
            if dtype == torch.float32:
                default_config = ROCmFlexConfig(64, 64, 1, 4)
            else:
                default_config = ROCmFlexConfig(128, 64, 1, 8)
            default_config = self.default_flex_config.get(
                (dtype, head_dim), default_config
            )
        else:
            if dtype == torch.float32:
                default_config = ROCmFlexConfig(32, 16, 1, 4)
            else:
                default_config = ROCmFlexConfig(64, 32, 1, 4)

        if default_config not in flex_attn_fwd_configs:
            flex_attn_fwd_configs.append(default_config)

        return flex_attn_fwd_configs

    def get_flex_attn_bwd_configs(self, head_dim: int, dtype: Any) -> list[FlexConfig]:
        flex_attn_bwd_configs: list[FlexConfig] = []

        if config.max_autotune:
            if config.max_autotune_flex_search_space == "EXHAUSTIVE":
                return self.exhaustive_flex_attn_bwd_configs
            flex_attn_bwd_configs += self.flex_attn_bwd_autotune_configs

        if dtype == torch.float32:
            default_config = ROCmFlexConfig(16, 16, 1, 4)
        elif head_dim <= 256:
            if head_dim == 64:
                default_config = ROCmFlexConfig(64, 64, 1, 4)
            elif head_dim == 128:
                default_config = ROCmFlexConfig(64, 128, 1, 8)
            else:
                default_config = ROCmFlexConfig(64, 64, 1, 4)
        else:
            default_config = ROCmFlexConfig(16, 16, 1, 4)

        if default_config not in flex_attn_bwd_configs:
            flex_attn_bwd_configs.append(default_config)

        return flex_attn_bwd_configs

    def get_flex_decode_configs(
        self, head_dim: int, dtype: Any
    ) -> list[FlexDecodeConfig]:
        flex_decode_configs: list[FlexDecodeConfig] = []

        if config.max_autotune:
            if config.max_autotune_flex_search_space == "EXHAUSTIVE":
                return self.exhaustive_flex_decode_configs
            flex_decode_configs += self.flex_decode_autotune_configs

        default_config = ROCmFlexDecodeConfig(64, 1, 4)

        if default_config not in flex_decode_configs:
            flex_decode_configs.append(default_config)

        return flex_decode_configs


class XPUConfigHeuristic(BaseConfigHeuristic):
    """
    Placeholder child class for XPU specific overrides.
    """


class MTIAConfigHeuristic(BaseConfigHeuristic):
    """
    Placeholder child class for MTIA specific overrides.
    """


# Template-specific mixin classes
class MMTemplateConfigMixin(TemplateConfigHeuristics):
    """
    Mixin class that converts config lists to template kwargs.
    This handles the logic that was previously in choices.get_mm_configs.

    This mixin expects to be used with BaseConfigHeuristic or its subclasses.
    """

    # Type annotations to ensure the mixin works with BaseConfigHeuristic
    get_mm_configs: Callable[[], partial[Generator[TritonConfig, None, None]]]
    get_exhaustive_mm_configs: Callable[
        [], partial[Generator[TritonConfig, None, None]]
    ]
    _filter_configs: Callable[[list[BaseConfig]], list[BaseConfig]]

    def _valid(self, kernel_inputs: KernelInputs) -> bool:
        return True

    def _get_config_generator(
        self,
    ) -> partial[Generator[TritonConfig, None, None]]:
        """
        Get the appropriate config generator based on search space.
        Can be overridden by subclasses for template-specific behavior.
        """
        # Handle exhaustive search case
        if config.max_autotune_gemm_search_space == "EXHAUSTIVE":
            return self.get_exhaustive_mm_configs()
        else:
            return self.get_mm_configs()

    def get_template_configs(
        self,
        kernel_inputs: KernelInputs,
        layout: Any,
        op_name: str,
        max_autotune: bool = False,
    ) -> Generator[dict[str, Any], None, None]:
        """
        Convert config lists to template kwargs.
        This replaces the logic from choices.get_mm_configs and inlines mm_options.
        """
        assert isinstance(kernel_inputs, MMKernelInputs), (
            f"{self.__class__.__name__} requires MMKernelInputs"
        )
        input_nodes = kernel_inputs.nodes()
        if len(input_nodes) < 2:
            raise ValueError(f"Need at least 2 input tensors, got {len(input_nodes)}")
<<<<<<< HEAD

        # All the Triton config heuristics are for max-autotune only.
        if not max_autotune:
            yield from []
            return

=======
        if not self._valid(kernel_inputs):
            return
>>>>>>> 99bbb0c0
        # Extract M, N, K from kernel_inputs
        m, n, k = kernel_inputs.mnk_symbolic()

        # Extract dtype and device_type from kernel_inputs
        dtype = kernel_inputs.dtype()

        # Get the appropriate config generator
        configs = self._get_config_generator()

        # Generate and process configs
        for c in configs(m, n, k, dtype_size=dtype.itemsize, op_name=op_name):
            template_kwargs = self._convert_config_to_template_kwargs(
                c, m, n, k, layout
            )
            yield template_kwargs

    def _convert_config_to_template_kwargs(
        self,
        triton_config: TritonConfig,
        m: sympy.Integer,
        n: sympy.Integer,
        k: sympy.Integer,
        layout: Any,
    ) -> dict[str, Any]:
        """
        Convert triton config to template kwargs.
        Moved from mm_common.mm_options.
        """
        # Calculate EVEN_K symbolic
        even_k_symbolic = (
            # it isn't worth guarding on this
            sympy.gcd(k, triton_config.kwargs["BLOCK_K"])
            == triton_config.kwargs["BLOCK_K"]
        )

        # Calculate allow_tf32
        allow_tf32 = torch.backends.cuda.matmul.allow_tf32 and (
            not inductor_config.force_same_precision
            or ((m % 16) == 0 and (n % 16) == 0 and (k % 8) == 0)
        )

        # Build options dict
        options_dict = dict(
            EVEN_K=even_k_symbolic,
            ALLOW_TF32=allow_tf32,
            USE_FAST_ACCUM=False,  # Option for _scaled_mm
            ACC_TYPE=self._get_acc_type(layout.dtype),
            num_stages=triton_config.num_stages,
            num_warps=triton_config.num_warps,
            **triton_config.kwargs,
        )

        # If GROUP_M not specified then default to 8
        if "GROUP_M" not in triton_config.kwargs:
            group_m = triton_config.kwargs.get("GROUP_M", 8)
            options_dict["GROUP_M"] = group_m

        return options_dict

    def _get_acc_type(self, dtype: torch.dtype) -> str:
        """
        Get accumulator type for the given dtype.
        Moved from mm_common.acc_type.
        """
        if dtype in (torch.float16, torch.bfloat16):
            return "tl.float32"
        return f"tl.{dtype}".replace("torch.", "")


# INT8 specific mixin to filter correctly
class INT8MMTemplateConfigMixin(MMTemplateConfigMixin):
    """
    Ensure that we feed in has_int8_tensor=True
    """

    def __init__(self) -> None:
        super().__init__()
        self.has_int8_tensor = True


# MMPlusMM specific mixin to avoid running _scale_mm_configs
class MMPlusMMTemplateConfigMixin(MMTemplateConfigMixin):
    """
    Ensure that _should_scale_configs is False
    """

    # TODO(coconutruben): remove this once all tests work
    # with proper scaling on mm_plus_mm
    def __init__(self) -> None:
        super().__init__()
        self.should_scale_configs = False


class TMAWorkspaceMixin(MMTemplateConfigMixin):
    """
    Small mixin to ensure that the workspace arg is correct for TMA
    and TMA specific filtering can happen.
    """

    def get_extra_kwargs(
        self,
        kernel_inputs: KernelInputs,
        layout: Layout,
        op_name: str,
    ) -> dict[str, Any]:
        kwargs = super().get_extra_kwargs(kernel_inputs, layout, op_name)
        kwargs["workspace_arg"] = get_tma_workspace_arg(
            num_tma_descriptors=2,
            device=kernel_inputs.device(),
        )
        return kwargs

    def _filter_configs(self, configs: list[BaseConfig]) -> list[BaseConfig]:
        """
        TMA specific filtering, as num_warps=2 not safe for TMA
        """
        configs = [c for c in configs if c.num_warps != 2]
        return super()._filter_configs(configs)


# TMA-specific mixin for TMA templates
class TMATemplateConfigMixin(TMAWorkspaceMixin, MMTemplateConfigMixin):
    """
    TMA-specific mixin that uses persistent configs and adds TMA options.
    This inherits from MMTemplateConfigMixin and overrides config generation.
    """

    def get_template_configs(
        self,
        kernel_inputs: KernelInputs,
        layout: Any,
        op_name: str,
        max_autotune: bool = False,
    ) -> Generator[dict[str, Any], None, None]:
        """
        Generate TMA template configs by calling super and adding TMA-specific options.
        """
<<<<<<< HEAD
        # Get base template configs from superclass
        for template_kwargs in super().get_template_configs(
            kernel_inputs, layout, op_name, max_autotune
        ):
            # Add TMA-specific options (moved from mm_common.persistent_mm_options)
            input_nodes = kernel_inputs.nodes()
            self._add_tma_options(template_kwargs, input_nodes)
            yield template_kwargs

    def _add_tma_options(
        self, template_kwargs: dict[str, Any], input_nodes: list[Any]
    ) -> None:
        """
        Add TMA-specific options to template kwargs.
        Moved from mm_common.persistent_mm_options and mm_common.tma_options.
        """
        # For TMA templates, we need the actual matrix tensors
        mat1 = input_nodes[-2]
        mat2 = input_nodes[-1]

=======
        assert isinstance(kernel_inputs, MMKernelInputs), (
            "TMATemplateConfigMixin requires MMKernelInputs"
        )
        mat1, mat2 = kernel_inputs.mat1mat2()
>>>>>>> 99bbb0c0
        tma_opts = {
            "A_ROW_MAJOR": not mat1.layout.is_transposed(),
            "B_ROW_MAJOR": not mat2.layout.is_transposed(),
            "NUM_SMS": get_num_sms(),
            "TMA_SIZE": TMA_DESCRIPTOR_SIZE,
            "TMA_EXPERIMENTAL_API": not has_triton_stable_tma_api(),
        }
        # Get base template configs from superclass
        for template_kwargs in super().get_template_configs(
            kernel_inputs, layout, op_name
        ):
            yield {**template_kwargs, **tma_opts}


# Scaled MM-specific mixin for scaled MM templates
class BaseScaledMMConfigMixin(MMTemplateConfigMixin):
    """
    This is a base that handles the common case for ScaledMM

    The TMA and non-TMA should build on top of this
    """

    def adjust_kernel_inputs(
        self, kernel_inputs: KernelInputs, op_name: str
    ) -> KernelInputs:
        """
        for scaled_mm, we need to unsqueeze scale tensors, and bias
        """
        assert isinstance(kernel_inputs, MMKernelInputs), (
            "Expect MMKernelInputs for scaled MM"
        )
        inputs = super().adjust_kernel_inputs(kernel_inputs, op_name)
        nodes = inputs.nodes()
        mat_a, mat_b, scale_a, scale_b, *bias = nodes
        bias = bias[0] if bias else None
        # Prepare triton input nodes and create kernel_inputs at the top
        from ..lowering import lowerings as L

        aten = torch.ops.aten
        if bias and len(mat_b.get_size()) == len(bias.get_size()) + 1:
            # Need to unsqueeze bias from [N] -> [1, N]
            bias = L[aten.unsqueeze](bias, 0)

        if len(scale_a.get_size()) == 0 or len(scale_b.get_size()) == 0:
            assert len(scale_a.get_size()) == len(scale_b.get_size())
            # Need to unsqueeze scale from [] -> [1, 1]
            scale_a = L[aten.unsqueeze](L[aten.unsqueeze](scale_a, 0), 1)
            scale_b = L[aten.unsqueeze](L[aten.unsqueeze](scale_b, 0), 1)
        nodes = [mat_a, mat_b, scale_a, scale_b]
        if bias:
            nodes.append(bias)
        return MMKernelInputs(
            nodes, mat1_idx=kernel_inputs._mat1_idx, mat2_idx=kernel_inputs._mat2_idx
        )

    def get_template_configs(
        self,
        kernel_inputs: KernelInputs,
        layout: Any,
        op_name: str,
        max_autotune: bool = False,
    ) -> Generator[dict[str, Any], None, None]:
        """
        Generate scaled MM template configs with scaled MM-specific options.
        Handles the remaining logic from mm_common including assertions and SCALING_ROWWISE.
        """
        kernel_inputs = self.adjust_kernel_inputs(kernel_inputs, op_name)
        input_nodes = kernel_inputs.nodes()
        # Initial assertion from mm_common.scaled_mm_options
        assert len(input_nodes) >= 4, (
            f"scaled_mm requires at least 4 inputs, got {len(input_nodes)}"
        )

        # Extract scale tensors (typically scale_a and scale_b are input_nodes[2] and input_nodes[3])
        scale_a = input_nodes[2]
        scale_b = input_nodes[3]

        # Scale compatibility assertion from mm_common.scaled_mm_options
        def are_compatible_scales(size_a: Any, size_b: Any) -> bool:
            # Same sized scales are compatible
            if len(size_a) == len(size_b):
                return True

            # Both need to be scalars or len(1) tensors
            if len(size_a) <= 1 and len(size_b) <= 1:
                return True

            return False

        def is_scalar_like(sz: Any) -> bool:
            return (len(sz) == 0) or all(
                V.graph.sizevars.statically_known_equals(d, 1) for d in sz
            )

        size_a, size_b = scale_a.get_size(), scale_b.get_size()
        assert are_compatible_scales(size_a, size_b), (
            "Expect scale_a and scale_b to be either both scalars (including single-element tensors) "
            f"or 1-dimensional tensors with the same size. Got scale_a: {len(size_a)} and scale_b: {len(size_b)}."
        )

        assert isinstance(kernel_inputs, MMKernelInputs), (
            f"{self.__class__.__name__} requires MMKernelInputs"
        )

        if not self._valid(kernel_inputs):
            return

        # Get base template configs from superclass
        for template_kwargs in super().get_template_configs(
            kernel_inputs, layout, op_name, max_autotune
        ):
            # Add scaled MM-specific options (moved from mm_common.scaled_mm_options)
            # Override accumulator type for scaled MM
            template_kwargs["ACC_TYPE"] = "tl.float32"
            # Add SCALING_ROWWISE attribute based on scale tensor shapes
            both_scalar_like = is_scalar_like(size_a) and is_scalar_like(size_b)
            template_kwargs["SCALING_ROWWISE"] = not both_scalar_like

            yield template_kwargs


class ScaledMMConfigMixin(BaseScaledMMConfigMixin):
    """Mixing for scaled mm with the regular mm template"""

    def get_extra_kwargs(
        self,
        kernel_inputs: KernelInputs,
        layout: Layout,
        op_name: str,
    ) -> dict[str, Any]:
        kwargs = super().get_extra_kwargs(kernel_inputs, layout, op_name)
        from ..kernel.mm_common import scale_mm_epilogue

        return {
            **kwargs,
            "suffix_args": kernel_inputs.count - 2,
            "epilogue_fn": scale_mm_epilogue(),
            "epilogue_fn_hash": "scale_mm_epilogue",
        }

    def _valid(self, kernel_inputs: KernelInputs) -> bool:
        assert isinstance(kernel_inputs, MMKernelInputs), (
            "Expect MMKernelInputs for ScaledMMConfigMixin"
        )
        _, _, k = kernel_inputs.mnk_symbolic()
        if V.graph.sizevars.guard_or_false(sympy.Le(k, 16)):
            # Triton crashes however uncommon for real workloads
            return False

        # On NVIDIA B200 GPUs, K dim must be >= 32 for tcgen05.mma.kind::f8f6f4.* PTX instruction to be valid
        # source: https://docs.nvidia.com/cuda/parallel-thread-execution/#tcgen05-matrix-shape
        if using_b200() and V.graph.sizevars.guard_or_false(sympy.Lt(k, 32)):
            return False
        return True


# Scaled TMA-specific mixin for scaled MM templates with TMA
class ScaledTMAConfigMixin(TMAWorkspaceMixin, BaseScaledMMConfigMixin):
    """
    Scaled TMA-specific mixin that extends BaseScaledMMConfigMixin with TMA functionality.
    This is for scaled MM templates that use device TMA.
    This inherits from BaseScaledMMConfigMixin and adds TMA-specific options.
    """

    def get_template_configs(
        self,
        kernel_inputs: KernelInputs,
        layout: Any,
        op_name: str,
        max_autotune: bool = False,
    ) -> Generator[dict[str, Any], None, None]:
        """
        Generate scaled TMA template configs with both scaled MM and TMA-specific options.
        """
        # Get base scaled MM template configs from superclass
        for template_kwargs in super().get_template_configs(
            kernel_inputs, layout, op_name, max_autotune
        ):
            # Add TMA-specific options for device TMA scaled MM
            template_kwargs["TMA_SIZE"] = TMA_DESCRIPTOR_SIZE
            template_kwargs["NUM_SMS"] = get_num_sms()
            template_kwargs["TMA_EXPERIMENTAL_API"] = not has_triton_stable_tma_api()

            yield template_kwargs


# Template-specific heuristic classes using multiple inheritance


@register_template_heuristic(
    mm_template.uid,
    "cuda",
    register=torch.version.hip is None,
)
@register_template_heuristic(
    bmm_template.uid,
    "cuda",
    register=torch.version.hip is None,
)
class CUDAMMTemplateConfigHeuristic(MMTemplateConfigMixin, CUDAConfigHeuristic):
    """Standard MM template heuristic for CUDA"""


@register_template_heuristic(
    mm_template.uid, "cuda", register=torch.version.hip is None, op_name="addmm"
)
@register_template_heuristic(
    bmm_template.uid, "cuda", register=torch.version.hip is None, op_name="baddbmm"
)
class CUDAAddMMTemplateConfigHeuristic(AddMMConfigMixin, CUDAMMTemplateConfigHeuristic):
    """Addmm specific mixin for CUDA"""


# TODO(coconutruben): deprecate once autoheuristic is deprecated
@register_template_heuristic(
    mm_template.uid,
    "cuda",
    register=torch.version.hip is None,
    op_name="mm-ah",
)
class CUDAMMAHTemplateConfigHeuristic(MMTemplateConfigMixin, CUDAConfigHeuristic):
    """Standard MM template heuristic for CUDA using the extra mm configs only (for autoheuristic)"""

    def __init__(self) -> None:
        super().__init__()
        # Override mm_configs to use scaled_mm_configs
        self.mm_configs = self.extra_mm_configs
        self.exhaustive_configs = self.extra_mm_configs


@register_template_heuristic(
    persistent_tma_mm_template.uid,
    "cuda",
    register=torch.version.hip is None,
)
class CUDAPersistentTMATemplateConfigHeuristic(
    TMATemplateConfigMixin, CUDAConfigHeuristic
):
    """Persistent TMA template heuristic for CUDA"""

    def __init__(self) -> None:
        super().__init__()
        # Override mm_configs to use persistent_mm_configs
        self.mm_configs = self.persistent_mm_configs


@register_template_heuristic(
    persistent_tma_mm_template.uid,
    "cuda",
    register=torch.version.hip is None,
    op_name="addmm",
)
class CUDAAddmmPersistentTMATemplateConfigHeuristic(
    AddMMConfigMixin, CUDAPersistentTMATemplateConfigHeuristic
):
    """Addmm specific mixin for CUDA"""


@register_template_heuristic(
    mm_template.uid, "cuda", register=torch.version.hip is None, op_name="scaled_mm"
)
class CUDAScaledMMTemplateConfigHeuristic(ScaledMMConfigMixin, CUDAConfigHeuristic):
    """Scaled MM template heuristic for CUDA"""

    def __init__(self) -> None:
        super().__init__()
        # Override mm_configs to use scaled_mm_configs
        self.mm_configs = self.scaled_mm_configs
        # NOTE: overriding exhaustive configs here to be the same as mm_configs
        # as we haven't validated exhaustive support here yet
        # TODO(coconutruben): remove this once we have validated exhaustive support
        # for scaled_mm
        self.exhaustive_configs = self.scaled_mm_configs


@register_template_heuristic(
    scaled_mm_device_tma_template.uid,
    "cuda",
    register=torch.version.hip is None,
)
class CUDAScaledTMATemplateConfigHeuristic(ScaledTMAConfigMixin, CUDAConfigHeuristic):
    """Scaled TMA template heuristic for CUDA"""

    def __init__(self) -> None:
        super().__init__()
        # Override mm_configs to use scaled_persistent_mm_configs for TMA
        self.mm_configs = self.scaled_persistent_mm_configs
        # NOTE: overriding exhaustive configs here to be the same as mm_configs
        # as we haven't validated exhaustive support here yet
        # TODO(coconutruben): remove this once we have validated exhaustive support
        # for scaled_mm
        self.exhaustive_configs = self.scaled_persistent_mm_configs


@register_template_heuristic(
    mm_plus_mm_template.uid,
    "cuda",
    register=torch.version.hip is None,
)
class CUDAMMPlusMMTemplateConfigHeuristic(
    MMPlusMMTemplateConfigMixin, CUDAConfigHeuristic
):
    """MM Plus MM template heuristic for CUDA"""

    def __init__(self) -> None:
        super().__init__()
        # Override mm_configs to use mm_plus_mm_configs
        self.mm_configs = self.mm_plus_mm_configs
        # NOTE: overriding exhaustive configs here to be the same as mm_configs
        # as we haven't validated exhaustive support here yet
        # TODO(coconutruben): remove this once we have validated exhaustive support
        # for scaled_mm
        self.exhaustive_configs = self.mm_plus_mm_configs


@register_template_heuristic(
    mm_template.uid,
    "cuda",
    register=torch.version.hip is None,
    op_name="int_mm",
)
class CUDAInt8MMTemplateConfigHeuristic(INT8MMTemplateConfigMixin, CUDAConfigHeuristic):
    """Int8 MM template heuristic for CUDA"""

    def __init__(self) -> None:
        super().__init__()
        # Override mm_configs to use int8_mm_configs
        self.mm_configs = self.int8_mm_configs
        # NOTE: overriding exhaustive configs here to be the same as mm_configs
        # as we haven't validated exhaustive support here yet
        # TODO(coconutruben): remove this once we have validated exhaustive support
        # for scaled_mm
        self.exhaustive_configs = self.int8_mm_configs


# ROCm template-specific classes


@register_template_heuristic(
    mm_template.uid,
    "cuda",
    register=torch.version.hip is not None,
)
@register_template_heuristic(
    bmm_template.uid,
    "cuda",
    register=torch.version.hip is not None,
)
class ROCmMMTemplateConfigHeuristic(MMTemplateConfigMixin, ROCmConfigHeuristic):
    """Standard MM template heuristic for ROCm"""


# TODO(coconutruben): deprecate once autoheuristic is deprecated
@register_template_heuristic("mm-ah", "cuda", register=torch.version.hip is not None)
class ROCmMMAHTemplateConfigHeuristic(MMTemplateConfigMixin, ROCmConfigHeuristic):
    """Standard MM template heuristic for ROCm using the extra mm configs only (for autoheuristic)"""

    def __init__(self) -> None:
        super().__init__()
        # Override mm_configs to use scaled_mm_configs
        self.mm_configs = self.extra_mm_configs
        self.exhaustive_configs = self.extra_mm_configs


@register_template_heuristic(
    mm_template.uid,
    "cuda",
    register=torch.version.hip is not None,
    op_name="scaled_mm",
)
class ROCmScaledMMTemplateConfigHeuristic(ScaledMMConfigMixin, ROCmConfigHeuristic):
    """Scaled MM template heuristic for ROCm (non-TMA)"""

    def __init__(self) -> None:
        super().__init__()
        # Override mm_configs to use scaled_mm_configs
        self.mm_configs = self.scaled_mm_configs
        # NOTE: overriding exhaustive configs here to be the same as mm_configs
        # as we haven't validated exhaustive support here yet
        # TODO(coconutruben): remove this once we have validated exhaustive support
        # for scaled_mm
        self.exhaustive_configs = self.scaled_mm_configs


@register_template_heuristic(
    mm_template.uid,
    "cuda",
    register=torch.version.hip is not None,
    op_name="int_mm",
)
class ROCmInt8MMTemplateConfigHeuristic(INT8MMTemplateConfigMixin, ROCmConfigHeuristic):
    """Int8 MM template heuristic for ROCm"""

    def __init__(self) -> None:
        super().__init__()
        # Override mm_configs to use int8_mm_configs
        self.mm_configs = self.int8_mm_configs
        # NOTE: overriding exhaustive configs here to be the same as mm_configs
        # as we haven't validated exhaustive support here yet
        # TODO(coconutruben): remove this once we have validated exhaustive support
        # for scaled_mm
        self.exhaustive_configs = self.int8_mm_configs


@register_template_heuristic(
    mm_plus_mm_template.uid,
    "cuda",
    register=torch.version.hip is not None,
)
class ROCmMMPlusMMTemplateConfigHeuristic(
    MMPlusMMTemplateConfigMixin, ROCmConfigHeuristic
):
    """MM Plus MM template heuristic for ROCm"""

    def __init__(self) -> None:
        super().__init__()
        # self.default_num_stages is used to make sure all configs have that in ROCm land
        # for mm_plus_mm, we actually just want stages = 1, as pipelining brings no benefits
        self.default_num_stages = 1
        # Override mm_configs to use mm_plus_mm_configs
        self.mm_configs = self.mm_plus_mm_configs
        # NOTE: overriding exhaustive configs here to be the same as mm_configs
        # as we haven't validated exhaustive support here yet
        # TODO(coconutruben): remove this once we have validated exhaustive support
        # for scaled_mm
        self.exhaustive_configs = self.mm_plus_mm_configs


# CPU template-specific classes


@register_template_heuristic(mm_template.uid, "cpu")
@register_template_heuristic(bmm_template.uid, "cpu")
class CPUMMTemplateConfigHeuristic(MMTemplateConfigMixin, CPUConfigHeuristic):
    """Standard MM template heuristic for CPU"""


@register_template_heuristic(mm_template.uid, "cpu", op_name="addmm")
@register_template_heuristic(bmm_template.uid, "cpu", op_name="baddbmm")
class CPUAddmmTemplateConfigHeuristic(AddMMConfigMixin, CPUMMTemplateConfigHeuristic):
    """Addmm specific mixin for CPU"""


@register_template_heuristic(mm_template.uid, "cpu", op_name="scaled_mm")
class CPUScaledMMTemplateConfigHeuristic(ScaledMMConfigMixin, CPUConfigHeuristic):
    """Scaled MM template heuristic for CPU (non-TMA)"""

    def __init__(self) -> None:
        super().__init__()
        # Override mm_configs to use scaled_mm_configs
        self.mm_configs = self.scaled_mm_configs
        # NOTE: overriding exhaustive configs here to be the same as mm_configs
        # as we haven't validated exhaustive support here yet
        # TODO(coconutruben): remove this once we have validated exhaustive support
        # for scaled_mm
        self.exhaustive_configs = self.scaled_mm_configs


@register_template_heuristic(mm_template.uid, "cpu", op_name="int_mm")
class CPUInt8MMTemplateConfigHeuristic(INT8MMTemplateConfigMixin, CPUConfigHeuristic):
    """Int8 MM template heuristic for CPU"""

    def __init__(self) -> None:
        super().__init__()
        # Override mm_configs to use int8_mm_configs
        self.mm_configs = self.int8_mm_configs
        # NOTE: overriding exhaustive configs here to be the same as mm_configs
        # as we haven't validated exhaustive support here yet
        # TODO(coconutruben): remove this once we have validated exhaustive support
        # for scaled_mm
        self.exhaustive_configs = self.int8_mm_configs


@register_template_heuristic(mm_plus_mm_template.uid, "cpu")
class CPUMMPlusMMTemplateConfigHeuristic(
    MMPlusMMTemplateConfigMixin, CPUConfigHeuristic
):
    """MM Plus MM template heuristic for CPU"""

    def __init__(self) -> None:
        super().__init__()
        # Override mm_configs to use mm_plus_mm_configs
        self.mm_configs = self.mm_plus_mm_configs
        # NOTE: overriding exhaustive configs here to be the same as mm_configs
        # as we haven't validated exhaustive support here yet
        # TODO(coconutruben): remove this once we have validated exhaustive support
        # for scaled_mm
        self.exhaustive_configs = self.mm_plus_mm_configs


# XPU template-specific classes


@register_template_heuristic(mm_template.uid, "xpu")
@register_template_heuristic(bmm_template.uid, "xpu")
class XPUMMTemplateConfigHeuristic(MMTemplateConfigMixin, XPUConfigHeuristic):
    """Standard MM template heuristic for XPU"""


@register_template_heuristic(mm_template.uid, "xpu", op_name="addmm")
@register_template_heuristic(bmm_template.uid, "xpu", op_name="baddbmm")
class XPUAddmmTemplateConfigHeuristic(AddMMConfigMixin, XPUMMTemplateConfigHeuristic):
    """Addmm specific mixin for XPU"""


@register_template_heuristic(mm_template.uid, "xpu", op_name="scaled_mm")
class XPUScaledMMTemplateConfigHeuristic(ScaledMMConfigMixin, XPUConfigHeuristic):
    """Scaled MM template heuristic for XPU (non-TMA)"""

    def __init__(self) -> None:
        super().__init__()
        # Override mm_configs to use scaled_mm_configs
        self.mm_configs = self.scaled_mm_configs
        # NOTE: overriding exhaustive configs here to be the same as mm_configs
        # as we haven't validated exhaustive support here yet
        # TODO(coconutruben): remove this once we have validated exhaustive support
        # for scaled_mm
        self.exhaustive_configs = self.scaled_mm_configs


@register_template_heuristic(mm_template.uid, "xpu", op_name="int_mm")
class XPUInt8MMTemplateConfigHeuristic(INT8MMTemplateConfigMixin, XPUConfigHeuristic):
    """Int8 MM template heuristic for XPU"""

    def __init__(self) -> None:
        super().__init__()
        # Override mm_configs to use int8_mm_configs
        self.mm_configs = self.int8_mm_configs
        # NOTE: overriding exhaustive configs here to be the same as mm_configs
        # as we haven't validated exhaustive support here yet
        # TODO(coconutruben): remove this once we have validated exhaustive support
        # for scaled_mm
        self.exhaustive_configs = self.int8_mm_configs


@register_template_heuristic(mm_plus_mm_template.uid, "xpu")
class XPUMMPlusMMTemplateConfigHeuristic(
    MMPlusMMTemplateConfigMixin, XPUConfigHeuristic
):
    """MM Plus MM template heuristic for XPU"""

    def __init__(self) -> None:
        super().__init__()
        # Override mm_configs to use mm_plus_mm_configs
        self.mm_configs = self.mm_plus_mm_configs
        # NOTE: overriding exhaustive configs here to be the same as mm_configs
        # as we haven't validated exhaustive support here yet
        # TODO(coconutruben): remove this once we have validated exhaustive support
        # for scaled_mm
        self.exhaustive_configs = self.mm_plus_mm_configs


# MTIA template-specific classes


@register_template_heuristic(mm_template.uid, "mtia")
@register_template_heuristic(bmm_template.uid, "mtia")
class MTIAMMTemplateConfigHeuristic(MMTemplateConfigMixin, MTIAConfigHeuristic):
    """Standard MM template heuristic for MTIA"""


@register_template_heuristic(mm_template.uid, "mtia", op_name="addmm")
@register_template_heuristic(bmm_template.uid, "mtia", op_name="baddbmm")
class MTIAAddMMTemplateConfigHeuristic(AddMMConfigMixin, MTIAMMTemplateConfigHeuristic):
    """Addmm specific mixin for MTIA"""


@register_template_heuristic(mm_template.uid, "mtia", op_name="scaled_mm")
class MTIAScaledMMTemplateConfigHeuristic(ScaledMMConfigMixin, MTIAConfigHeuristic):
    """Scaled MM template heuristic for MTIA (non-TMA)"""

    def __init__(self) -> None:
        super().__init__()
        # Override mm_configs to use scaled_mm_configs
        self.mm_configs = self.scaled_mm_configs
        # NOTE: overriding exhaustive configs here to be the same as mm_configs
        # as we haven't validated exhaustive support here yet
        # TODO(coconutruben): remove this once we have validated exhaustive support
        # for scaled_mm
        self.exhaustive_configs = self.scaled_mm_configs


@register_template_heuristic(mm_template.uid, "mtia", op_name="int_mm")
class MTIAInt8MMTemplateConfigHeuristic(INT8MMTemplateConfigMixin, MTIAConfigHeuristic):
    """Int8 MM template heuristic for MTIA"""

    def __init__(self) -> None:
        super().__init__()
        # Override mm_configs to use int8_mm_configs
        self.mm_configs = self.int8_mm_configs
        # NOTE: overriding exhaustive configs here to be the same as mm_configs
        # as we haven't validated exhaustive support here yet
        # TODO(coconutruben): remove this once we have validated exhaustive support
        # for scaled_mm
        self.exhaustive_configs = self.int8_mm_configs


@register_template_heuristic(mm_plus_mm_template.uid, "mtia")
class MTIAMMPlusMMTemplateConfigHeuristic(
    MMPlusMMTemplateConfigMixin, MTIAConfigHeuristic
):
    """MM Plus MM template heuristic for MTIA"""

    def __init__(self) -> None:
        super().__init__()
        # Override mm_configs to use mm_plus_mm_configs
        self.mm_configs = self.mm_plus_mm_configs
        # NOTE: overriding exhaustive configs here to be the same as mm_configs
        # as we haven't validated exhaustive support here yet
        # TODO(coconutruben): remove this once we have validated exhaustive support
        # for scaled_mm
        self.exhaustive_configs = self.mm_plus_mm_configs<|MERGE_RESOLUTION|>--- conflicted
+++ resolved
@@ -1302,17 +1302,12 @@
         input_nodes = kernel_inputs.nodes()
         if len(input_nodes) < 2:
             raise ValueError(f"Need at least 2 input tensors, got {len(input_nodes)}")
-<<<<<<< HEAD
-
+        if not self._valid(kernel_inputs):
+            return
         # All the Triton config heuristics are for max-autotune only.
         if not max_autotune:
-            yield from []
             return
 
-=======
-        if not self._valid(kernel_inputs):
-            return
->>>>>>> 99bbb0c0
         # Extract M, N, K from kernel_inputs
         m, n, k = kernel_inputs.mnk_symbolic()
 
@@ -1450,33 +1445,10 @@
         """
         Generate TMA template configs by calling super and adding TMA-specific options.
         """
-<<<<<<< HEAD
-        # Get base template configs from superclass
-        for template_kwargs in super().get_template_configs(
-            kernel_inputs, layout, op_name, max_autotune
-        ):
-            # Add TMA-specific options (moved from mm_common.persistent_mm_options)
-            input_nodes = kernel_inputs.nodes()
-            self._add_tma_options(template_kwargs, input_nodes)
-            yield template_kwargs
-
-    def _add_tma_options(
-        self, template_kwargs: dict[str, Any], input_nodes: list[Any]
-    ) -> None:
-        """
-        Add TMA-specific options to template kwargs.
-        Moved from mm_common.persistent_mm_options and mm_common.tma_options.
-        """
-        # For TMA templates, we need the actual matrix tensors
-        mat1 = input_nodes[-2]
-        mat2 = input_nodes[-1]
-
-=======
         assert isinstance(kernel_inputs, MMKernelInputs), (
             "TMATemplateConfigMixin requires MMKernelInputs"
         )
         mat1, mat2 = kernel_inputs.mat1mat2()
->>>>>>> 99bbb0c0
         tma_opts = {
             "A_ROW_MAJOR": not mat1.layout.is_transposed(),
             "B_ROW_MAJOR": not mat2.layout.is_transposed(),
