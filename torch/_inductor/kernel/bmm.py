# mypy: allow-untyped-defs
import logging
from typing import TYPE_CHECKING, Union

import torch
from torch._dynamo.utils import counters
from torch._inductor.codegen.rocm.ck_universal_gemm_template import CKGemmTemplate

from .. import ir, lowering as L
from ..kernel_inputs import MMKernelInputs
from ..select_algorithm import (
    autotune_select_algorithm,
    ExternKernelChoice,
    SymbolicGridFn,
    TritonTemplate,
)
from ..utils import (
    _use_cutlass_for_op,
    use_aten_gemm_kernels,
    use_ck_gemm_template,
    use_cpp_bmm_template,
    use_cutlass_template,
    use_triton_template,
)
from ..virtualized import V
from .mm_common import _is_static_problem, is_batch_stride_largest_or_zero, mm_args


if TYPE_CHECKING:
    from ..ir import ChoiceCaller
    from ..select_algorithm import KernelTemplate

log = logging.getLogger(__name__)
aten = torch.ops.aten


@SymbolicGridFn
def bmm_grid(b, m, n, meta, *, cdiv):
    return (cdiv(m, meta["BLOCK_M"]) * cdiv(n, meta["BLOCK_N"]), b, 1)


bmm_template = TritonTemplate(
    name="bmm",
    grid=bmm_grid,
    source=r"""
{{def_kernel("A", "B")}}
    M = {{size("A", -2)}}
    N = {{size("B", -1)}}
    K = {{size("A", -1)}}

    stride_aq = {{stride("A", 0)}}
    stride_am = {{stride("A", 1)}}
    stride_ak = {{stride("A", 2)}}

    stride_bq = {{stride("B", 0)}}
    stride_bk = {{stride("B", 1)}}
    stride_bn = {{stride("B", 2)}}

    # based on triton.ops.matmul
    pid = tl.program_id(0)
    grid_m = (M + BLOCK_M - 1) // BLOCK_M
    grid_n = (N + BLOCK_N - 1) // BLOCK_N

    # re-order program ID for better L2 performance
    width = GROUP_M * grid_n
    group_id = pid // width
    group_size = min(grid_m - group_id * GROUP_M, GROUP_M)
    pid_m = group_id * GROUP_M + (pid % group_size)
    pid_n = (pid % width) // (group_size)
    tl.assume(pid_m >= 0)
    tl.assume(pid_n >= 0)

    rm = pid_m * BLOCK_M + tl.arange(0, BLOCK_M)
    rn = pid_n * BLOCK_N + tl.arange(0, BLOCK_N)
    if (stride_am == 1 and stride_ak == M) or (stride_am == K and stride_ak == 1):
        ram = tl.max_contiguous(tl.multiple_of(rm % M, BLOCK_M), BLOCK_M)
    else:
        ram = rm % M
    if (stride_bk == 1 and stride_bn == K) or (stride_bk == N and stride_bn == 1):
        rbn = tl.max_contiguous(tl.multiple_of(rn % N, BLOCK_N), BLOCK_N)
    else:
        rbn = rn % N

    rk = tl.arange(0, BLOCK_K)

    idx_q = tl.program_id(1)  # batch dimension for BMM
    A = A + (ram[:, None] * stride_am + rk[None, :] * stride_ak + idx_q*stride_aq)
    B = B + (rk[:, None] * stride_bk + rbn[None, :] * stride_bn + idx_q*stride_bq)

    acc = tl.zeros((BLOCK_M, BLOCK_N), dtype=ACC_TYPE)
    for k in range(K, 0, -BLOCK_K):
        if EVEN_K:
            a = tl.load(A)
            b = tl.load(B)
        else:
            a = tl.load(A, mask=rk[None, :] < k, other=0.)
            b = tl.load(B, mask=rk[:, None] < k, other=0.)
        acc += tl.dot(a, b, allow_tf32=ALLOW_TF32)
        A += BLOCK_K * stride_ak
        B += BLOCK_K * stride_bk

    # rematerialize rm and rn to save registers
    rm = pid_m * BLOCK_M + tl.arange(0, BLOCK_M)
    rn = pid_n * BLOCK_N + tl.arange(0, BLOCK_N)
    idx_q = tl.program_id(1)  # batch dimension for BMM
    idx_m = rm[:, None]
    idx_n = rn[None, :]
    mask = (idx_m < M) & (idx_n < N)

    # inductor generates a suffix
    {{store_output(("idx_q", "idx_m", "idx_n"), "acc", "mask")}}
""",
    cache_codegen_enabled_for_template=True,
)

aten_bmm = ExternKernelChoice(torch.bmm, "at::bmm_out")
aten_bmm_dtype = ExternKernelChoice(
    torch.bmm,
    "at::_bmm_out_dtype_cuda",
    name="bmm_dtype",
    op_overload=aten.bmm.dtype_out,
)
aten_baddbmm = ExternKernelChoice(
    torch.baddbmm, "at::baddbmm_out", op_overload=aten.baddbmm.out
)


@L.register_lowering(aten.bmm)
def tuned_bmm(mat1, mat2, out_dtype=None, *, layout=None):
    """
    Lowering for autotuning aten.bmm with different backends (Aten, Triton, CUTLASS, etc.)
    """
    if all(x.get_device().type == "cpu" for x in [mat1, mat2]):
        # decompose to small ops when memory bound
        if mat1.get_size()[1] == 1 or mat2.get_size()[2] == 1:
            mat1 = L.unsqueeze(mat1, -1)
            mat2 = L.unsqueeze(mat2, 1)
            return L.sum_(L.mul(mat1, mat2), axis=2)

        def is_valid_to_require_contiguous(t):
            if not ir.is_storage_and_layout(t):
                return True
            _, layout = ir.as_storage_and_layout(t, freeze=False)
            return isinstance(layout, ir.FlexibleLayout)

        def is_preferred_layout_as_bmm_input(sizes, strides):
            # contiguous on one of the last two dims
            return (
                strides[-1] == 1 and (sizes[-2] == 1 or strides[-2] >= sizes[-1])
            ) or (strides[-2] == 1 and (sizes[-1] == 1 or strides[-1] >= sizes[-2]))

        # Make the input of bmm contiguous
        # if it is not contiguous on either of the last two dims,
        # because bmm cpu implementation would do contiguous() if not.
        # This is to avoid additional copies in bmm.
        def may_require_contiguous(t, meta_t):
            sizes = meta_t.meta["val"].size()
            strides = meta_t.meta["val"].stride()
            if not is_preferred_layout_as_bmm_input(sizes, strides):
                t = ir.ExternKernel.require_contiguous(t)
            return t

        if is_valid_to_require_contiguous(mat1):
            meta_mat1 = V.graph.current_node.args[0]
            mat1 = may_require_contiguous(mat1, meta_mat1)
        if is_valid_to_require_contiguous(mat2):
            meta_mat2 = V.graph.current_node.args[1]
            mat2 = may_require_contiguous(mat2, meta_mat2)

    # TODO(coconutruben): integrate into MMKernelInputs when all callsites use that
    m, n, k, layout, mat1, mat2 = mm_args(
        mat1, mat2, layout=layout, out_dtype=out_dtype
    )
    name = "bmm"

    # Create MMKernelInputs for BMM at the top
    kernel_inputs = MMKernelInputs([mat1, mat2])

    # below is for getting an overview logging info of inductor mms
    batch_size = mat1.get_size()[0]  # Extract batch dimension
    counters["aten_mm_info"][f"aten.bmm_{batch_size}_{m}_{n}_{k}"] += 1
    log.info(
        "Tuned aten.bmm: batch=%s, m=%s, n=%s, k=%s, mat1_dtype=%s, mat2_dtype=%s, output_layout=%s",
        batch_size,
        m,
        n,
        k,
        mat1.get_dtype(),
        mat2.get_dtype(),
        layout,
    )

    aten_handler: ExternKernelChoice = aten_bmm
    aten_extra_kwargs = {}
    if out_dtype:
        assert mat1.get_device().type == "cuda", "out_dtype is only supported for CUDA"
        aten_handler = aten_bmm_dtype
        aten_extra_kwargs = {"out_dtype": out_dtype}

    choices: list[ChoiceCaller] = []

    # Collect all templates for unified call
    templates_to_use: list[Union[ExternKernelChoice, KernelTemplate]] = []
    kwarg_overrides = {}

    if use_aten_gemm_kernels():
        templates_to_use.append(aten_handler)
        kwarg_overrides[aten_handler.uid] = aten_extra_kwargs

    if use_triton_template(layout):
        # TODO: add out_dtype support for Triton Template
        assert out_dtype is None, "out_dtype is not supported for Triton"
        templates_to_use.append(bmm_template)

<<<<<<< HEAD
        for kwargs in V.choices.get_mm_configs(
            kernel_inputs,
            layout,
            op_name=name,
            template_name=bmm_template.name,
            template_hash=bmm_template.src_hash,
        ):
            bmm_template.maybe_append_choice(
                choices,
                input_nodes=kernel_inputs.nodes(),
                layout=layout,
                **kwargs,
            )
=======
    # Single unified call for all templates
    choices += V.choices.get_mm_configs(
        kernel_inputs,
        layout,
        templates_to_use,
        name,
        kwarg_overrides=kwarg_overrides,
    )
>>>>>>> 8c67c18b
    _, is_nonzero = _is_static_problem(layout)
    batch_stride_largest_or_zero = is_batch_stride_largest_or_zero(mat1, mat2, layout)
    if (
        batch_stride_largest_or_zero
        and is_nonzero
        and use_cutlass_template(layout, m, n, k)
        and _use_cutlass_for_op(name)
    ):
        from ..codegen.cuda.gemm_template import CUTLASS3xGemmTemplate

        CUTLASS3xGemmTemplate.add_cutlass_gemm_choices(
            choices, layout, kernel_inputs.nodes()
        )  # type: ignore[arg-type]

    if use_cpp_bmm_template(layout, mat1, mat2):
        from ..codegen.cpp_bmm_template import CppBmmTemplate

        CppBmmTemplate.add_choices(
            choices,
            layout,
            kernel_inputs.nodes(),
        )

    if use_ck_gemm_template(layout, m, n, k):
        CKGemmTemplate.add_ck_gemm_choices(choices, layout, kernel_inputs.nodes())

    return autotune_select_algorithm(name, choices, kernel_inputs.nodes(), layout)


@L.register_lowering(aten.baddbmm)
def tuned_baddbmm(inp, mat1, mat2, *, alpha=1, beta=1, layout=None):
    # TODO(coconutruben): integrate into MMKernelInputs when all callsites use that
    m, n, k, layout, mat1, mat2, inp = mm_args(mat1, mat2, inp, layout=layout)

    # Create MMKernelInputs for BadDBMM at the top
    kernel_inputs = MMKernelInputs(
        [inp, mat1, mat2], scalars=dict(alpha=alpha, beta=beta)
    )

    # below is for getting an overview logging info of inductor mms
    batch_size = mat1.get_size()[0]
    counters["aten_mm_info"][f"aten.baddbmm_{batch_size}_{m}_{n}_{k}"] += 1
    log.info(
        "Tuned aten.baddbmm: batch_size=%s, m=%s, n=%s, k=%s, mat1_dtype=%s, mat2_dtype=%s, inp=%s, output_layout=%s",
        batch_size,
        m,
        n,
        k,
        mat1.get_dtype(),
        mat2.get_dtype(),
        inp.get_dtype(),
        layout,
    )
    name = "baddbmm"
    # options to tune from
    choices: list[ChoiceCaller] = []

    # Collect all templates for unified call
    templates_to_use: list[Union[ExternKernelChoice, KernelTemplate]] = []
    if use_aten_gemm_kernels():
        templates_to_use.append(aten_baddbmm)

    if use_triton_template(layout):
<<<<<<< HEAD
        for kwargs in V.choices.get_mm_configs(
            kernel_inputs,
            layout,
            op_name=name,
            template_name=bmm_template.name,
            template_hash=bmm_template.src_hash,
        ):
            bmm_template.maybe_append_choice(
                choices,
                input_nodes=kernel_inputs.nodes(),
                layout=layout,
                **kwargs,
                prefix_args=1,
                epilogue_fn=addmm_epilogue(layout.dtype, alpha, beta),
                epilogue_fn_hash=str(["addmm_epilogue", layout.dtype, alpha, beta]),
            )
=======
        templates_to_use.append(bmm_template)

    # Single unified call for all templates
    choices += V.choices.get_mm_configs(kernel_inputs, layout, templates_to_use, name)
>>>>>>> 8c67c18b

    return autotune_select_algorithm(name, choices, kernel_inputs.nodes(), layout)<|MERGE_RESOLUTION|>--- conflicted
+++ resolved
@@ -212,21 +212,6 @@
         assert out_dtype is None, "out_dtype is not supported for Triton"
         templates_to_use.append(bmm_template)
 
-<<<<<<< HEAD
-        for kwargs in V.choices.get_mm_configs(
-            kernel_inputs,
-            layout,
-            op_name=name,
-            template_name=bmm_template.name,
-            template_hash=bmm_template.src_hash,
-        ):
-            bmm_template.maybe_append_choice(
-                choices,
-                input_nodes=kernel_inputs.nodes(),
-                layout=layout,
-                **kwargs,
-            )
-=======
     # Single unified call for all templates
     choices += V.choices.get_mm_configs(
         kernel_inputs,
@@ -235,7 +220,6 @@
         name,
         kwarg_overrides=kwarg_overrides,
     )
->>>>>>> 8c67c18b
     _, is_nonzero = _is_static_problem(layout)
     batch_stride_largest_or_zero = is_batch_stride_largest_or_zero(mat1, mat2, layout)
     if (
@@ -299,28 +283,9 @@
         templates_to_use.append(aten_baddbmm)
 
     if use_triton_template(layout):
-<<<<<<< HEAD
-        for kwargs in V.choices.get_mm_configs(
-            kernel_inputs,
-            layout,
-            op_name=name,
-            template_name=bmm_template.name,
-            template_hash=bmm_template.src_hash,
-        ):
-            bmm_template.maybe_append_choice(
-                choices,
-                input_nodes=kernel_inputs.nodes(),
-                layout=layout,
-                **kwargs,
-                prefix_args=1,
-                epilogue_fn=addmm_epilogue(layout.dtype, alpha, beta),
-                epilogue_fn_hash=str(["addmm_epilogue", layout.dtype, alpha, beta]),
-            )
-=======
         templates_to_use.append(bmm_template)
 
     # Single unified call for all templates
     choices += V.choices.get_mm_configs(kernel_inputs, layout, templates_to_use, name)
->>>>>>> 8c67c18b
 
     return autotune_select_algorithm(name, choices, kernel_inputs.nodes(), layout)