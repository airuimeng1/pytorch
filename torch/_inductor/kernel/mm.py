# mypy: allow-untyped-defs
import functools
import logging
from typing import Any, Optional, Union

import torch
from torch._dynamo.utils import counters
from torch._inductor.autoheuristic.autoheuristic import AutoHeuristicSelectAlgorithm
from torch._inductor.autoheuristic.autoheuristic_utils import (
    AHContext,
    context_add_strides,
    context_add_using_tf32,
    mm_operations,
)
from torch._inductor.codegen.cpp_gemm_template import CppGemmTemplate
from torch._inductor.remote_gemm_autotune_cache import gen_best_config
from torch._inductor.virtualized import V
from torch.fx.experimental.proxy_tensor import make_fx
from torch.torch_version import TorchVersion

from .. import config as inductor_config
from ..codegen.cuda.gemm_template import CUTLASS2xGemmTemplate, CUTLASS3xGemmTemplate
from ..codegen.rocm.ck_tile_universal_gemm_template import CKTileGemmTemplate
from ..codegen.rocm.ck_universal_gemm_template import CKGemmTemplate
from ..codegen.subgraph import SubgraphChoiceCaller, SubgraphTemplate
<<<<<<< HEAD
from ..ir import Buffer, ChoiceCaller, is_triton, Layout
=======
from ..ir import Buffer, ChoiceCaller, FlexibleLayout, is_triton, Layout
>>>>>>> adae7f66
from ..kernel_inputs import MMKernelInputs
from ..lowering import add_layout_constraint, constrain_to_fx_strides, register_lowering
from ..select_algorithm import (
    autotune_select_algorithm,
    ExternKernelChoice,
    KernelTemplate,
    realize_inputs,
    TritonTemplate,
)
from ..utils import (
    _use_cutlass_for_op,
    use_aten_gemm_kernels,
    use_ck_gemm_template,
    use_ck_tile_gemm_template,
    use_cpp_gemm_template,
    use_cutlass_template,
    use_decompose_k_choice,
    use_triton_template,
    use_triton_tma_template,
)
from .mm_common import _is_static_problem, mm_args, mm_grid, persistent_mm_grid


try:
    import triton

    triton_version = TorchVersion(triton.__version__)
    has_triton = True
except ImportError:
    triton_version = TorchVersion("0.0.0")
    has_triton = False

log = logging.getLogger(__name__)
aten = torch.ops.aten
prims = torch.ops.prims

mm_template = TritonTemplate(
    name="mm",
    grid=mm_grid,
    source=(
        r"""
{{def_kernel("A", "B")}}
    M = {{size("A", 0)}}
    N = {{size("B", 1)}}
    K = {{size("A", 1)}}
    if M * N == 0:
        # early exit due to zero-size input(s)
        return
    stride_am = {{stride("A", 0)}}
    stride_ak = {{stride("A", 1)}}
    stride_bk = {{stride("B", 0)}}
    stride_bn = {{stride("B", 1)}}

    # based on triton.ops.matmul
    pid = tl.program_id(0)
    grid_m = (M + BLOCK_M - 1) // BLOCK_M
    grid_n = (N + BLOCK_N - 1) // BLOCK_N

    # re-order program ID for better L2 performance
    width = GROUP_M * grid_n
    group_id = pid // width
    group_size = min(grid_m - group_id * GROUP_M, GROUP_M)
    pid_m = group_id * GROUP_M + (pid % group_size)
    pid_n = (pid % width) // (group_size)
    tl.assume(pid_m >= 0)
    tl.assume(pid_n >= 0)

    rm = pid_m * BLOCK_M + tl.arange(0, BLOCK_M)
    rn = pid_n * BLOCK_N + tl.arange(0, BLOCK_N)
    if ((stride_am == 1 and stride_ak == M) or (stride_am == K and stride_ak == 1)) and (M >= BLOCK_M and K > 1):
        offs_a_m = tl.max_contiguous(tl.multiple_of(rm % M, BLOCK_M), BLOCK_M)
    else:
        offs_a_m = rm % M
    if ((stride_bk == 1 and stride_bn == K) or (stride_bk == N and stride_bn == 1)) and (N >= BLOCK_N and K > 1):
        offs_b_n = tl.max_contiguous(tl.multiple_of(rn % N, BLOCK_N), BLOCK_N)
    else:
        offs_b_n = rn % N
    offs_k = tl.arange(0, BLOCK_K)
    acc = tl.zeros((BLOCK_M, BLOCK_N), dtype=ACC_TYPE)

    for k_idx in range(0, tl.cdiv(K, BLOCK_K)):
        {% if not EVEN_K %}
        a_mask = offs_k[None, :] < (K - k_idx * BLOCK_K)
        b_mask = offs_k[:, None] < (K - k_idx * BLOCK_K)
        {% endif %}
        a_k_idx_vals = offs_k[None, :] + (k_idx * BLOCK_K)
        b_k_idx_vals = offs_k[:, None] + (k_idx * BLOCK_K)

        idx_m = offs_a_m[:, None]
        idx_n = a_k_idx_vals
        {{load_input("A", "a", ("idx_m", "idx_n"), mask=None if EVEN_K else "a_mask", indent_width=8)}}

        idx_m = b_k_idx_vals
        idx_n = offs_b_n[None, :]
        {{load_input("B", "b", ("idx_m", "idx_n"), mask=None if EVEN_K else "b_mask", indent_width=8)}}

        {% if USE_FAST_ACCUM %}
        acc = tl.dot(a, b, acc, allow_tf32=ALLOW_TF32, out_dtype=ACC_TYPE)
        {% else %}
        acc += tl.dot(a, b, allow_tf32=ALLOW_TF32, out_dtype=ACC_TYPE)
        {% endif %}

    # rematerialize rm and rn to save registers
    rm = pid_m * BLOCK_M + tl.arange(0, BLOCK_M)
    rn = pid_n * BLOCK_N + tl.arange(0, BLOCK_N)
    idx_m = rm[:, None]
    idx_n = rn[None, :]
    mask = (idx_m < M) & (idx_n < N)

    # inductor generates a suffix
    {{store_output(("idx_m", "idx_n"), "acc", "mask")}}
"""
        if (torch.version.hip is None) or triton_version >= "3.3.0"
        # FIXME: To get around rocm failures like https://github.com/pytorch/pytorch/actions/runs/13123783322/job/36617154943
        # The only difference between the two templates is M >= BLOCK_M and N >= BLOCK_N checking.
        # See more details in https://github.com/pytorch/pytorch/pull/146293
        else r"""
{{def_kernel("A", "B")}}
    M = {{size("A", 0)}}
    N = {{size("B", 1)}}
    K = {{size("A", 1)}}
    if M * N == 0:
        # early exit due to zero-size input(s)
        return
    stride_am = {{stride("A", 0)}}
    stride_ak = {{stride("A", 1)}}
    stride_bk = {{stride("B", 0)}}
    stride_bn = {{stride("B", 1)}}

    # based on triton.ops.matmul
    pid = tl.program_id(0)
    grid_m = (M + BLOCK_M - 1) // BLOCK_M
    grid_n = (N + BLOCK_N - 1) // BLOCK_N

    # re-order program ID for better L2 performance
    width = GROUP_M * grid_n
    group_id = pid // width
    group_size = min(grid_m - group_id * GROUP_M, GROUP_M)
    pid_m = group_id * GROUP_M + (pid % group_size)
    pid_n = (pid % width) // (group_size)
    tl.assume(pid_m >= 0)
    tl.assume(pid_n >= 0)

    rm = pid_m * BLOCK_M + tl.arange(0, BLOCK_M)
    rn = pid_n * BLOCK_N + tl.arange(0, BLOCK_N)
    if (stride_am == 1 and stride_ak == M) or (stride_am == K and stride_ak == 1):
        offs_a_m = tl.max_contiguous(tl.multiple_of(rm % M, BLOCK_M), BLOCK_M)
    else:
        offs_a_m = rm % M
    if (stride_bk == 1 and stride_bn == K) or (stride_bk == N and stride_bn == 1):
        offs_b_n = tl.max_contiguous(tl.multiple_of(rn % N, BLOCK_N), BLOCK_N)
    else:
        offs_b_n = rn % N
    offs_k = tl.arange(0, BLOCK_K)
    acc = tl.zeros((BLOCK_M, BLOCK_N), dtype=ACC_TYPE)

    for k_idx in range(0, tl.cdiv(K, BLOCK_K)):
        {% if not EVEN_K %}
        a_mask = offs_k[None, :] < (K - k_idx * BLOCK_K)
        b_mask = offs_k[:, None] < (K - k_idx * BLOCK_K)
        {% endif %}
        a_k_idx_vals = offs_k[None, :] + (k_idx * BLOCK_K)
        b_k_idx_vals = offs_k[:, None] + (k_idx * BLOCK_K)

        idx_m = offs_a_m[:, None]
        idx_n = a_k_idx_vals
        {{load_input("A", "a", ("idx_m", "idx_n"), mask=None if EVEN_K else "a_mask", indent_width=8)}}

        idx_m = b_k_idx_vals
        idx_n = offs_b_n[None, :]
        {{load_input("B", "b", ("idx_m", "idx_n"), mask=None if EVEN_K else "b_mask", indent_width=8)}}
        {% if USE_FAST_ACCUM %}
        acc = tl.dot(a, b, acc, allow_tf32=ALLOW_TF32, out_dtype=ACC_TYPE)
        {% else %}
        acc += tl.dot(a, b, allow_tf32=ALLOW_TF32, out_dtype=ACC_TYPE)
        {% endif %}

    # rematerialize rm and rn to save registers
    rm = pid_m * BLOCK_M + tl.arange(0, BLOCK_M)
    rn = pid_n * BLOCK_N + tl.arange(0, BLOCK_N)
    idx_m = rm[:, None]
    idx_n = rn[None, :]
    mask = (idx_m < M) & (idx_n < N)

    # inductor generates a suffix
    {{store_output(("idx_m", "idx_n"), "acc", "mask")}}
"""
    ),
    cache_codegen_enabled_for_template=True,
    prologue_loads_all_inputs=True,
)

persistent_tma_mm_template = TritonTemplate(
    name="mm_persistent_tma",
    grid=persistent_mm_grid,
    source=r"""
{{def_kernel("A", "B")}}
    M = {{size("A", 0)}}
    N = {{size("B", 1)}}
    K = {{size("A", 1)}}
    if M * N == 0:
        # early exit due to zero-size input(s)
        return

    start_pid = tl.program_id(0)
    grid_m = tl.cdiv(M, BLOCK_M)
    grid_n = tl.cdiv(N, BLOCK_N)
    k_tiles = tl.cdiv(K, BLOCK_K)
    num_tiles = grid_m * grid_n
    tiles_per_SM = num_tiles // NUM_SMS
    if start_pid < num_tiles % NUM_SMS:
        tiles_per_SM += 1

    tile_id = start_pid - NUM_SMS
    ki = -1

    width = GROUP_M * grid_n
    rk_for_mask = tl.arange(0, BLOCK_K)
    acc = tl.zeros((BLOCK_M, BLOCK_N), dtype=ACC_TYPE)

    {%- if TMA_EXPERIMENTAL_API %}
    workspace_base = ws_ptr + start_pid * 2 * TMA_SIZE
    a_desc_ptr = workspace_base
    b_desc_ptr = workspace_base + TMA_SIZE

    triton.language.extra.cuda.experimental_device_tensormap_create2d(
        desc_ptr=a_desc_ptr,
        global_address=A,
        load_size=[BLOCK_M, BLOCK_K] if A_ROW_MAJOR else [BLOCK_K, BLOCK_M],
        global_size=[M, K] if A_ROW_MAJOR else [K, M],
        element_ty=A.dtype.element_ty,
    )
    triton.language.extra.cuda.experimental_device_tensormap_create2d(
        desc_ptr=b_desc_ptr,
        global_address=B,
        load_size=[BLOCK_K, BLOCK_N] if B_ROW_MAJOR else [BLOCK_N, BLOCK_K],
        global_size=[K, N] if B_ROW_MAJOR else [N, K],
        element_ty=B.dtype.element_ty,
    )

    tl.extra.cuda.experimental_tensormap_fenceproxy_acquire(a_desc_ptr)
    tl.extra.cuda.experimental_tensormap_fenceproxy_acquire(b_desc_ptr)

    {%- else %}
    stride_am = {{stride("A", 0)}}
    stride_ak = {{stride("A", 1)}}
    stride_bk = {{stride("B", 0)}}
    stride_bn = {{stride("B", 1)}}
    a_desc = triton.language.make_tensor_descriptor(
        base=A,
        shape=[M, K] if A_ROW_MAJOR else [K, M],
        strides=[stride_am, 1] if A_ROW_MAJOR else [stride_ak, 1],
        block_shape=[BLOCK_M, BLOCK_K] if A_ROW_MAJOR else [BLOCK_K, BLOCK_M],
    )
    b_desc = triton.language.make_tensor_descriptor(
        base=B,
        shape=[K, N] if B_ROW_MAJOR else [N, K],
        strides=[stride_bk, 1] if B_ROW_MAJOR else [stride_bn, 1],
        block_shape=[BLOCK_K, BLOCK_N] if B_ROW_MAJOR else [BLOCK_N, BLOCK_K],
    )
    {%- endif %}

    pid_m = 0
    pid_n = 0
    rm = 0
    rn = 0

    for _ in range(0, k_tiles * tiles_per_SM):
        ki = tl.where(ki == k_tiles - 1, 0, ki + 1)
        if ki == 0:
            tile_id += NUM_SMS
            # re-order program ID for better L2 performance
            group_id = tile_id // width
            group_size = min(grid_m - group_id * GROUP_M, GROUP_M)
            pid_m = group_id * GROUP_M + (tile_id % group_size)
            pid_n = (tile_id % width) // (group_size)

            rm = pid_m * BLOCK_M
            rn = pid_n * BLOCK_N

        rk = ki * BLOCK_K

        {%- if TMA_EXPERIMENTAL_API %}
        a = tl._experimental_descriptor_load(
            a_desc_ptr,
            [rm, rk] if A_ROW_MAJOR else [rk, rm],
            [BLOCK_M, BLOCK_K] if A_ROW_MAJOR else [BLOCK_K, BLOCK_M],
            A.dtype.element_ty,
        )
        b = tl._experimental_descriptor_load(
            b_desc_ptr,
            [rk, rn] if B_ROW_MAJOR else [rn, rk],
            [BLOCK_K, BLOCK_N] if B_ROW_MAJOR else [BLOCK_N, BLOCK_K],
            B.dtype.element_ty,
        )
        {%- else %}
        a = tl.load_tensor_descriptor(
            a_desc,
            [rm, rk] if A_ROW_MAJOR else [rk, rm],
        )
        b = tl.load_tensor_descriptor(
            b_desc,
            [rk, rn] if B_ROW_MAJOR else [rn, rk],
        )
        {%- endif %}
        acc += tl.dot(
            a if A_ROW_MAJOR else a.T,
            b if B_ROW_MAJOR else b.T,
            allow_tf32=ALLOW_TF32,
        )

        if ki == k_tiles - 1:
            # rematerialize rm and rn to save registers
            rcm = rm + tl.arange(0, BLOCK_M)
            rcn = rn + tl.arange(0, BLOCK_N)
            idx_m = rcm[:, None]
            idx_n = rcn[None, :]
            mask = (idx_m < M) & (idx_n < N)

            # inductor generates a suffix
            {{store_output(("idx_m", "idx_n"), "acc", "mask", indent_width=12)}}
            acc = tl.zeros((BLOCK_M, BLOCK_N), dtype=ACC_TYPE)

""",
)

load_scales = r"""
@triton.jit
def load_scales(a_scale_ptr, b_scale_ptr, SCALING_ROWWISE: tl.constexpr):
    if SCALING_ROWWISE:
        # For row-wise scaling, we'll return the pointers
        return a_scale_ptr, b_scale_ptr
    else:
        # For per-tensor scaling, we'll load the scalar values
        a_scale = tl.load(a_scale_ptr)
        b_scale = tl.load(b_scale_ptr)
        return a_scale, b_scale
"""


apply_scaling = r"""
@triton.jit
def apply_scaling(
    accumulator,
    a_scale,
    b_scale,
    SCALING_ROWWISE: tl.constexpr,
    offs_cm,
    offs_cn,
    M,
    N,
    stride_a_scale_m,
    stride_b_scale_n,
):
    if SCALING_ROWWISE:
        # For row-wise scaling, we need to load the scales for each row/column
        a_scales = tl.load(
            a_scale + (offs_cm * stride_a_scale_m),
            mask=offs_cm < M,
            other=0.0,
        )
        b_scales = tl.load(
            b_scale + (offs_cn * stride_b_scale_n),
            mask=offs_cn < N,
            other=0.0,
        )
        acc_scale = a_scales[:, None] * b_scales[None, :]
    else:
        # For per-tensor scaling, we can directly use the loaded scalar values
        acc_scale = a_scale * b_scale

    return accumulator * acc_scale
"""


device_tma = r"""
{{def_kernel("A", "B", "A_inverse_scale", "B_inverse_scale")}}
    M = {{size("A", 0)}}
    N = {{size("B", 1)}}
    K = {{size("A", 1)}}
    if M * N == 0:
        # early exit due to zero-size input(s)
        return

    stride_am = {{stride("A", 0)}}
    stride_ak = {{stride("A", 1)}}
    stride_bk = {{stride("B", 0)}}
    stride_bn = {{stride("B", 1)}}

    if SCALING_ROWWISE:
        stride_a_scale_m = 1
        stride_b_scale_n = 1
    else:
        stride_a_scale_m = 0
        stride_b_scale_n = 0

    start_pid = tl.program_id(axis=0)
    num_pid_m = tl.cdiv(M, BLOCK_M)
    num_pid_n = tl.cdiv(N, BLOCK_N)
    k_tiles = tl.cdiv(K, BLOCK_K)
    num_tiles = num_pid_m * num_pid_n

    {%- if TMA_EXPERIMENTAL_API %}
    workspace_base = ws_ptr + start_pid * 2 * TMA_SIZE
    a_desc_ptr = workspace_base
    b_desc_ptr = workspace_base + TMA_SIZE

    triton.language.extra.cuda.experimental_device_tensormap_create2d(
        desc_ptr=a_desc_ptr,
        global_address=A,
        load_size=[BLOCK_M, BLOCK_K],
        global_size=[M, K],
        element_ty=A.dtype.element_ty,
    )
    triton.language.extra.cuda.experimental_device_tensormap_create2d(
        desc_ptr=b_desc_ptr,
        global_address=B,
        load_size=[BLOCK_N, BLOCK_K],
        global_size=[N, K],
        element_ty=B.dtype.element_ty,
    )

    tl.extra.cuda.experimental_tensormap_fenceproxy_acquire(a_desc_ptr)
    tl.extra.cuda.experimental_tensormap_fenceproxy_acquire(b_desc_ptr)

    {%- else %}
    stride_am = {{stride("A", 0)}}
    stride_bn = {{stride("B", 1)}}
    a_desc = triton.language.make_tensor_descriptor(
        base=A,
        shape=[M, K],
        strides=[stride_am, 1],
        block_shape=[BLOCK_M, BLOCK_K],
    )
    b_desc = triton.language.make_tensor_descriptor(
        base=B,
        shape=[N, K],
        strides=[stride_bn, 1],
        block_shape=[BLOCK_N, BLOCK_K],
    )
    {%- endif %}

    tiles_per_SM = num_tiles // NUM_SMS
    if start_pid < num_tiles % NUM_SMS:
        tiles_per_SM += 1

    tile_id = start_pid - NUM_SMS
    ki = -1

    pid_m = 0
    pid_n = 0
    offs_am = 0
    offs_bn = 0

    num_pid_in_group = GROUP_M * num_pid_n
    accumulator = tl.zeros((BLOCK_M, BLOCK_N), dtype=ACC_TYPE)
    a_scale, b_scale = load_scales(A_inverse_scale, B_inverse_scale, SCALING_ROWWISE)

    for _ in range(0, k_tiles * tiles_per_SM):
        ki = tl.where(ki == k_tiles - 1, 0, ki + 1)
        if ki == 0:
            tile_id += NUM_SMS
            group_id = tile_id // num_pid_in_group
            first_pid_m = group_id * GROUP_M
            group_size_m = min(num_pid_m - first_pid_m, GROUP_M)
            pid_m = first_pid_m + (tile_id % group_size_m)
            pid_n = (tile_id % num_pid_in_group) // group_size_m

            offs_am = pid_m * BLOCK_M
            offs_bn = pid_n * BLOCK_N

        offs_k = ki * BLOCK_K

        {%- if TMA_EXPERIMENTAL_API %}
        a = tl._experimental_descriptor_load(
            a_desc_ptr, [offs_am, offs_k], [BLOCK_M, BLOCK_K],  A.dtype.element_ty
        )
        b = tl._experimental_descriptor_load(
            b_desc_ptr, [offs_bn, offs_k], [BLOCK_N, BLOCK_K],  B.dtype.element_ty
        )
        {%- else %}
        a = tl.load_tensor_descriptor(a_desc, [offs_am, offs_k])
        b = tl.load_tensor_descriptor(b_desc, [offs_bn, offs_k])
        {%- endif %}
        if USE_FAST_ACCUM:
            accumulator = tl.dot(a, b.T, accumulator)
        else:
            accumulator += tl.dot(a, b.T)

        if ki == k_tiles - 1:
            # Apply inverse scaling
            offs_cm = offs_am + tl.arange(0, BLOCK_M)
            offs_cn = offs_bn + tl.arange(0, BLOCK_N)
            # Apply scaling
            accumulator = apply_scaling(
                accumulator,
                a_scale,
                b_scale,
                SCALING_ROWWISE,
                offs_cm,
                offs_cn,
                M,
                N,
                stride_a_scale_m,
                stride_b_scale_n,
            )

            idx_m = offs_cm[:, None]
            idx_n = offs_cn[None, :]
            mask = (idx_m < M) & (idx_n < N)
            # inductor generates a suffix
            {{store_output(("idx_m", "idx_n"), "accumulator", "mask", indent_width=12)}}
            accumulator = tl.zeros((BLOCK_M, BLOCK_N), dtype=tl.float32)
"""


scaled_mm_device_tma_template = TritonTemplate(
    name="scaled_mm_device_tma",
    grid=persistent_mm_grid,
    source=device_tma + load_scales + apply_scaling,
)


# prevent duplication registration of extern functions
@functools.cache
def lazy_register_extern_choice(fn):
    return ExternKernelChoice(fn)


aten_mm = ExternKernelChoice(torch.mm, "at::mm_out", op_overload=aten.mm.out)

aten_addmm = ExternKernelChoice(
    torch.addmm, "at::addmm_out", op_overload=aten.addmm.out
)

aten__int_mm = ExternKernelChoice(
    torch._int_mm, "at::_int_mm_out", op_overload=aten._int_mm.out
)

aten__sparse_semi_structured_mm = ExternKernelChoice(
    torch._sparse_semi_structured_mm,
    "at::_sparse_semi_structured_mm",
    has_out_variant=False,
    op_overload=aten._sparse_semi_structured_mm.default,
)

aten__fp8_mm = ExternKernelChoice(
    torch._scaled_mm, "at::_scaled_mm_out", op_overload=aten._scaled_mm.out
)


def _is_int8_mat(mat):
    return mat.get_dtype() in (torch.int8, torch.uint8)


def bias_addmm(inp, mat1, mat2, *, out=None, alpha=1, beta=1):
    """
    Giving torch.addmm a 1D tensor calls a different (faster) cublasLt
    kernel under the hood.  There are a few shapes where this is slower,
    but they are rare.
    """
    if (inp.stride(0) == 0 and inp.size(0) != 0) or inp.size(0) == 1:
        return torch.addmm(inp[0], mat1, mat2, out=out, alpha=alpha, beta=beta)
    return torch.addmm(inp, mat1, mat2, out=out, alpha=alpha, beta=beta)


def check_supported_striding(mat_a, mat_b) -> None:
    def is_row_major(stride) -> bool:
        return V.graph.sizevars.statically_known_equals(stride[1], 1)

    def is_col_major(stride) -> bool:
        return V.graph.sizevars.statically_known_equals(stride[0], 1)

    def has_zero_dim(size) -> bool:
        return bool(
            V.graph.sizevars.statically_known_equals(size[0], 0)
            or V.graph.sizevars.statically_known_equals(size[1], 0)
        )

    # Check mat_a (self) stride requirements
    torch._check(
        is_row_major(mat_a.get_stride()) or has_zero_dim(mat_a.get_size()),
        lambda: f"mat_a must be row_major, got stride {mat_a.get_stride()}",
    )

    # Check mat_b stride requirements
    torch._check(
        is_col_major(mat_b.get_stride()) or has_zero_dim(mat_b.get_size()),
        lambda: f"mat_b must be col_major, got stride {mat_b.get_stride()}",
    )


aten_bias_addmm = ExternKernelChoice(bias_addmm, None)


def decomposeK(a, b, k_splits):
    m = a.shape[0]
    n = b.shape[1]
    k = a.shape[1]

    k_parts = k // k_splits
    B = k_splits
    a_reshaped = torch.permute(a.reshape(m, B, k_parts), (1, 0, 2))
    b_reshaped = b.reshape(B, k_parts, n)
    result = torch.bmm(a_reshaped, b_reshaped, out_dtype=torch.float32)
    reduced_buf = torch.sum(result, 0)
    return reduced_buf.to(a.dtype)


class DecomposeKSugraphTemplate(SubgraphTemplate):
    def __init__(self):
        super().__init__(
            name="decompose_k",
        )

    def generate(  # type: ignore[override]
        self,
        input_nodes: list[Buffer],
        layout: Layout,
        k_split: int,
    ) -> SubgraphChoiceCaller:
        from torch._dispatch.python import enable_python_dispatcher

        from ..decomposition import select_decomp_table

        name = f"decompose_k_mm_{k_split}_split"
        description = f"{k_split=}"

        with enable_python_dispatcher():
            decompositions = select_decomp_table()
            fn = make_fx(
                functools.partial(decomposeK, k_splits=k_split),
                decompositions,
            )

            return super().generate(
                name=name,
                input_nodes=input_nodes,
                layout=layout,
                make_fx_graph=fn,
                description=description,
            )


decompose_k_subgraph_template = DecomposeKSugraphTemplate()


class ContiguousTemplate(SubgraphTemplate):
    def __init__(self, name: str, description: str, fn: Any):
        self.name = name
        self.description = description
        self.fn = fn
        super().__init__(
            name=name,
        )

    def generate(  # type: ignore[override]
        self,
        input_nodes: list[Buffer],
        layout: Layout,
    ) -> SubgraphChoiceCaller:
        from torch._dispatch.python import enable_python_dispatcher

        from ..decomposition import select_decomp_table

        with enable_python_dispatcher():
            decompositions = select_decomp_table()
            fn = make_fx(
                self.fn,
                decompositions,
            )

            return super().generate(
                name=self.name,
                input_nodes=input_nodes,
                layout=layout,
                make_fx_graph=fn,
                description=self.description,
            )


def contiguous_mm(a, b):
    return torch.mm(a, b.contiguous())


def contiguous_addmm(inp, a, b):
    return torch.addmm(inp, a, b.contiguous())


mm_contiguous_subgraph_template = ContiguousTemplate(
    "contiguous_mm", "contiguous mm", contiguous_mm
)
addmm_contiguous_subgraph_template = ContiguousTemplate(
    "contiguous_addmm", "contiguous addmm", contiguous_addmm
)


@register_lowering(aten.mm, type_promotion_kind=None)
def tuned_mm(mat1, mat2, *, layout=None):
    """
    Lowering for autotuning aten.mm with different backends (Aten, Triton, CUTLASS, etc.)
    """
    # TODO(coconutruben): integrate into MMKernelInputs when all callsites use that
    m, n, k, layout, mat1, mat2 = mm_args(mat1, mat2, layout=layout)
    static_shape, is_nonzero = _is_static_problem(layout)
    name = "mm"

    # Create MMKernelInputs for standard MM at the top
    kernel_inputs = MMKernelInputs([mat1, mat2])

    # below is for getting an overview logging info of inductor mms
    counters["aten_mm_info"][f"aten.mm_{m}_{n}_{k}"] += 1
    log.info(
        "Tuned aten.mm: m=%s, n=%s, k=%s, mat1_dtype=%s, mat2_dtype=%s, output_layout=%s",
        m,
        n,
        k,
        mat1.get_dtype(),
        mat2.get_dtype(),
        layout,
    )

<<<<<<< HEAD
    choices: list[ChoiceCaller] = []
    static_shape, is_nonzero = _is_static_problem(layout)

    # Collect all templates for unified call
    templates_to_use: list[Union[ExternKernelChoice, KernelTemplate]] = []
    if use_aten_gemm_kernels():
        templates_to_use.append(aten_mm)

    if is_nonzero and use_triton_template(layout, check_max_autotune=True):
        templates_to_use.append(mm_template)

        if use_triton_tma_template(mat1, mat2):
            templates_to_use.append(persistent_tma_mm_template)

        if use_decompose_k_choice(m, n, k):
            templates_to_use.append(decompose_k_subgraph_template)

        templates_to_use.append(mm_contiguous_subgraph_template)

    # Single unified call for all non-autoheuristic templates
    choices.extend(V.choices.get_mm_configs(kernel_inputs, templates_to_use, "mm"))
=======
    aten_layout = layout
    if not (inductor_config.max_autotune or inductor_config.max_autotune_gemm):
        aten_layout = FlexibleLayout(
            device=layout.device, dtype=layout.dtype, size=layout.size
        )
    choices: list[ChoiceCaller] = []
    if use_aten_gemm_kernels():
        choices.extend(
            V.choices.get_mm_configs(kernel_inputs, aten_layout, [aten_mm], "mm")
        )
    static_shape, is_nonzero = _is_static_problem(layout)

    if is_nonzero and use_triton_template(layout, check_max_autotune=False):
        # Get template choices using the new unified function
        choices.extend(
            V.choices.get_mm_configs(kernel_inputs, layout, [mm_template], "mm")
        )
        if use_triton_tma_template(mat1, mat2):
            # Get TMA template choices using the new unified function
            choices.extend(
                V.choices.get_mm_configs(
                    kernel_inputs, layout, [persistent_tma_mm_template], "mm"
                )
            )

        if use_decompose_k_choice(m, n, k):
            choices.extend(
                V.choices.get_mm_configs(
                    kernel_inputs, layout, [decompose_k_subgraph_template], "mm"
                )
            )
        choices.extend(
            V.choices.get_mm_configs(
                kernel_inputs, layout, [mm_contiguous_subgraph_template], "mm"
            )
        )
>>>>>>> adae7f66

    if (
        is_nonzero
        and use_cutlass_template(layout, m, n, k)
        and _use_cutlass_for_op("mm")
    ):
        CUTLASS3xGemmTemplate.add_cutlass_gemm_choices(
            choices, layout, kernel_inputs.nodes()
        )

    if is_nonzero and use_ck_gemm_template(layout, m, n, k):
        CKGemmTemplate.add_ck_gemm_choices(choices, layout, kernel_inputs.nodes())
    if is_nonzero and use_ck_tile_gemm_template(layout, m, n, k):
        CKTileGemmTemplate.add_choices(choices, layout, kernel_inputs.nodes())

    if use_cpp_gemm_template(layout, mat1, mat2):
        CppGemmTemplate.add_choices(
            choices,
            layout,
            kernel_inputs.nodes(),
        )

    input_nodes = [mat1, mat2]
    if (
        is_nonzero
        and use_triton_template(layout)
        and torch._inductor.config.run_autoheuristic(name)
        and is_triton(mat1)
    ):
        always_included = []
        if use_aten_gemm_kernels():
            always_included.append("extern_mm")
        num_choices_before_extra_configs = len(choices)
        choices.extend(
            V.choices.get_mm_configs(
                # TODO(coconutruben): remove once we deprecate ah
                # mm-extra is a hack to keep the ah functionality alive
                # while we transition to the unified kwargs retrieval
                kernel_inputs,
<<<<<<< HEAD
=======
                layout,
>>>>>>> adae7f66
                [mm_template],
                "mm-ah",
            )
        )

        # using AutoHeuristic for ranking
        ah_choices = mm_autoheuristic(
            mat1,
            mat2,
            m,
            n,
            k,
            choices,
            name,
            input_nodes,
            mm_operations(),
            None,
            top_k=10,
            always_included=always_included,
        )
        if not torch._inductor.config.collect_autoheuristic(name):
            # if we are collecting data, we do not want to modify choices
            if ah_choices is not None and len(ah_choices) > 0:
                # the order in which autoheuristic returns choices is not the same as
                # as the order of choices, which affects things like epilogue fusion.
                # once epilogue fusion benchmarks choices in sorted order, I think we can
                # just use the order returned by autoheuristic
                choices = [choice for choice in choices if choice in ah_choices]
            else:
                choices = choices[:num_choices_before_extra_configs]

    for k in inductor_config.external_matmul:
        choices.append(
            lazy_register_extern_choice(k).bind(kernel_inputs.nodes(), layout)
        )

    best_config_future = None
    # Purposely not awaiting the future here - this kicks off the best config lookup at lowering time
    # The future will be awaited at scheduling time in select_algorithm.py
    if torch._inductor.config.remote_gemm_autotune_cache:
        best_config_future = gen_best_config(mat1, mat2)

    return autotune_select_algorithm(
        name,
        choices,
        kernel_inputs.nodes(),
        layout,
        best_config_future=best_config_future,
    )


@register_lowering(aten._int_mm, type_promotion_kind=None)
def tuned_int_mm(mat1, mat2, *, layout=None):
    # TODO(coconutruben): integrate into MMKernelInputs when all callsites use that
    m, n, k, layout, mat1, mat2 = mm_args(
        mat1, mat2, layout=layout, out_dtype=torch.int32
    )
    name = "int_mm"
    # below is for getting an overview logging info of inductor mms
    counters["aten_mm_info"][f"aten._int_mm_{m}_{n}_{k}"] += 1
    log.info(
        "Tuned aten._int_mm: m=%s, n=%s, k=%s, mat1_dtype=%s, mat2_dtype=%s, output_layout=%s",
        m,
        n,
        k,
        mat1.get_dtype(),
        mat2.get_dtype(),
        layout,
    )

    static_shape, is_nonzero = _is_static_problem(layout)
    use_cutlass = static_shape and is_nonzero and use_cutlass_template(layout, m, n, k)
    choices: list[ChoiceCaller] = []

    # Create MMKernelInputs for Int MM
    kernel_inputs = MMKernelInputs([mat1, mat2])
    if use_aten_gemm_kernels():
        choices.extend(
            V.choices.get_mm_configs(
                kernel_inputs,
                layout,
                [aten__int_mm],
                name,
            )
        )

<<<<<<< HEAD
    # Collect all templates for unified call
    templates_to_use: list[Union[ExternKernelChoice, KernelTemplate]] = []
    if use_aten_gemm_kernels():
        templates_to_use.append(aten__int_mm)

    if is_nonzero and use_triton_template(
        layout, enable_int32=True, check_max_autotune=False
    ):
        templates_to_use.append(mm_template)

    # Single unified call for all templates
    choices.extend(V.choices.get_mm_configs(kernel_inputs, templates_to_use, name))

=======
>>>>>>> adae7f66
    if use_cutlass and _use_cutlass_for_op(name):
        CUTLASS3xGemmTemplate.add_cutlass_gemm_choices(
            choices, layout, kernel_inputs.nodes(), fuseable=True, non_fuseable=True
        )

<<<<<<< HEAD
=======
    if is_nonzero and use_triton_template(
        layout, enable_int32=True, check_max_autotune=False
    ):
        choices.extend(
            V.choices.get_mm_configs(kernel_inputs, layout, [mm_template], name)
        )

>>>>>>> adae7f66
    return autotune_select_algorithm(name, choices, kernel_inputs.nodes(), layout)


@register_lowering(aten.addmm, type_promotion_kind=None)
def tuned_addmm(inp, mat1, mat2, *, alpha=1, beta=1, layout=None):
    """
    Lowering for autotuning aten.addmm with different backends (Aten, Triton, CUTLASS, etc.)
    """
    # TODO(coconutruben): integrate into MMKernelInputs when all callsites use that
    m, n, k, layout, mat1, mat2, inp_expanded = mm_args(mat1, mat2, inp, layout=layout)
    static_shape, is_nonzero = _is_static_problem(layout)
    name = "addmm"
    # Create MMKernelInputs for AddMM at the top
    kernel_inputs = MMKernelInputs(
        [inp_expanded, mat1, mat2],
        scalars=dict(alpha=alpha, beta=beta),
        views=dict(inp_unexpanded=inp),
    )
    choices: list[ChoiceCaller] = []

    # below is for getting an overview logging info of inductor mms
    counters["aten_mm_info"][f"aten.addmm_{m}_{n}_{k}"] += 1
    log.info(
        "Tuned aten.addmm: m=%s, n=%s, k=%s, mat1_dtype=%s, mat2_dtype=%s, output_layout=%s",
        m,
        n,
        k,
        mat1.get_dtype(),
        mat2.get_dtype(),
        layout,
    )
<<<<<<< HEAD

    # Collect all templates for unified call
    templates_to_use: list[Union[ExternKernelChoice, KernelTemplate]] = []
    if use_aten_gemm_kernels():
        templates_to_use.extend([aten_bias_addmm, aten_addmm])

    if is_nonzero and use_triton_template(layout, check_max_autotune=False):
        templates_to_use.append(mm_template)

        if use_triton_tma_template(mat1, mat2):
            templates_to_use.append(persistent_tma_mm_template)

        templates_to_use.append(addmm_contiguous_subgraph_template)

    # Single unified call for all templates
    choices.extend(V.choices.get_mm_configs(kernel_inputs, templates_to_use, name))
=======
    aten_layout = layout
    if (not is_nonzero) or (
        not (inductor_config.max_autotune or inductor_config.max_autotune_gemm)
    ):
        # Use a FlexibleLayout if we are not autotuning.
        # This allows padding strides for the output.
        from torch._inductor.ir import FixedLayout, FlexibleLayout

        if isinstance(layout, FixedLayout):
            aten_layout = FlexibleLayout(
                device=layout.device, dtype=layout.dtype, size=layout.size
            )
        # TODO(coconutruben): combine this with the main flow of addmm through
        # a subgraph or something as inp vs inp_expanded causes some slight numeric
        # differences
        kernel_inputs = MMKernelInputs(
            [inp, mat1, mat2], scalars=dict(alpha=alpha, beta=beta)
        )
        choices.extend(
            V.choices.get_mm_configs(
                kernel_inputs,
                aten_layout,
                [aten_addmm],
                name,
            )
        )
        return autotune_select_algorithm(name, choices, kernel_inputs.nodes(), layout)

    if use_aten_gemm_kernels():
        choices.extend(
            V.choices.get_mm_configs(
                kernel_inputs,
                aten_layout,
                [aten_bias_addmm],
                name,
            )
        )
        choices.extend(
            V.choices.get_mm_configs(
                kernel_inputs,
                aten_layout,
                [aten_addmm],
                name,
            )
        )

    if is_nonzero and use_triton_template(layout, check_max_autotune=False):
        # all the triton templates use the extra_kwargs
        # Get template choices using the new unified function
        choices.extend(
            V.choices.get_mm_configs(
                kernel_inputs,
                layout,
                [mm_template],
                name,
            )
        )

        if use_triton_tma_template(mat1, mat2):
            # Get TMA template choices using the new unified function
            choices.extend(
                V.choices.get_mm_configs(
                    kernel_inputs,
                    layout,
                    [persistent_tma_mm_template],
                    name,
                )
            )

        choices.extend(
            V.choices.get_mm_configs(
                kernel_inputs,
                layout,
                [addmm_contiguous_subgraph_template],
                "addmm",
            )
        )
>>>>>>> adae7f66

    if (
        is_nonzero
        and use_cutlass_template(layout, m, n, k)
        and _use_cutlass_for_op(name)
    ):
        CUTLASS3xGemmTemplate.add_cutlass_gemm_choices(
            choices,
            layout,
            # reorder here because CUTLASS expects (x, w, bias) but torch
            # is bias, x, w
            kernel_inputs.nodes(reorder=[1, 2, 0]),
            alpha=alpha,
            beta=beta,
        )

    if is_nonzero and use_ck_gemm_template(layout, m, n, k):
        CKGemmTemplate.add_ck_gemm_choices(
            choices,
            layout,
            # reorder here because CK expects (x, w, bias) but torch
            # is bias, x, w
            kernel_inputs.nodes(reorder=[1, 2, 0]),
            alpha=alpha,
            beta=beta,
            input_reorder=[2, 0, 1],
        )

    if use_cpp_gemm_template(layout, mat1, mat2):
        CppGemmTemplate.add_choices(
            choices,
            layout,
            kernel_inputs.nodes(),
            alpha=alpha,
            beta=beta,
            has_bias=True,
        )

    return autotune_select_algorithm(name, choices, kernel_inputs.nodes(), layout)


@register_lowering(aten._sparse_semi_structured_mm, type_promotion_kind=None)
def tuned_sparse_semi_structured_mm(
    mat1, mat1_meta, mat2, *, out_dtype=None, layout=None
):
    from torch._inductor.select_algorithm import realize_inputs

    # TODO(coconturuben): support V.choices.get_mm_configs for sparse_semi_structured_mm
    mat1, mat1_meta, mat2 = realize_inputs(mat1, mat1_meta, mat2)
    m1, k1 = mat1.get_size()
    m2, _ = mat1_meta.get_size()
    k2, n = mat2.get_size()
    m = V.graph.sizevars.check_equals_and_simplify(m1, m2)
    k = V.graph.sizevars.check_equals_and_simplify(2 * k1, k2)
    if layout is None:
        from torch._inductor.ir import FixedLayout

        layout = FixedLayout(
            mat2.get_device(),
            out_dtype if out_dtype else mat2.get_dtype(),
            [m, n],
            [n, 1],
        )
    else:
        assert out_dtype is None, "out_dtype is ignored if layout is specified."

    choices = (
        [
            aten__sparse_semi_structured_mm.bind(
                (mat1, mat1_meta, mat2), layout, out_dtype=out_dtype
            )
        ]
        if use_aten_gemm_kernels()
        else []
    )

    if (
        m * n != 0
        and use_cutlass_template(layout, m, n, k)
        and _use_cutlass_for_op("sparse_semi_structured_mm")
    ):
        CUTLASS2xGemmTemplate.add_cutlass_gemm_choices(
            choices, layout, [mat1, mat2, mat1_meta], fuseable=True, non_fuseable=True
        )

    return autotune_select_algorithm(
        "sparse_semi_structured_mm", choices, (mat1, mat1_meta, mat2), layout
    )


add_layout_constraint(aten._scaled_mm.default, constrain_to_fx_strides)


@register_lowering(aten._scaled_mm.default, type_promotion_kind=None)  # type: ignore[misc]
def tuned_scaled_mm(
    mat_a,
    mat_b,
    scale_a,
    scale_b,
    bias=None,
    scale_result=None,
    out_dtype=None,
    use_fast_accum=False,
    layout=None,
):
    """
    Performs an optimized matrix multiplication where scaling factors are applied
    to the inputs and/or output.

    Args:
        mat1 (Tensor): First input matrix
        mat2 (Tensor): Second input matrix
        scale1 (Tensor): Scale factor applied to mat1 (supports broadcasting)
        scale2 (Tensor): Scale factor applied to mat2 (supports broadcasting)
        bias (Tensor, optional): Optional bias tensor to add to the result
        layout: Layout hint for optimization

    Returns:
        Tensor: The result of the scaled matrix multiplication
    """
    # TODO(coconutruben): integrate into MMKernelInputs when all callsites use that
    m, n, k, layout, mat_a, mat_b = mm_args(
        mat_a, mat_b, layout=layout, out_dtype=out_dtype
    )
    # below is for getting an overview logging info of inductor mms
    counters["aten_mm_info"][f"aten._scaled_mm.default_{m}_{n}_{k}"] += 1
    log.info(
        "Tuned aten._scaled_mm.default: m=%s, n=%s, k=%s, mat1_dtype=%s, mat2_dtype=%s, output_layout=%s",
        m,
        n,
        k,
        mat_a.get_dtype(),
        mat_b.get_dtype(),
        layout,
    )
    name = "scaled_mm"
    check_supported_striding(mat_a, mat_b)

    scale_a_real, scale_b_real = realize_inputs(scale_a, scale_b)

    input_nodes: list[Any]

    if not bias:
        input_nodes = [mat_a, mat_b, scale_a_real, scale_b_real]
    else:
        bias_real = realize_inputs(bias)
        input_nodes = [mat_a, mat_b, scale_a_real, scale_b_real, bias_real]

    # Create MMKernelInputs for Scaled MM (matrices are at indices 0, 1)
    kernel_inputs = MMKernelInputs(input_nodes, mat1_idx=0, mat2_idx=1)
<<<<<<< HEAD
=======

    choices: list[ChoiceCaller] = []
    if use_aten_gemm_kernels():
        choices.extend(
            V.choices.get_mm_configs(
                kernel_inputs,
                layout,
                [aten__fp8_mm],
                name,
                kwarg_overrides={
                    aten__fp8_mm.uid: dict(
                        out_dtype=out_dtype, use_fast_accum=use_fast_accum
                    )
                },
            )
        )

    # We dont have triton lowerings for the MX variants yet
    if scale_a.dtype != torch.float32:
        return autotune_select_algorithm(name, choices, input_nodes, layout)
>>>>>>> adae7f66

    choices: list[ChoiceCaller] = []

<<<<<<< HEAD
    # Collect all templates for unified call
    templates_to_use: list[Union[ExternKernelChoice, KernelTemplate]] = []
    kwarg_overrides = {}

    if use_aten_gemm_kernels():
        templates_to_use.append(aten__fp8_mm)
        kwarg_overrides[aten__fp8_mm.uid] = dict(
            out_dtype=out_dtype, use_fast_accum=use_fast_accum
        )

    _, is_nonzero = _is_static_problem(layout)

    if (
        # We dont have triton lowerings for the MX variants yet
        scale_a.dtype == torch.float32
        and is_nonzero
        and use_triton_template(layout, enable_float8=True, check_max_autotune=False)
=======
    if is_nonzero and use_triton_template(
        layout, enable_float8=True, check_max_autotune=False
>>>>>>> adae7f66
    ):
        overriders = dict(USE_FAST_ACCUM=use_fast_accum)

        # TODO (paulzhan): There is no template that exists for bias and TMA
        # Don't run tma template currently if bias exists
        if use_triton_tma_template(mat_a, mat_b) and not bias:
<<<<<<< HEAD
            templates_to_use.append(scaled_mm_device_tma_template)
            kwarg_overrides[scaled_mm_device_tma_template.uid] = overriders

        templates_to_use.append(mm_template)
        kwarg_overrides[mm_template.uid] = overriders

    # Single unified call for all templates
    choices.extend(
        V.choices.get_mm_configs(
            kernel_inputs,
            templates_to_use,
            name,
            kwarg_overrides=kwarg_overrides,
        )
    )

    # Early return for MX variants
    if scale_a.dtype != torch.float32:
        return autotune_select_algorithm(name, choices, input_nodes, layout)
=======
            # Get TMA template choices using the new unified function
            choices.extend(
                V.choices.get_mm_configs(
                    kernel_inputs,
                    layout,
                    [scaled_mm_device_tma_template],
                    name,
                    kwarg_overrides={scaled_mm_device_tma_template.uid: overriders},
                )
            )

        # Get template choices using the new unified function
        choices.extend(
            V.choices.get_mm_configs(
                kernel_inputs,
                layout,
                [mm_template],
                name,
                kwarg_overrides={mm_template.uid: overriders},
            )
        )
>>>>>>> adae7f66

    if (
        is_nonzero
        and use_cutlass_template(layout, m, n, k)
        and _use_cutlass_for_op(name)
    ):
        CUTLASS3xGemmTemplate.add_cutlass_gemm_choices(
            choices,
            layout,
            kernel_inputs.nodes(),  # type: ignore[arg-type]
            use_fast_accum=use_fast_accum,  # type: ignore[arg-type]
        )

    if is_nonzero and use_ck_gemm_template(layout, m, n, k):
        CKGemmTemplate.add_ck_gemm_choices(choices, layout, kernel_inputs.nodes())

    return autotune_select_algorithm(name, choices, kernel_inputs.nodes(), layout)


@functools.cache
def _is_sm7x_or_older_gpu(index: Optional[int]) -> bool:
    props = torch.cuda.get_device_properties(index or 0)
    return props.major <= 7


def dims_are_int(dims):
    return all(isinstance(dim, int) for dim in dims)


def mm_autoheuristic(
    mat1,
    mat2,
    m,
    n,
    k,
    choices,
    name,
    input_nodes,
    ops,
    precondition,
    top_k: Optional[int] = None,
    always_included=None,
):
    m, n, k = get_size_hints(mat1, mat2, m, n, k)
    if not dims_are_int([m, n, k]):
        return None
    mat1_stride, mat2_stride = get_size_hints_strides(mat1, mat2)

    def get_context(m, k, n, mat1, mat2, mat1_stride, mat2_stride):
        context = AHContext()
        context.add_feature("m", m)
        context.add_feature("k", k)
        context.add_feature("n", n)
        context.add_feature("mat1_dtype", mat1.layout.dtype, is_categorical=True)
        context.add_feature("mat2_dtype", mat2.layout.dtype, is_categorical=True)
        context_add_strides(context, "mat1", mat1_stride)
        context_add_strides(context, "mat2", mat2_stride)
        context.add_feature(
            "mat1_iscontig", mat1.layout.is_contiguous(), is_categorical=True
        )
        context.add_feature(
            "mat2_iscontig", mat2.layout.is_contiguous(), is_categorical=True
        )
        if name == "mm":
            context_add_using_tf32(context, mat1.layout.dtype)
        return context

    def fallback():
        return None

    context = get_context(m, k, n, mat1, mat2, mat1_stride, mat2_stride)
    autoheuristic = AutoHeuristicSelectAlgorithm(
        fallback=fallback,
        choices=choices,
        input_nodes=input_nodes,
        context=context,
        name=name,
        augment_context=ops,
        precondition=precondition,
    )

    if top_k is not None:
        # TODO: is there a cleaner way to ensure aten.mm is always included?
        return autoheuristic.get_top_k_choices_caller(
            top_k, always_included=always_included
        )

    return autoheuristic.get_choice_caller()


def get_size_hints(mat1, mat2, m, n, k):
    if not isinstance(m, int) or not isinstance(k, int):
        (m, k) = V.graph.sizevars.size_hints(
            mat1.get_size(),
            fallback=torch._inductor.config.unbacked_symint_fallback,
        )

    if not isinstance(n, int) or not isinstance(k, int):
        (k, n) = V.graph.sizevars.size_hints(
            mat2.get_size(),
            fallback=torch._inductor.config.unbacked_symint_fallback,
        )
    return m, n, k


def get_size_hints_strides(mat1, mat2):
    mat1_stride = mat1.layout.stride
    mat2_stride = mat2.layout.stride
    strides = [mat1_stride, mat2_stride]
    strides_hints = []
    for stride in strides:
        if not isinstance(stride, int):
            stride = V.graph.sizevars.size_hints(
                stride,
                fallback=torch._inductor.config.unbacked_symint_fallback,
            )
        strides_hints.append(stride)
    return strides_hints[0], strides_hints[1]<|MERGE_RESOLUTION|>--- conflicted
+++ resolved
@@ -23,11 +23,7 @@
 from ..codegen.rocm.ck_tile_universal_gemm_template import CKTileGemmTemplate
 from ..codegen.rocm.ck_universal_gemm_template import CKGemmTemplate
 from ..codegen.subgraph import SubgraphChoiceCaller, SubgraphTemplate
-<<<<<<< HEAD
 from ..ir import Buffer, ChoiceCaller, is_triton, Layout
-=======
-from ..ir import Buffer, ChoiceCaller, FlexibleLayout, is_triton, Layout
->>>>>>> adae7f66
 from ..kernel_inputs import MMKernelInputs
 from ..lowering import add_layout_constraint, constrain_to_fx_strides, register_lowering
 from ..select_algorithm import (
@@ -750,7 +746,6 @@
         layout,
     )
 
-<<<<<<< HEAD
     choices: list[ChoiceCaller] = []
     static_shape, is_nonzero = _is_static_problem(layout)
 
@@ -771,45 +766,9 @@
         templates_to_use.append(mm_contiguous_subgraph_template)
 
     # Single unified call for all non-autoheuristic templates
-    choices.extend(V.choices.get_mm_configs(kernel_inputs, templates_to_use, "mm"))
-=======
-    aten_layout = layout
-    if not (inductor_config.max_autotune or inductor_config.max_autotune_gemm):
-        aten_layout = FlexibleLayout(
-            device=layout.device, dtype=layout.dtype, size=layout.size
-        )
-    choices: list[ChoiceCaller] = []
-    if use_aten_gemm_kernels():
-        choices.extend(
-            V.choices.get_mm_configs(kernel_inputs, aten_layout, [aten_mm], "mm")
-        )
-    static_shape, is_nonzero = _is_static_problem(layout)
-
-    if is_nonzero and use_triton_template(layout, check_max_autotune=False):
-        # Get template choices using the new unified function
-        choices.extend(
-            V.choices.get_mm_configs(kernel_inputs, layout, [mm_template], "mm")
-        )
-        if use_triton_tma_template(mat1, mat2):
-            # Get TMA template choices using the new unified function
-            choices.extend(
-                V.choices.get_mm_configs(
-                    kernel_inputs, layout, [persistent_tma_mm_template], "mm"
-                )
-            )
-
-        if use_decompose_k_choice(m, n, k):
-            choices.extend(
-                V.choices.get_mm_configs(
-                    kernel_inputs, layout, [decompose_k_subgraph_template], "mm"
-                )
-            )
-        choices.extend(
-            V.choices.get_mm_configs(
-                kernel_inputs, layout, [mm_contiguous_subgraph_template], "mm"
-            )
-        )
->>>>>>> adae7f66
+    choices.extend(
+        V.choices.get_template_configs(kernel_inputs, templates_to_use, "mm")
+    )
 
     if (
         is_nonzero
@@ -844,15 +803,11 @@
             always_included.append("extern_mm")
         num_choices_before_extra_configs = len(choices)
         choices.extend(
-            V.choices.get_mm_configs(
+            V.choices.get_template_configs(
                 # TODO(coconutruben): remove once we deprecate ah
                 # mm-extra is a hack to keep the ah functionality alive
                 # while we transition to the unified kwargs retrieval
                 kernel_inputs,
-<<<<<<< HEAD
-=======
-                layout,
->>>>>>> adae7f66
                 [mm_template],
                 "mm-ah",
             )
@@ -928,18 +883,8 @@
     choices: list[ChoiceCaller] = []
 
     # Create MMKernelInputs for Int MM
-    kernel_inputs = MMKernelInputs([mat1, mat2])
-    if use_aten_gemm_kernels():
-        choices.extend(
-            V.choices.get_mm_configs(
-                kernel_inputs,
-                layout,
-                [aten__int_mm],
-                name,
-            )
-        )
-
-<<<<<<< HEAD
+    kernel_inputs = MMKernelInputs([mat1, mat2], out_dtype=torch.int32)
+
     # Collect all templates for unified call
     templates_to_use: list[Union[ExternKernelChoice, KernelTemplate]] = []
     if use_aten_gemm_kernels():
@@ -951,25 +896,15 @@
         templates_to_use.append(mm_template)
 
     # Single unified call for all templates
-    choices.extend(V.choices.get_mm_configs(kernel_inputs, templates_to_use, name))
-
-=======
->>>>>>> adae7f66
+    choices.extend(
+        V.choices.get_template_configs(kernel_inputs, templates_to_use, name)
+    )
+
     if use_cutlass and _use_cutlass_for_op(name):
         CUTLASS3xGemmTemplate.add_cutlass_gemm_choices(
             choices, layout, kernel_inputs.nodes(), fuseable=True, non_fuseable=True
         )
 
-<<<<<<< HEAD
-=======
-    if is_nonzero and use_triton_template(
-        layout, enable_int32=True, check_max_autotune=False
-    ):
-        choices.extend(
-            V.choices.get_mm_configs(kernel_inputs, layout, [mm_template], name)
-        )
-
->>>>>>> adae7f66
     return autotune_select_algorithm(name, choices, kernel_inputs.nodes(), layout)
 
 
@@ -986,7 +921,6 @@
     kernel_inputs = MMKernelInputs(
         [inp_expanded, mat1, mat2],
         scalars=dict(alpha=alpha, beta=beta),
-        views=dict(inp_unexpanded=inp),
     )
     choices: list[ChoiceCaller] = []
 
@@ -1001,7 +935,6 @@
         mat2.get_dtype(),
         layout,
     )
-<<<<<<< HEAD
 
     # Collect all templates for unified call
     templates_to_use: list[Union[ExternKernelChoice, KernelTemplate]] = []
@@ -1017,86 +950,9 @@
         templates_to_use.append(addmm_contiguous_subgraph_template)
 
     # Single unified call for all templates
-    choices.extend(V.choices.get_mm_configs(kernel_inputs, templates_to_use, name))
-=======
-    aten_layout = layout
-    if (not is_nonzero) or (
-        not (inductor_config.max_autotune or inductor_config.max_autotune_gemm)
-    ):
-        # Use a FlexibleLayout if we are not autotuning.
-        # This allows padding strides for the output.
-        from torch._inductor.ir import FixedLayout, FlexibleLayout
-
-        if isinstance(layout, FixedLayout):
-            aten_layout = FlexibleLayout(
-                device=layout.device, dtype=layout.dtype, size=layout.size
-            )
-        # TODO(coconutruben): combine this with the main flow of addmm through
-        # a subgraph or something as inp vs inp_expanded causes some slight numeric
-        # differences
-        kernel_inputs = MMKernelInputs(
-            [inp, mat1, mat2], scalars=dict(alpha=alpha, beta=beta)
-        )
-        choices.extend(
-            V.choices.get_mm_configs(
-                kernel_inputs,
-                aten_layout,
-                [aten_addmm],
-                name,
-            )
-        )
-        return autotune_select_algorithm(name, choices, kernel_inputs.nodes(), layout)
-
-    if use_aten_gemm_kernels():
-        choices.extend(
-            V.choices.get_mm_configs(
-                kernel_inputs,
-                aten_layout,
-                [aten_bias_addmm],
-                name,
-            )
-        )
-        choices.extend(
-            V.choices.get_mm_configs(
-                kernel_inputs,
-                aten_layout,
-                [aten_addmm],
-                name,
-            )
-        )
-
-    if is_nonzero and use_triton_template(layout, check_max_autotune=False):
-        # all the triton templates use the extra_kwargs
-        # Get template choices using the new unified function
-        choices.extend(
-            V.choices.get_mm_configs(
-                kernel_inputs,
-                layout,
-                [mm_template],
-                name,
-            )
-        )
-
-        if use_triton_tma_template(mat1, mat2):
-            # Get TMA template choices using the new unified function
-            choices.extend(
-                V.choices.get_mm_configs(
-                    kernel_inputs,
-                    layout,
-                    [persistent_tma_mm_template],
-                    name,
-                )
-            )
-
-        choices.extend(
-            V.choices.get_mm_configs(
-                kernel_inputs,
-                layout,
-                [addmm_contiguous_subgraph_template],
-                "addmm",
-            )
-        )
->>>>>>> adae7f66
+    choices.extend(
+        V.choices.get_template_configs(kernel_inputs, templates_to_use, name)
+    )
 
     if (
         is_nonzero
@@ -1246,34 +1102,12 @@
         input_nodes = [mat_a, mat_b, scale_a_real, scale_b_real, bias_real]
 
     # Create MMKernelInputs for Scaled MM (matrices are at indices 0, 1)
-    kernel_inputs = MMKernelInputs(input_nodes, mat1_idx=0, mat2_idx=1)
-<<<<<<< HEAD
-=======
+    kernel_inputs = MMKernelInputs(
+        input_nodes, mat1_idx=0, mat2_idx=1, out_dtype=out_dtype
+    )
 
     choices: list[ChoiceCaller] = []
-    if use_aten_gemm_kernels():
-        choices.extend(
-            V.choices.get_mm_configs(
-                kernel_inputs,
-                layout,
-                [aten__fp8_mm],
-                name,
-                kwarg_overrides={
-                    aten__fp8_mm.uid: dict(
-                        out_dtype=out_dtype, use_fast_accum=use_fast_accum
-                    )
-                },
-            )
-        )
-
-    # We dont have triton lowerings for the MX variants yet
-    if scale_a.dtype != torch.float32:
-        return autotune_select_algorithm(name, choices, input_nodes, layout)
->>>>>>> adae7f66
-
-    choices: list[ChoiceCaller] = []
-
-<<<<<<< HEAD
+
     # Collect all templates for unified call
     templates_to_use: list[Union[ExternKernelChoice, KernelTemplate]] = []
     kwarg_overrides = {}
@@ -1291,17 +1125,12 @@
         scale_a.dtype == torch.float32
         and is_nonzero
         and use_triton_template(layout, enable_float8=True, check_max_autotune=False)
-=======
-    if is_nonzero and use_triton_template(
-        layout, enable_float8=True, check_max_autotune=False
->>>>>>> adae7f66
     ):
         overriders = dict(USE_FAST_ACCUM=use_fast_accum)
 
         # TODO (paulzhan): There is no template that exists for bias and TMA
         # Don't run tma template currently if bias exists
         if use_triton_tma_template(mat_a, mat_b) and not bias:
-<<<<<<< HEAD
             templates_to_use.append(scaled_mm_device_tma_template)
             kwarg_overrides[scaled_mm_device_tma_template.uid] = overriders
 
@@ -1310,7 +1139,7 @@
 
     # Single unified call for all templates
     choices.extend(
-        V.choices.get_mm_configs(
+        V.choices.get_template_configs(
             kernel_inputs,
             templates_to_use,
             name,
@@ -1321,29 +1150,6 @@
     # Early return for MX variants
     if scale_a.dtype != torch.float32:
         return autotune_select_algorithm(name, choices, input_nodes, layout)
-=======
-            # Get TMA template choices using the new unified function
-            choices.extend(
-                V.choices.get_mm_configs(
-                    kernel_inputs,
-                    layout,
-                    [scaled_mm_device_tma_template],
-                    name,
-                    kwarg_overrides={scaled_mm_device_tma_template.uid: overriders},
-                )
-            )
-
-        # Get template choices using the new unified function
-        choices.extend(
-            V.choices.get_mm_configs(
-                kernel_inputs,
-                layout,
-                [mm_template],
-                name,
-                kwarg_overrides={mm_template.uid: overriders},
-            )
-        )
->>>>>>> adae7f66
 
     if (
         is_nonzero
