# mypy: allow-untyped-defs
import functools
import logging
from typing import Any, Optional

import sympy

import torch
from torch._dynamo.utils import counters
from torch._inductor.autoheuristic.autoheuristic import AutoHeuristicSelectAlgorithm
from torch._inductor.autoheuristic.autoheuristic_utils import (
    AHContext,
    context_add_strides,
    context_add_using_tf32,
    mm_operations,
)
from torch._inductor.codegen.cpp_gemm_template import CppGemmTemplate
from torch._inductor.remote_gemm_autotune_cache import gen_best_config
from torch._inductor.virtualized import V
from torch.fx.experimental.proxy_tensor import make_fx
from torch.torch_version import TorchVersion

from .. import config as inductor_config
from ..codegen.cuda.gemm_template import CUTLASS2xGemmTemplate, CUTLASS3xGemmTemplate
from ..codegen.rocm.ck_tile_universal_gemm_template import CKTileGemmTemplate
from ..codegen.rocm.ck_universal_gemm_template import CKGemmTemplate
from ..codegen.subgraph import SubgraphTemplate
from ..ir import is_triton
from ..kernel_inputs import MMKernelInputs
from ..lookup_table import lookup_table_extract_choices, lookup_template_configs
from ..lowering import (
    add_layout_constraint,
    constrain_to_fx_strides,
    lowerings as L,
    register_lowering,
)
from ..select_algorithm import (
    autotune_select_algorithm,
    ExternKernelChoice,
    realize_inputs,
    TritonTemplate,
)
from ..utils import (
    _use_cutlass_for_op,
    get_k_splits,
    get_tma_workspace_arg,
    use_aten_gemm_kernels,
    use_ck_gemm_template,
    use_ck_tile_gemm_template,
    use_cpp_gemm_template,
    use_cutlass_template,
    use_decompose_k_choice,
    use_triton_template,
    use_triton_tma_template,
)
from .mm_common import (
    _is_static_problem,
    addmm_epilogue,
    mm_args,
    mm_grid,
    persistent_mm_grid,
    scale_mm_epilogue,
)


try:
    import triton

    triton_version = TorchVersion(triton.__version__)
    has_triton = True
except ImportError:
    triton_version = TorchVersion("0.0.0")
    has_triton = False

log = logging.getLogger(__name__)
aten = torch.ops.aten
prims = torch.ops.prims

mm_template = TritonTemplate(
    name="mm",
    grid=mm_grid,
    source=(
        r"""
{{def_kernel("A", "B")}}
    M = {{size("A", 0)}}
    N = {{size("B", 1)}}
    K = {{size("A", 1)}}
    if M * N == 0:
        # early exit due to zero-size input(s)
        return
    stride_am = {{stride("A", 0)}}
    stride_ak = {{stride("A", 1)}}
    stride_bk = {{stride("B", 0)}}
    stride_bn = {{stride("B", 1)}}

    # based on triton.ops.matmul
    pid = tl.program_id(0)
    grid_m = (M + BLOCK_M - 1) // BLOCK_M
    grid_n = (N + BLOCK_N - 1) // BLOCK_N

    # re-order program ID for better L2 performance
    width = GROUP_M * grid_n
    group_id = pid // width
    group_size = min(grid_m - group_id * GROUP_M, GROUP_M)
    pid_m = group_id * GROUP_M + (pid % group_size)
    pid_n = (pid % width) // (group_size)
    tl.assume(pid_m >= 0)
    tl.assume(pid_n >= 0)

    rm = pid_m * BLOCK_M + tl.arange(0, BLOCK_M)
    rn = pid_n * BLOCK_N + tl.arange(0, BLOCK_N)
    if ((stride_am == 1 and stride_ak == M) or (stride_am == K and stride_ak == 1)) and (M >= BLOCK_M and K > 1):
        offs_a_m = tl.max_contiguous(tl.multiple_of(rm % M, BLOCK_M), BLOCK_M)
    else:
        offs_a_m = rm % M
    if ((stride_bk == 1 and stride_bn == K) or (stride_bk == N and stride_bn == 1)) and (N >= BLOCK_N and K > 1):
        offs_b_n = tl.max_contiguous(tl.multiple_of(rn % N, BLOCK_N), BLOCK_N)
    else:
        offs_b_n = rn % N
    offs_k = tl.arange(0, BLOCK_K)
    acc = tl.zeros((BLOCK_M, BLOCK_N), dtype=ACC_TYPE)

    for k_idx in range(0, tl.cdiv(K, BLOCK_K)):
        {% if not EVEN_K %}
        a_mask = offs_k[None, :] < (K - k_idx * BLOCK_K)
        b_mask = offs_k[:, None] < (K - k_idx * BLOCK_K)
        {% endif %}
        a_k_idx_vals = offs_k[None, :] + (k_idx * BLOCK_K)
        b_k_idx_vals = offs_k[:, None] + (k_idx * BLOCK_K)

        idx_m = offs_a_m[:, None]
        idx_n = a_k_idx_vals
        {{load_input("A", "a", ("idx_m", "idx_n"), mask=None if EVEN_K else "a_mask", indent_width=8)}}

        idx_m = b_k_idx_vals
        idx_n = offs_b_n[None, :]
        {{load_input("B", "b", ("idx_m", "idx_n"), mask=None if EVEN_K else "b_mask", indent_width=8)}}

        {% if USE_FAST_ACCUM %}
        acc = tl.dot(a, b, acc, allow_tf32=ALLOW_TF32, out_dtype=ACC_TYPE)
        {% else %}
        acc += tl.dot(a, b, allow_tf32=ALLOW_TF32, out_dtype=ACC_TYPE)
        {% endif %}

    # rematerialize rm and rn to save registers
    rm = pid_m * BLOCK_M + tl.arange(0, BLOCK_M)
    rn = pid_n * BLOCK_N + tl.arange(0, BLOCK_N)
    idx_m = rm[:, None]
    idx_n = rn[None, :]
    mask = (idx_m < M) & (idx_n < N)

    # inductor generates a suffix
    {{store_output(("idx_m", "idx_n"), "acc", "mask")}}
"""
        if (torch.version.hip is None) or triton_version >= "3.3.0"
        # FIXME: To get around rocm failures like https://github.com/pytorch/pytorch/actions/runs/13123783322/job/36617154943
        # The only difference between the two templates is M >= BLOCK_M and N >= BLOCK_N checking.
        # See more details in https://github.com/pytorch/pytorch/pull/146293
        else r"""
{{def_kernel("A", "B")}}
    M = {{size("A", 0)}}
    N = {{size("B", 1)}}
    K = {{size("A", 1)}}
    if M * N == 0:
        # early exit due to zero-size input(s)
        return
    stride_am = {{stride("A", 0)}}
    stride_ak = {{stride("A", 1)}}
    stride_bk = {{stride("B", 0)}}
    stride_bn = {{stride("B", 1)}}

    # based on triton.ops.matmul
    pid = tl.program_id(0)
    grid_m = (M + BLOCK_M - 1) // BLOCK_M
    grid_n = (N + BLOCK_N - 1) // BLOCK_N

    # re-order program ID for better L2 performance
    width = GROUP_M * grid_n
    group_id = pid // width
    group_size = min(grid_m - group_id * GROUP_M, GROUP_M)
    pid_m = group_id * GROUP_M + (pid % group_size)
    pid_n = (pid % width) // (group_size)
    tl.assume(pid_m >= 0)
    tl.assume(pid_n >= 0)

    rm = pid_m * BLOCK_M + tl.arange(0, BLOCK_M)
    rn = pid_n * BLOCK_N + tl.arange(0, BLOCK_N)
    if (stride_am == 1 and stride_ak == M) or (stride_am == K and stride_ak == 1):
        offs_a_m = tl.max_contiguous(tl.multiple_of(rm % M, BLOCK_M), BLOCK_M)
    else:
        offs_a_m = rm % M
    if (stride_bk == 1 and stride_bn == K) or (stride_bk == N and stride_bn == 1):
        offs_b_n = tl.max_contiguous(tl.multiple_of(rn % N, BLOCK_N), BLOCK_N)
    else:
        offs_b_n = rn % N
    offs_k = tl.arange(0, BLOCK_K)
    acc = tl.zeros((BLOCK_M, BLOCK_N), dtype=ACC_TYPE)

    for k_idx in range(0, tl.cdiv(K, BLOCK_K)):
        {% if not EVEN_K %}
        a_mask = offs_k[None, :] < (K - k_idx * BLOCK_K)
        b_mask = offs_k[:, None] < (K - k_idx * BLOCK_K)
        {% endif %}
        a_k_idx_vals = offs_k[None, :] + (k_idx * BLOCK_K)
        b_k_idx_vals = offs_k[:, None] + (k_idx * BLOCK_K)

        idx_m = offs_a_m[:, None]
        idx_n = a_k_idx_vals
        {{load_input("A", "a", ("idx_m", "idx_n"), mask=None if EVEN_K else "a_mask", indent_width=8)}}

        idx_m = b_k_idx_vals
        idx_n = offs_b_n[None, :]
        {{load_input("B", "b", ("idx_m", "idx_n"), mask=None if EVEN_K else "b_mask", indent_width=8)}}
        {% if USE_FAST_ACCUM %}
        acc = tl.dot(a, b, acc, allow_tf32=ALLOW_TF32, out_dtype=ACC_TYPE)
        {% else %}
        acc += tl.dot(a, b, allow_tf32=ALLOW_TF32, out_dtype=ACC_TYPE)
        {% endif %}

    # rematerialize rm and rn to save registers
    rm = pid_m * BLOCK_M + tl.arange(0, BLOCK_M)
    rn = pid_n * BLOCK_N + tl.arange(0, BLOCK_N)
    idx_m = rm[:, None]
    idx_n = rn[None, :]
    mask = (idx_m < M) & (idx_n < N)

    # inductor generates a suffix
    {{store_output(("idx_m", "idx_n"), "acc", "mask")}}
"""
    ),
    cache_codegen_enabled_for_template=True,
    prologue_loads_all_inputs=True,
)

persistent_tma_mm_template = TritonTemplate(
    name="mm_persistent_tma",
    grid=persistent_mm_grid,
    source=r"""
{{def_kernel("A", "B")}}
    M = {{size("A", 0)}}
    N = {{size("B", 1)}}
    K = {{size("A", 1)}}
    if M * N == 0:
        # early exit due to zero-size input(s)
        return

    start_pid = tl.program_id(0)
    grid_m = tl.cdiv(M, BLOCK_M)
    grid_n = tl.cdiv(N, BLOCK_N)
    k_tiles = tl.cdiv(K, BLOCK_K)
    num_tiles = grid_m * grid_n
    tiles_per_SM = num_tiles // NUM_SMS
    if start_pid < num_tiles % NUM_SMS:
        tiles_per_SM += 1

    tile_id = start_pid - NUM_SMS
    ki = -1

    width = GROUP_M * grid_n
    rk_for_mask = tl.arange(0, BLOCK_K)
    acc = tl.zeros((BLOCK_M, BLOCK_N), dtype=ACC_TYPE)

    {%- if TMA_EXPERIMENTAL_API %}
    workspace_base = ws_ptr + start_pid * 2 * TMA_SIZE
    a_desc_ptr = workspace_base
    b_desc_ptr = workspace_base + TMA_SIZE

    triton.language.extra.cuda.experimental_device_tensormap_create2d(
        desc_ptr=a_desc_ptr,
        global_address=A,
        load_size=[BLOCK_M, BLOCK_K] if A_ROW_MAJOR else [BLOCK_K, BLOCK_M],
        global_size=[M, K] if A_ROW_MAJOR else [K, M],
        element_ty=A.dtype.element_ty,
    )
    triton.language.extra.cuda.experimental_device_tensormap_create2d(
        desc_ptr=b_desc_ptr,
        global_address=B,
        load_size=[BLOCK_K, BLOCK_N] if B_ROW_MAJOR else [BLOCK_N, BLOCK_K],
        global_size=[K, N] if B_ROW_MAJOR else [N, K],
        element_ty=B.dtype.element_ty,
    )

    tl.extra.cuda.experimental_tensormap_fenceproxy_acquire(a_desc_ptr)
    tl.extra.cuda.experimental_tensormap_fenceproxy_acquire(b_desc_ptr)

    {%- else %}
    a_desc = triton.language.make_tensor_descriptor(
        base=A,
        shape=[M, K] if A_ROW_MAJOR else [K, M],
        strides=[K, 1] if A_ROW_MAJOR else [M, 1],
        block_shape=[BLOCK_M, BLOCK_K] if A_ROW_MAJOR else [BLOCK_K, BLOCK_M],
    )
    b_desc = triton.language.make_tensor_descriptor(
        base=B,
        shape=[K, N] if B_ROW_MAJOR else [N, K],
        strides=[N, 1] if B_ROW_MAJOR else [K, 1],
        block_shape=[BLOCK_K, BLOCK_N] if B_ROW_MAJOR else [BLOCK_N, BLOCK_K],
    )
    {%- endif %}

    pid_m = 0
    pid_n = 0
    rm = 0
    rn = 0

    for _ in range(0, k_tiles * tiles_per_SM):
        ki = tl.where(ki == k_tiles - 1, 0, ki + 1)
        if ki == 0:
            tile_id += NUM_SMS
            # re-order program ID for better L2 performance
            group_id = tile_id // width
            group_size = min(grid_m - group_id * GROUP_M, GROUP_M)
            pid_m = group_id * GROUP_M + (tile_id % group_size)
            pid_n = (tile_id % width) // (group_size)

            rm = pid_m * BLOCK_M
            rn = pid_n * BLOCK_N

        rk = ki * BLOCK_K

        {%- if TMA_EXPERIMENTAL_API %}
        a = tl._experimental_descriptor_load(
            a_desc,
            [rm, rk] if A_ROW_MAJOR else [rk, rm],
            [BLOCK_M, BLOCK_K] if A_ROW_MAJOR else [BLOCK_K, BLOCK_M],
            A.dtype.element_ty,
        )
        b = tl._experimental_descriptor_load(
            b_desc,
            [rk, rn] if B_ROW_MAJOR else [rn, rk],
            [BLOCK_K, BLOCK_N] if B_ROW_MAJOR else [BLOCK_N, BLOCK_K],
            B.dtype.element_ty,
        )
        {%- else %}
        a = tl.load_tensor_descriptor(
            a_desc,
            [rm, rk] if A_ROW_MAJOR else [rk, rm],
        )
        b = tl.load_tensor_descriptor(
            b_desc,
            [rk, rn] if B_ROW_MAJOR else [rn, rk],
        )
        {%- endif %}
        acc += tl.dot(
            a if A_ROW_MAJOR else a.T,
            b if B_ROW_MAJOR else b.T,
            allow_tf32=ALLOW_TF32,
        )

        if ki == k_tiles - 1:
            # rematerialize rm and rn to save registers
            rcm = rm + tl.arange(0, BLOCK_M)
            rcn = rn + tl.arange(0, BLOCK_N)
            idx_m = rcm[:, None]
            idx_n = rcn[None, :]
            mask = (idx_m < M) & (idx_n < N)

            # inductor generates a suffix
            {{store_output(("idx_m", "idx_n"), "acc", "mask", indent_width=12)}}
            acc = tl.zeros((BLOCK_M, BLOCK_N), dtype=ACC_TYPE)

""",
)

load_scales = r"""
@triton.jit
def load_scales(a_scale_ptr, b_scale_ptr, SCALING_ROWWISE: tl.constexpr):
    if SCALING_ROWWISE:
        # For row-wise scaling, we'll return the pointers
        return a_scale_ptr, b_scale_ptr
    else:
        # For per-tensor scaling, we'll load the scalar values
        a_scale = tl.load(a_scale_ptr)
        b_scale = tl.load(b_scale_ptr)
        return a_scale, b_scale
"""


apply_scaling = r"""
@triton.jit
def apply_scaling(
    accumulator,
    a_scale,
    b_scale,
    SCALING_ROWWISE: tl.constexpr,
    offs_cm,
    offs_cn,
    M,
    N,
    stride_a_scale_m,
    stride_b_scale_n,
):
    if SCALING_ROWWISE:
        # For row-wise scaling, we need to load the scales for each row/column
        a_scales = tl.load(
            a_scale + (offs_cm * stride_a_scale_m),
            mask=offs_cm < M,
            other=0.0,
        )
        b_scales = tl.load(
            b_scale + (offs_cn * stride_b_scale_n),
            mask=offs_cn < N,
            other=0.0,
        )
        acc_scale = a_scales[:, None] * b_scales[None, :]
    else:
        # For per-tensor scaling, we can directly use the loaded scalar values
        acc_scale = a_scale * b_scale

    return accumulator * acc_scale
"""


device_tma = r"""
{{def_kernel("A", "B", "A_inverse_scale", "B_inverse_scale")}}
    M = {{size("A", 0)}}
    N = {{size("B", 1)}}
    K = {{size("A", 1)}}
    if M * N == 0:
        # early exit due to zero-size input(s)
        return

    stride_am = {{stride("A", 0)}}
    stride_ak = {{stride("A", 1)}}
    stride_bk = {{stride("B", 0)}}
    stride_bn = {{stride("B", 1)}}

    if SCALING_ROWWISE:
        stride_a_scale_m = 1
        stride_b_scale_n = 1
    else:
        stride_a_scale_m = 0
        stride_b_scale_n = 0

    start_pid = tl.program_id(axis=0)
    num_pid_m = tl.cdiv(M, BLOCK_M)
    num_pid_n = tl.cdiv(N, BLOCK_N)
    k_tiles = tl.cdiv(K, BLOCK_K)
    num_tiles = num_pid_m * num_pid_n

    {%- if TMA_EXPERIMENTAL_API %}
    workspace_base = ws_ptr + start_pid * 2 * TMA_SIZE
    a_desc_ptr = workspace_base
    b_desc_ptr = workspace_base + TMA_SIZE

    triton.language.extra.cuda.experimental_device_tensormap_create2d(
        desc_ptr=a_desc_ptr,
        global_address=A,
        load_size=[BLOCK_M, BLOCK_K],
        global_size=[M, K],
        element_ty=A.dtype.element_ty,
    )
    triton.language.extra.cuda.experimental_device_tensormap_create2d(
        desc_ptr=b_desc_ptr,
        global_address=B,
        load_size=[BLOCK_N, BLOCK_K],
        global_size=[N, K],
        element_ty=B.dtype.element_ty,
    )

    tl.extra.cuda.experimental_tensormap_fenceproxy_acquire(a_desc_ptr)
    tl.extra.cuda.experimental_tensormap_fenceproxy_acquire(b_desc_ptr)

    {%- else %}
    a_desc = triton.language.make_tensor_descriptor(
        base=A,
        shape=[M, K],
        strides=[K, 1],
        block_shape=[BLOCK_M, BLOCK_K],
    )
    b_desc = triton.language.make_tensor_descriptor(
        base=B,
        shape=[N, K],
        strides=[K, 1],
        block_shape=[BLOCK_N, BLOCK_K],
    )
    {%- endif %}

    tiles_per_SM = num_tiles // NUM_SMS
    if start_pid < num_tiles % NUM_SMS:
        tiles_per_SM += 1

    tile_id = start_pid - NUM_SMS
    ki = -1

    pid_m = 0
    pid_n = 0
    offs_am = 0
    offs_bn = 0

    num_pid_in_group = GROUP_M * num_pid_n
    accumulator = tl.zeros((BLOCK_M, BLOCK_N), dtype=ACC_TYPE)
    a_scale, b_scale = load_scales(A_inverse_scale, B_inverse_scale, SCALING_ROWWISE)

    for _ in range(0, k_tiles * tiles_per_SM):
        ki = tl.where(ki == k_tiles - 1, 0, ki + 1)
        if ki == 0:
            tile_id += NUM_SMS
            group_id = tile_id // num_pid_in_group
            first_pid_m = group_id * GROUP_M
            group_size_m = min(num_pid_m - first_pid_m, GROUP_M)
            pid_m = first_pid_m + (tile_id % group_size_m)
            pid_n = (tile_id % num_pid_in_group) // group_size_m

            offs_am = pid_m * BLOCK_M
            offs_bn = pid_n * BLOCK_N

        offs_k = ki * BLOCK_K

        {%- if TMA_EXPERIMENTAL_API %}
        a = tl._experimental_descriptor_load(
            a_desc_ptr, [offs_am, offs_k], [BLOCK_M, BLOCK_K],  A.dtype.element_ty
        )
        b = tl._experimental_descriptor_load(
            b_desc_ptr, [offs_bn, offs_k], [BLOCK_N, BLOCK_K],  B.dtype.element_ty
        )
        {%- else %}
        a = tl.load_tensor_descriptor(a_desc, [offs_am, offs_k])
        b = tl.load_tensor_descriptor(b_desc, [offs_bn, offs_k])
        {%- endif %}
        if USE_FAST_ACCUM:
            accumulator = tl.dot(a, b.T, accumulator)
        else:
            accumulator += tl.dot(a, b.T)

        if ki == k_tiles - 1:
            # Apply inverse scaling
            offs_cm = offs_am + tl.arange(0, BLOCK_M)
            offs_cn = offs_bn + tl.arange(0, BLOCK_N)
            # Apply scaling
            accumulator = apply_scaling(
                accumulator,
                a_scale,
                b_scale,
                SCALING_ROWWISE,
                offs_cm,
                offs_cn,
                M,
                N,
                stride_a_scale_m,
                stride_b_scale_n,
            )

            idx_m = offs_cm[:, None]
            idx_n = offs_cn[None, :]
            mask = (idx_m < M) & (idx_n < N)
            # inductor generates a suffix
            {{store_output(("idx_m", "idx_n"), "accumulator", "mask", indent_width=12)}}
            accumulator = tl.zeros((BLOCK_M, BLOCK_N), dtype=tl.float32)
"""


scaled_mm_device_tma_template = TritonTemplate(
    name="scaled_mm_device_tma",
    grid=persistent_mm_grid,
    source=device_tma + load_scales + apply_scaling,
)


# prevent duplication registration of extern functions
@functools.cache
def lazy_register_extern_choice(fn):
    return ExternKernelChoice(fn)


aten_mm = ExternKernelChoice(torch.mm, "at::mm_out")

aten_addmm = ExternKernelChoice(
    torch.addmm, "at::addmm_out", op_overload=aten.addmm.default
)

aten__int_mm = ExternKernelChoice(torch._int_mm, "at::_int_mm_out")

aten__sparse_semi_structured_mm = ExternKernelChoice(
    torch._sparse_semi_structured_mm,
    "at::_sparse_semi_structured_mm",
    has_out_variant=False,
)

aten__fp8_mm = ExternKernelChoice(
    torch._scaled_mm, "at::_scaled_mm_out", op_overload=aten._scaled_mm.out
)


def _is_int8_mat(mat):
    return mat.get_dtype() in (torch.int8, torch.uint8)


@functools.lru_cache
def using_b200() -> bool:
    """Returns true if the device is a NVIDIA B200, otherwise returns false."""
    if not torch.cuda.is_available():
        return False
    # compute capability 10.0 or 10.0a is NVIDIA B200
    device_properties = torch.cuda.get_device_properties(torch.cuda.current_device())
    return device_properties.major == 10


def bias_addmm(inp, mat1, mat2, *, out=None, alpha=1, beta=1):
    """
    Giving torch.addmm a 1D tensor calls a different (faster) cublasLt
    kernel under the hood.  There are a few shapes where this is slower,
    but they are rare.
    """
    if inp.stride(0) == 0 or inp.size(0) == 1:
        return torch.addmm(inp[0], mat1, mat2, out=out, alpha=alpha, beta=beta)
    return torch.addmm(inp, mat1, mat2, out=out, alpha=alpha, beta=beta)


def check_supported_striding(mat_a, mat_b) -> None:
    def is_row_major(stride) -> bool:
        return V.graph.sizevars.statically_known_equals(stride[1], 1)

    def is_col_major(stride) -> bool:
        return V.graph.sizevars.statically_known_equals(stride[0], 1)

    def has_zero_dim(size) -> bool:
        return bool(
            V.graph.sizevars.statically_known_equals(size[0], 0)
            or V.graph.sizevars.statically_known_equals(size[1], 0)
        )

    # Check mat_a (self) stride requirements
    torch._check(
        is_row_major(mat_a.get_stride()) or has_zero_dim(mat_a.get_size()),
        lambda: f"mat_a must be row_major, got stride {mat_a.get_stride()}",
    )

    # Check mat_b stride requirements
    torch._check(
        is_col_major(mat_b.get_stride()) or has_zero_dim(mat_b.get_size()),
        lambda: f"mat_b must be col_major, got stride {mat_b.get_stride()}",
    )


aten_bias_addmm = ExternKernelChoice(bias_addmm, None)


def decomposeK(a, b, k_splits):
    m = a.shape[0]
    n = b.shape[1]
    k = a.shape[1]

    k_parts = k // k_splits
    B = k_splits
    a_reshaped = torch.permute(a.reshape(m, B, k_parts), (1, 0, 2))
    b_reshaped = b.reshape(B, k_parts, n)
    result = torch.bmm(a_reshaped, b_reshaped, out_dtype=torch.float32)
    reduced_buf = torch.sum(result, 0)
    return reduced_buf.to(a.dtype)


def _flexible_layout(layout):
    """
    provide flexible layout from |layout| if not already
    """
    # TODO(coconutruben): make hashable to use lru_cache here
    from torch._inductor.ir import FlexibleLayout

    if isinstance(layout, FlexibleLayout):
        return layout
    assert layout is not None
    return FlexibleLayout(device=layout.device, dtype=layout.dtype, size=layout.size)


@register_lowering(aten.mm, type_promotion_kind=None)
def tuned_mm(mat1, mat2, *, layout=None):
    """
    Lowering for autotuning aten.mm with different backends (Aten, Triton, CUTLASS, etc.)
    """
    # TODO(coconutruben): integrate into MMKernelInputs when all callsites use that
    m, n, k, layout, mat1, mat2 = mm_args(mat1, mat2, layout=layout)
    static_shape, is_nonzero = _is_static_problem(layout)
    name = "mm"

    # Create MMKernelInputs for standard MM at the top
    kernel_inputs = MMKernelInputs([mat1, mat2])

    # below is for getting an overview logging info of inductor mms
    counters["aten_mm_info"][f"aten.mm_{m}_{n}_{k}"] += 1
    log.info(
        "Tuned aten.mm: m=%s, n=%s, k=%s, mat1_dtype=%s, mat2_dtype=%s, output_layout=%s",
        m,
        n,
        k,
        mat1.get_dtype(),
        mat2.get_dtype(),
        layout,
    )

    aten_layout = layout
    if not (inductor_config.max_autotune or inductor_config.max_autotune_gemm):
        aten_layout = _flexible_layout(aten_layout)

    # Get template configs directly from the lookup table
    aten_params = lookup_template_configs(kernel_inputs.nodes(), name, "aten")
    # options to tune from
    choices: list[Any] = []
    if use_aten_gemm_kernels():
        if aten_params is None or len(aten_params) > 0:
            # Either the lookup table asked for ATEN, or the lookup table is not
            # in use in which case, we should add ATEN
            choices = choices + [aten_mm.bind(kernel_inputs.nodes(), aten_layout)]

    static_shape, is_nonzero = _is_static_problem(layout)

    if is_nonzero and use_triton_template(layout):
        # Get template params using the new unified function
        for kwargs in V.choices.get_mm_configs(
            kernel_inputs, layout, mm_template.name, "mm"
        ):
            mm_template.maybe_append_choice(
                choices,
                input_nodes=kernel_inputs.nodes(),
                layout=layout,
                **kwargs,
            )

        if use_triton_tma_template(mat1, mat2):
            # Get TMA template params using the new unified function
            for kwargs in V.choices.get_mm_configs(
                kernel_inputs, layout, persistent_tma_mm_template.name, "mm"
            ):
                persistent_tma_mm_template.maybe_append_choice(
                    choices,
                    input_nodes=kernel_inputs.nodes(),
                    layout=layout,
                    workspace_arg=get_tma_workspace_arg(
                        num_tma_descriptors=2,
                        device=mat1.get_device(),
                    ),
                    **kwargs,
                )

        from torch._inductor.ir import get_free_symbols

        # Only do split-k optimization if K is much larger than m, n and m, n are small
        # and if there aren't any unbacked symbols
        unbacked_symbols = any(
            len(get_free_symbols(itr, unbacked_only=True)) > 0
            for itr in (
                mat1.get_size(),
                mat1.get_stride(),
                mat2.get_size(),
                mat2.get_stride(),
            )
        )
        if use_decompose_k_choice(m, n, k) and not unbacked_symbols:
            decompose_k_params = lookup_template_configs(
                kernel_inputs.nodes(), name, "decompose_k"
            )
            if decompose_k_params is None:
                # Fallback to default configs if no lookup table exists
                k_splits = get_k_splits(m, n, k)
            else:
                # if the lookup table exists and has a decompose_k entries, we use them
                k_splits = [int(entry["k"]) for entry in decompose_k_params]

            from torch._dispatch.python import enable_python_dispatcher

            from ..decomposition import select_decomp_table

            for k_split in k_splits:
                if not V.graph.sizevars.statically_known_true(
                    sympy.Eq(sympy.Mod(k, k_split), 0)
                ):
                    continue

                with enable_python_dispatcher():
                    decompositions = select_decomp_table()

                    decompose_k_subgraph_template = SubgraphTemplate(
                        name=f"decompose_k_mm_{k_split}_split",
                        make_fx_graph=make_fx(
                            functools.partial(decomposeK, k_splits=k_split),
                            decompositions,
                        ),
                    )

                decompose_k_subgraph_template.maybe_append_choice(
                    choices,
                    input_nodes=(mat1, mat2),
                    layout=layout,
                )

    if (
        is_nonzero
        and use_cutlass_template(layout, m, n, k)
        and _use_cutlass_for_op("mm")
    ):
        CUTLASS3xGemmTemplate.add_cutlass_gemm_choices(
            choices, layout, kernel_inputs.nodes()
        )

    if is_nonzero and use_ck_gemm_template(layout, m, n, k):
        CKGemmTemplate.add_ck_gemm_choices(choices, layout, kernel_inputs.nodes())
    if is_nonzero and use_ck_tile_gemm_template(layout, m, n, k):
        CKTileGemmTemplate.add_choices(choices, layout, kernel_inputs.nodes())

    if use_cpp_gemm_template(layout, mat1, mat2):
        CppGemmTemplate.add_choices(
            choices,
            layout,
            kernel_inputs.nodes(),
        )

    input_nodes = [mat1, mat2]
    if (
        is_nonzero
        and use_triton_template(layout)
        and torch._inductor.config.run_autoheuristic(name)
        and is_triton(mat1)
    ):
        always_included = []
        if use_aten_gemm_kernels():
            always_included.append("extern_mm")
        num_choices_before_extra_configs = len(choices)
        for kwargs in V.choices.get_mm_configs(
            # TODO(coconutruben): remove once we deprecate ah
            # mm-extra is a hack to keep the ah functionality alive
            # while we transition to the unified kwargs retrieval
            kernel_inputs,
            layout,
            "mm-ah",
            "mm",
        ):
            mm_template.maybe_append_choice(
                choices,
                input_nodes=kernel_inputs.nodes(),
                layout=layout,
                **kwargs,
            )

        # using AutoHeuristic for ranking
        ah_choices = mm_autoheuristic(
            mat1,
            mat2,
            m,
            n,
            k,
            choices,
            name,
            input_nodes,
            mm_operations(),
            None,
            top_k=10,
            always_included=always_included,
        )
        if not torch._inductor.config.collect_autoheuristic(name):
            # if we are collecting data, we do not want to modify choices
            if ah_choices is not None and len(ah_choices) > 0:
                # the order in which autoheuristic returns choices is not the same as
                # as the order of choices, which affects things like epilogue fusion.
                # once epilogue fusion benchmarks choices in sorted order, I think we can
                # just use the order returned by autoheuristic
                choices = [choice for choice in choices if choice in ah_choices]
            else:
                choices = choices[:num_choices_before_extra_configs]

    for k in inductor_config.external_matmul:
        choices.append(
            lazy_register_extern_choice(k).bind(kernel_inputs.nodes(), layout)
        )

<<<<<<< HEAD
    choices = lookup_table_extract_choices(
        choices,
        lambda: [aten_mm.bind(kernel_inputs.nodes(), _flexible_layout(aten_layout))],
    )

    return autotune_select_algorithm(name, choices, kernel_inputs.nodes(), layout)
=======
    best_config_future = None
    # Purposely not awaiting the future here - this kicks off the best config lookup at lowering time
    # The future will be awaited at scheduling time in select_algorithm.py
    if torch._inductor.config.remote_gemm_autotune_cache:
        best_config_future = gen_best_config(mat1, mat2)

    return autotune_select_algorithm(
        name,
        choices,
        kernel_inputs.nodes(),
        layout,
        best_config_future=best_config_future,
    )
>>>>>>> 6f1bbb8e


@register_lowering(aten._int_mm, type_promotion_kind=None)
def tuned_int_mm(mat1, mat2, *, layout=None):
    # TODO(coconutruben): integrate into MMKernelInputs when all callsites use that
    m, n, k, layout, mat1, mat2 = mm_args(
        mat1, mat2, layout=layout, out_dtype=torch.int32
    )

    # below is for getting an overview logging info of inductor mms
    counters["aten_mm_info"][f"aten._int_mm_{m}_{n}_{k}"] += 1
    log.info(
        "Tuned aten._int_mm: m=%s, n=%s, k=%s, mat1_dtype=%s, mat2_dtype=%s, output_layout=%s",
        m,
        n,
        k,
        mat1.get_dtype(),
        mat2.get_dtype(),
        layout,
    )

    static_shape, is_nonzero = _is_static_problem(layout)
    use_cutlass = static_shape and is_nonzero and use_cutlass_template(layout, m, n, k)

    choices = (
        [aten__int_mm.bind((mat1, mat2), layout)] if use_aten_gemm_kernels() else []
    )

    # Create MMKernelInputs for Int MM
    kernel_inputs = MMKernelInputs([mat1, mat2])

    if use_cutlass and _use_cutlass_for_op("int_mm"):
        CUTLASS3xGemmTemplate.add_cutlass_gemm_choices(
            choices, layout, kernel_inputs.nodes(), fuseable=True, non_fuseable=True
        )

    if is_nonzero and use_triton_template(layout, enable_int32=True):
        for kwargs in V.choices.get_mm_configs(
            kernel_inputs, layout, mm_template.name, "int_mm"
        ):
            mm_template.maybe_append_choice(
                choices,
                input_nodes=kernel_inputs.nodes(),
                layout=layout,
                **kwargs,
            )

    return autotune_select_algorithm("int_mm", choices, kernel_inputs.nodes(), layout)


@register_lowering(aten.addmm, type_promotion_kind=None)
def tuned_addmm(inp, mat1, mat2, *, alpha=1, beta=1, layout=None):
    # TODO(coconutruben): integrate into MMKernelInputs when all callsites use that
    m, n, k, layout, mat1, mat2, inp_expanded = mm_args(mat1, mat2, inp, layout=layout)
    static_shape, is_nonzero = _is_static_problem(layout)
    name = "addmm"
    # Create MMKernelInputs for AddMM at the top
    kernel_inputs = MMKernelInputs([inp_expanded, mat1, mat2])

    # below is for getting an overview logging info of inductor mms
    counters["aten_mm_info"][f"aten.addmm_{m}_{n}_{k}"] += 1
    log.info(
        "Tuned aten.addmm: m=%s, n=%s, k=%s, mat1_dtype=%s, mat2_dtype=%s, output_layout=%s",
        m,
        n,
        k,
        mat1.get_dtype(),
        mat2.get_dtype(),
        layout,
    )

    # options to tune from
    choices: list[Any] = []
    if (not is_nonzero) or (
        not (inductor_config.max_autotune or inductor_config.max_autotune_gemm)
    ):
        # Use a FlexibleLayout if we are not autotuning.
        # This allows padding strides for the output.
        layout = _flexible_layout(layout)
        choices = (
            [
                aten_addmm.bind(
                    # TODO(coconutruben): replace with kernel_inputs.nodes()
                    # once that supports the unexpanded nodes as well
                    [inp, mat1, mat2],
                    layout,
                    alpha=alpha,
                    beta=beta,
                )
            ]
            if use_aten_gemm_kernels()
            else []
        )
        return autotune_select_algorithm(
            # TODO(coconutruben): replace with kernel_inputs.nodes()
            # once that supports the unexpanded nodes as well
            name,
            choices,
            [inp, mat1, mat2],
            layout,
        )

    # Get template configs directly from the lookup table
    aten_params = lookup_template_configs(kernel_inputs.nodes(), name, "aten")

    def add_aten():
        return [
            aten_addmm.bind(
                kernel_inputs.nodes(),
                layout,
                alpha=alpha,
                beta=beta,
            )
        ]

    if use_aten_gemm_kernels():
        if aten_params is None or len(aten_params) > 0:
            # Either the lookup table asked for ATEN, or the lookup table is not
            # in use in which case, we should add ATEN
            choices = choices + add_aten()

    if (
        use_aten_gemm_kernels()
        and inp_expanded.get_stride()[0] == 0
        and inp_expanded.get_device().type == "cuda"
        and inductor_config.triton.autotune_cublasLt
    ):
        # Get template configs directly from the lookup table
        bias_addmm_params = lookup_template_configs(
            kernel_inputs.nodes(), name, aten_bias_addmm.name
        )
        if bias_addmm_params is None or len(bias_addmm_params) > 0:
            # Add the bias_addmm choice if
            # - the lookup table is not in use, or
            # - the lookup table is in use and requesting it (len > 0)
            c = aten_bias_addmm.bind(
                kernel_inputs.nodes(),
                layout,
                alpha=alpha,
                beta=beta,
            )
            # lookup table filtering behavior requires this choice to be added
            # at the end, after the default ATEN choice
            idx = len(choices) if bias_addmm_params is not None else 0
            choices.insert(idx, c)

    if is_nonzero and use_triton_template(layout):
        # Get template params using the new unified function
        for kwargs in V.choices.get_mm_configs(
            kernel_inputs, layout, mm_template.name, name
        ):
            mm_template.maybe_append_choice(
                choices,
                input_nodes=kernel_inputs.nodes(),
                layout=layout,
                **kwargs,
                prefix_args=1,
                epilogue_fn=addmm_epilogue(layout.dtype, alpha, beta),
                epilogue_fn_hash=str(["addmm_epilogue", layout.dtype, alpha, beta]),
            )

        if use_triton_tma_template(mat1, mat2):
            # Get TMA template params using the new unified function
            for kwargs in V.choices.get_mm_configs(
                kernel_inputs, layout, persistent_tma_mm_template.name, name
            ):
                persistent_tma_mm_template.maybe_append_choice(
                    choices,
                    input_nodes=kernel_inputs.nodes(),
                    layout=layout,
                    workspace_arg=get_tma_workspace_arg(
                        num_tma_descriptors=2,
                        device=mat1.get_device(),
                    ),
                    **kwargs,
                    prefix_args=1,
                    epilogue_fn=addmm_epilogue(layout.dtype, alpha, beta),
                )

    if (
        is_nonzero
        and use_cutlass_template(layout, m, n, k)
        and _use_cutlass_for_op(name)
    ):
        CUTLASS3xGemmTemplate.add_cutlass_gemm_choices(
            choices,
            layout,
            # reorder here because CUTLASS expects (x, w, bias) but torch
            # is bias, x, w
            kernel_inputs.nodes(reorder=[1, 2, 0]),
            alpha=alpha,
            beta=beta,
        )

    if is_nonzero and use_ck_gemm_template(layout, m, n, k):
        CKGemmTemplate.add_ck_gemm_choices(
            choices,
            layout,
            # reorder here because CK expects (x, w, bias) but torch
            # is bias, x, w
            kernel_inputs.nodes(reorder=[1, 2, 0]),
            alpha=alpha,
            beta=beta,
            input_reorder=[2, 0, 1],
        )

    if use_cpp_gemm_template(layout, mat1, mat2):
        CppGemmTemplate.add_choices(
            choices,
            layout,
            kernel_inputs.nodes(),
            alpha=alpha,
            beta=beta,
            has_bias=True,
        )

    # Safe noop if lookup table is not in use
    choices = lookup_table_extract_choices(choices, add_aten)
    return autotune_select_algorithm(name, choices, kernel_inputs.nodes(), layout)


@register_lowering(aten._sparse_semi_structured_mm, type_promotion_kind=None)
def tuned_sparse_semi_structured_mm(
    mat1, mat1_meta, mat2, *, out_dtype=None, layout=None
):
    from torch._inductor.select_algorithm import realize_inputs

    mat1, mat1_meta, mat2 = realize_inputs(mat1, mat1_meta, mat2)
    m1, k1 = mat1.get_size()
    m2, _ = mat1_meta.get_size()
    k2, n = mat2.get_size()
    m = V.graph.sizevars.check_equals_and_simplify(m1, m2)
    k = V.graph.sizevars.check_equals_and_simplify(2 * k1, k2)

    if layout is None:
        from torch._inductor.ir import FixedLayout

        layout = FixedLayout(
            mat2.get_device(),
            out_dtype if out_dtype else mat2.get_dtype(),
            [m, n],
            [n, 1],
        )
    else:
        assert out_dtype is None, "out_dtype is ignored if layout is specified."

    choices = (
        [
            aten__sparse_semi_structured_mm.bind(
                (mat1, mat1_meta, mat2), layout, out_dtype=out_dtype
            )
        ]
        if use_aten_gemm_kernels()
        else []
    )

    if (
        m * n != 0
        and use_cutlass_template(layout, m, n, k)
        and _use_cutlass_for_op("sparse_semi_structured_mm")
    ):
        CUTLASS2xGemmTemplate.add_cutlass_gemm_choices(
            choices, layout, [mat1, mat2, mat1_meta], fuseable=True, non_fuseable=True
        )

    return autotune_select_algorithm(
        "sparse_semi_structured_mm", choices, (mat1, mat1_meta, mat2), layout
    )


add_layout_constraint(aten._scaled_mm.default, constrain_to_fx_strides)


@register_lowering(aten._scaled_mm.default, type_promotion_kind=None)  # type: ignore[misc]
def tuned_scaled_mm(
    mat_a,
    mat_b,
    scale_a,
    scale_b,
    bias=None,
    scale_result=None,
    out_dtype=None,
    use_fast_accum=False,
    layout=None,
):
    """
    Performs an optimized matrix multiplication where scaling factors are applied
    to the inputs and/or output.

    Args:
        mat1 (Tensor): First input matrix
        mat2 (Tensor): Second input matrix
        scale1 (Tensor): Scale factor applied to mat1 (supports broadcasting)
        scale2 (Tensor): Scale factor applied to mat2 (supports broadcasting)
        bias (Tensor, optional): Optional bias tensor to add to the result
        layout: Layout hint for optimization

    Returns:
        Tensor: The result of the scaled matrix multiplication
    """
    # TODO(coconutruben): integrate into MMKernelInputs when all callsites use that
    m, n, k, layout, mat_a, mat_b = mm_args(
        mat_a, mat_b, layout=layout, out_dtype=out_dtype
    )
    # below is for getting an overview logging info of inductor mms
    counters["aten_mm_info"][f"aten._scaled_mm.default_{m}_{n}_{k}"] += 1
    log.info(
        "Tuned aten._scaled_mm.default: m=%s, n=%s, k=%s, mat1_dtype=%s, mat2_dtype=%s, output_layout=%s",
        m,
        n,
        k,
        mat_a.get_dtype(),
        mat_b.get_dtype(),
        layout,
    )

    check_supported_striding(mat_a, mat_b)

    scale_a_real, scale_b_real = realize_inputs(scale_a, scale_b)

    input_nodes: tuple[Any, ...]

    if not bias:
        input_nodes = (mat_a, mat_b, scale_a_real, scale_b_real)
    else:
        bias_real = realize_inputs(bias)
        input_nodes = (mat_a, mat_b, scale_a_real, scale_b_real, bias_real)

    aten_choice = aten__fp8_mm.bind(
        input_nodes, layout, out_dtype=out_dtype, use_fast_accum=use_fast_accum
    )

    choices = []
    if use_aten_gemm_kernels():
        choices.append(aten_choice)

    # We dont have triton lowerings for the MX variants yet
    if scale_a.dtype != torch.float32:
        return autotune_select_algorithm("scaled_mm", choices, input_nodes, layout)

    _, is_nonzero = _is_static_problem(layout)

    # Prepare triton input nodes and create kernel_inputs at the top
    triton_input_nodes: list[Any]
    if bias and len(mat_b.get_size()) == len(bias.get_size()) + 1:
        # Need to unsqueeze bias from [N] -> [1, N]
        triton_bias = L[aten.unsqueeze](bias, 0)
    else:
        triton_bias = bias

    if len(scale_a.get_size()) == 0 or len(scale_b.get_size()) == 0:
        assert len(scale_a.get_size()) == len(scale_b.get_size())
        # Need to unsqueeze scale from [] -> [1, 1]
        triton_scale_a = L[aten.unsqueeze](L[aten.unsqueeze](scale_a, 0), 1)
        triton_scale_b = L[aten.unsqueeze](L[aten.unsqueeze](scale_b, 0), 1)
    else:
        triton_scale_a = scale_a
        triton_scale_b = scale_b

    if bias:
        triton_input_nodes = [
            mat_a,
            mat_b,
            triton_scale_a,
            triton_scale_b,
            triton_bias,
        ]
        suffix_args = 3
    else:
        triton_input_nodes = [mat_a, mat_b, triton_scale_a, triton_scale_b]
        suffix_args = 2

    # Create MMKernelInputs for Scaled MM (matrices are at indices 0, 1)
    kernel_inputs = MMKernelInputs(triton_input_nodes, mat1_idx=0, mat2_idx=1)

    if is_nonzero and use_triton_template(layout, enable_float8=True):
        # TODO (paulzhan): There is no template that exists for bias and TMA
        # Don't run tma template currently if bias exists
        if use_triton_tma_template(mat_a, mat_b) and not bias:
            # Get TMA template params using the new unified function
            for kwargs in V.choices.get_mm_configs(
                kernel_inputs, layout, scaled_mm_device_tma_template.name, "scaled_mm"
            ):
                kwargs["USE_FAST_ACCUM"] = use_fast_accum
                scaled_mm_device_tma_template.maybe_append_choice(
                    choices,
                    input_nodes=kernel_inputs.nodes(),
                    layout=layout,
                    workspace_arg=get_tma_workspace_arg(
                        num_tma_descriptors=2,
                        device=mat_a.get_device(),
                    ),
                    **kwargs,
                )

        # Get template params using the new unified function
        for kwargs in V.choices.get_mm_configs(
            kernel_inputs, layout, mm_template.name, "scaled_mm"
        ):
            kwargs["USE_FAST_ACCUM"] = use_fast_accum
            if V.graph.sizevars.guard_or_false(sympy.Le(k, 16)):
                # Triton crashes however uncommon for real workloads
                continue

            # On NVIDIA B200 GPUs, K dim must be >= 32 for tcgen05.mma.kind::f8f6f4.* PTX instruction to be valid
            # source: https://docs.nvidia.com/cuda/parallel-thread-execution/#tcgen05-matrix-shape
            if using_b200() and V.graph.sizevars.guard_or_false(sympy.Lt(k, 32)):
                continue

            # possibly appends a TritonTemplateCaller to choices
            mm_template.maybe_append_choice(
                choices,
                input_nodes=kernel_inputs.nodes(),
                layout=layout,
                **kwargs,
                suffix_args=suffix_args,
                epilogue_fn=scale_mm_epilogue(),
                epilogue_fn_hash="scale_mm_epilogue",
            )

    if (
        is_nonzero
        and use_cutlass_template(layout, m, n, k)
        and _use_cutlass_for_op("scaled_mm")
    ):
        CUTLASS3xGemmTemplate.add_cutlass_gemm_choices(
            choices,
            layout,
            kernel_inputs.nodes(),  # type: ignore[arg-type]
            use_fast_accum=use_fast_accum,  # type: ignore[arg-type]
        )

    if is_nonzero and use_ck_gemm_template(layout, m, n, k):
        CKGemmTemplate.add_ck_gemm_choices(choices, layout, kernel_inputs.nodes())

    return autotune_select_algorithm("scaled_mm", choices, input_nodes, layout)


@functools.cache
def _is_sm7x_or_older_gpu(index: Optional[int]) -> bool:
    props = torch.cuda.get_device_properties(index or 0)
    return props.major <= 7


def dims_are_int(dims):
    return all(isinstance(dim, int) for dim in dims)


def mm_autoheuristic(
    mat1,
    mat2,
    m,
    n,
    k,
    choices,
    name,
    input_nodes,
    ops,
    precondition,
    top_k: Optional[int] = None,
    always_included=None,
):
    m, n, k = get_size_hints(mat1, mat2, m, n, k)
    if not dims_are_int([m, n, k]):
        return None
    mat1_stride, mat2_stride = get_size_hints_strides(mat1, mat2)

    def get_context(m, k, n, mat1, mat2, mat1_stride, mat2_stride):
        context = AHContext()
        context.add_feature("m", m)
        context.add_feature("k", k)
        context.add_feature("n", n)
        context.add_feature("mat1_dtype", mat1.layout.dtype, is_categorical=True)
        context.add_feature("mat2_dtype", mat2.layout.dtype, is_categorical=True)
        context_add_strides(context, "mat1", mat1_stride)
        context_add_strides(context, "mat2", mat2_stride)
        context.add_feature(
            "mat1_iscontig", mat1.layout.is_contiguous(), is_categorical=True
        )
        context.add_feature(
            "mat2_iscontig", mat2.layout.is_contiguous(), is_categorical=True
        )
        if name == "mm":
            context_add_using_tf32(context, mat1.layout.dtype)
        return context

    def fallback():
        return None

    context = get_context(m, k, n, mat1, mat2, mat1_stride, mat2_stride)
    autoheuristic = AutoHeuristicSelectAlgorithm(
        fallback=fallback,
        choices=choices,
        input_nodes=input_nodes,
        context=context,
        name=name,
        augment_context=ops,
        precondition=precondition,
    )

    if top_k is not None:
        # TODO: is there a cleaner way to ensure aten.mm is always included?
        return autoheuristic.get_top_k_choices_caller(
            top_k, always_included=always_included
        )

    return autoheuristic.get_choice_caller()


def get_size_hints(mat1, mat2, m, n, k):
    if not isinstance(m, int) or not isinstance(k, int):
        (m, k) = V.graph.sizevars.size_hints(
            mat1.get_size(),
            fallback=torch._inductor.config.unbacked_symint_fallback,
        )

    if not isinstance(n, int) or not isinstance(k, int):
        (k, n) = V.graph.sizevars.size_hints(
            mat2.get_size(),
            fallback=torch._inductor.config.unbacked_symint_fallback,
        )
    return m, n, k


def get_size_hints_strides(mat1, mat2):
    mat1_stride = mat1.layout.stride
    mat2_stride = mat2.layout.stride
    strides = [mat1_stride, mat2_stride]
    strides_hints = []
    for stride in strides:
        if not isinstance(stride, int):
            stride = V.graph.sizevars.size_hints(
                stride,
                fallback=torch._inductor.config.unbacked_symint_fallback,
            )
        strides_hints.append(stride)
    return strides_hints[0], strides_hints[1]<|MERGE_RESOLUTION|>--- conflicted
+++ resolved
@@ -320,13 +320,13 @@
 
         {%- if TMA_EXPERIMENTAL_API %}
         a = tl._experimental_descriptor_load(
-            a_desc,
+            a_desc_ptr,
             [rm, rk] if A_ROW_MAJOR else [rk, rm],
             [BLOCK_M, BLOCK_K] if A_ROW_MAJOR else [BLOCK_K, BLOCK_M],
             A.dtype.element_ty,
         )
         b = tl._experimental_descriptor_load(
-            b_desc,
+            b_desc_ptr,
             [rk, rn] if B_ROW_MAJOR else [rn, rk],
             [BLOCK_K, BLOCK_N] if B_ROW_MAJOR else [BLOCK_N, BLOCK_K],
             B.dtype.element_ty,
@@ -862,14 +862,10 @@
             lazy_register_extern_choice(k).bind(kernel_inputs.nodes(), layout)
         )
 
-<<<<<<< HEAD
     choices = lookup_table_extract_choices(
         choices,
         lambda: [aten_mm.bind(kernel_inputs.nodes(), _flexible_layout(aten_layout))],
     )
-
-    return autotune_select_algorithm(name, choices, kernel_inputs.nodes(), layout)
-=======
     best_config_future = None
     # Purposely not awaiting the future here - this kicks off the best config lookup at lowering time
     # The future will be awaited at scheduling time in select_algorithm.py
@@ -883,7 +879,6 @@
         layout,
         best_config_future=best_config_future,
     )
->>>>>>> 6f1bbb8e
 
 
 @register_lowering(aten._int_mm, type_promotion_kind=None)
