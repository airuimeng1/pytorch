# mypy: allow-untyped-defs
import functools
import logging
from typing import Any, Optional

import torch
from torch._dynamo.utils import counters
from torch._inductor.autoheuristic.autoheuristic import AutoHeuristicSelectAlgorithm
from torch._inductor.autoheuristic.autoheuristic_utils import (
    AHContext,
    context_add_strides,
    context_add_using_tf32,
    mm_operations,
)
from torch._inductor.codegen.cpp_gemm_template import CppGemmTemplate
from torch._inductor.remote_gemm_autotune_cache import gen_best_config
from torch._inductor.virtualized import V
from torch.fx.experimental.proxy_tensor import make_fx
from torch.torch_version import TorchVersion

from .. import config as inductor_config
from ..codegen.cuda.gemm_template import CUTLASS2xGemmTemplate, CUTLASS3xGemmTemplate
from ..codegen.rocm.ck_tile_universal_gemm_template import CKTileGemmTemplate
from ..codegen.rocm.ck_universal_gemm_template import CKGemmTemplate
from ..codegen.subgraph import SubgraphChoiceCaller, SubgraphTemplate
from ..ir import Buffer, ChoiceCaller, FlexibleLayout, is_triton, Layout
from ..kernel_inputs import MMKernelInputs
from ..lowering import add_layout_constraint, constrain_to_fx_strides, register_lowering
from ..select_algorithm import (
    autotune_select_algorithm,
    ExternKernelChoice,
    realize_inputs,
    TritonTemplate,
)
from ..utils import (
    _use_cutlass_for_op,
    use_aten_gemm_kernels,
    use_ck_gemm_template,
    use_ck_tile_gemm_template,
    use_cpp_gemm_template,
    use_cutlass_template,
    use_decompose_k_choice,
    use_triton_template,
    use_triton_tma_template,
)
from .mm_common import _is_static_problem, mm_args, mm_grid, persistent_mm_grid


try:
    import triton

    triton_version = TorchVersion(triton.__version__)
    has_triton = True
except ImportError:
    triton_version = TorchVersion("0.0.0")
    has_triton = False

log = logging.getLogger(__name__)
aten = torch.ops.aten
prims = torch.ops.prims

mm_template = TritonTemplate(
    name="mm",
    grid=mm_grid,
    source=(
        r"""
{{def_kernel("A", "B")}}
    M = {{size("A", 0)}}
    N = {{size("B", 1)}}
    K = {{size("A", 1)}}
    if M * N == 0:
        # early exit due to zero-size input(s)
        return
    stride_am = {{stride("A", 0)}}
    stride_ak = {{stride("A", 1)}}
    stride_bk = {{stride("B", 0)}}
    stride_bn = {{stride("B", 1)}}

    # based on triton.ops.matmul
    pid = tl.program_id(0)
    grid_m = (M + BLOCK_M - 1) // BLOCK_M
    grid_n = (N + BLOCK_N - 1) // BLOCK_N

    # re-order program ID for better L2 performance
    width = GROUP_M * grid_n
    group_id = pid // width
    group_size = min(grid_m - group_id * GROUP_M, GROUP_M)
    pid_m = group_id * GROUP_M + (pid % group_size)
    pid_n = (pid % width) // (group_size)
    tl.assume(pid_m >= 0)
    tl.assume(pid_n >= 0)

    rm = pid_m * BLOCK_M + tl.arange(0, BLOCK_M)
    rn = pid_n * BLOCK_N + tl.arange(0, BLOCK_N)
    if ((stride_am == 1 and stride_ak == M) or (stride_am == K and stride_ak == 1)) and (M >= BLOCK_M and K > 1):
        offs_a_m = tl.max_contiguous(tl.multiple_of(rm % M, BLOCK_M), BLOCK_M)
    else:
        offs_a_m = rm % M
    if ((stride_bk == 1 and stride_bn == K) or (stride_bk == N and stride_bn == 1)) and (N >= BLOCK_N and K > 1):
        offs_b_n = tl.max_contiguous(tl.multiple_of(rn % N, BLOCK_N), BLOCK_N)
    else:
        offs_b_n = rn % N
    offs_k = tl.arange(0, BLOCK_K)
    acc = tl.zeros((BLOCK_M, BLOCK_N), dtype=ACC_TYPE)

    for k_idx in range(0, tl.cdiv(K, BLOCK_K)):
        {% if not EVEN_K %}
        a_mask = offs_k[None, :] < (K - k_idx * BLOCK_K)
        b_mask = offs_k[:, None] < (K - k_idx * BLOCK_K)
        {% endif %}
        a_k_idx_vals = offs_k[None, :] + (k_idx * BLOCK_K)
        b_k_idx_vals = offs_k[:, None] + (k_idx * BLOCK_K)

        idx_m = offs_a_m[:, None]
        idx_n = a_k_idx_vals
        {{load_input("A", "a", ("idx_m", "idx_n"), mask=None if EVEN_K else "a_mask", indent_width=8)}}

        idx_m = b_k_idx_vals
        idx_n = offs_b_n[None, :]
        {{load_input("B", "b", ("idx_m", "idx_n"), mask=None if EVEN_K else "b_mask", indent_width=8)}}

        {% if USE_FAST_ACCUM %}
        acc = tl.dot(a, b, acc, allow_tf32=ALLOW_TF32, out_dtype=ACC_TYPE)
        {% else %}
        acc += tl.dot(a, b, allow_tf32=ALLOW_TF32, out_dtype=ACC_TYPE)
        {% endif %}

    # rematerialize rm and rn to save registers
    rm = pid_m * BLOCK_M + tl.arange(0, BLOCK_M)
    rn = pid_n * BLOCK_N + tl.arange(0, BLOCK_N)
    idx_m = rm[:, None]
    idx_n = rn[None, :]
    mask = (idx_m < M) & (idx_n < N)

    # inductor generates a suffix
    {{store_output(("idx_m", "idx_n"), "acc", "mask")}}
"""
        if (torch.version.hip is None) or triton_version >= "3.3.0"
        # FIXME: To get around rocm failures like https://github.com/pytorch/pytorch/actions/runs/13123783322/job/36617154943
        # The only difference between the two templates is M >= BLOCK_M and N >= BLOCK_N checking.
        # See more details in https://github.com/pytorch/pytorch/pull/146293
        else r"""
{{def_kernel("A", "B")}}
    M = {{size("A", 0)}}
    N = {{size("B", 1)}}
    K = {{size("A", 1)}}
    if M * N == 0:
        # early exit due to zero-size input(s)
        return
    stride_am = {{stride("A", 0)}}
    stride_ak = {{stride("A", 1)}}
    stride_bk = {{stride("B", 0)}}
    stride_bn = {{stride("B", 1)}}

    # based on triton.ops.matmul
    pid = tl.program_id(0)
    grid_m = (M + BLOCK_M - 1) // BLOCK_M
    grid_n = (N + BLOCK_N - 1) // BLOCK_N

    # re-order program ID for better L2 performance
    width = GROUP_M * grid_n
    group_id = pid // width
    group_size = min(grid_m - group_id * GROUP_M, GROUP_M)
    pid_m = group_id * GROUP_M + (pid % group_size)
    pid_n = (pid % width) // (group_size)
    tl.assume(pid_m >= 0)
    tl.assume(pid_n >= 0)

    rm = pid_m * BLOCK_M + tl.arange(0, BLOCK_M)
    rn = pid_n * BLOCK_N + tl.arange(0, BLOCK_N)
    if (stride_am == 1 and stride_ak == M) or (stride_am == K and stride_ak == 1):
        offs_a_m = tl.max_contiguous(tl.multiple_of(rm % M, BLOCK_M), BLOCK_M)
    else:
        offs_a_m = rm % M
    if (stride_bk == 1 and stride_bn == K) or (stride_bk == N and stride_bn == 1):
        offs_b_n = tl.max_contiguous(tl.multiple_of(rn % N, BLOCK_N), BLOCK_N)
    else:
        offs_b_n = rn % N
    offs_k = tl.arange(0, BLOCK_K)
    acc = tl.zeros((BLOCK_M, BLOCK_N), dtype=ACC_TYPE)

    for k_idx in range(0, tl.cdiv(K, BLOCK_K)):
        {% if not EVEN_K %}
        a_mask = offs_k[None, :] < (K - k_idx * BLOCK_K)
        b_mask = offs_k[:, None] < (K - k_idx * BLOCK_K)
        {% endif %}
        a_k_idx_vals = offs_k[None, :] + (k_idx * BLOCK_K)
        b_k_idx_vals = offs_k[:, None] + (k_idx * BLOCK_K)

        idx_m = offs_a_m[:, None]
        idx_n = a_k_idx_vals
        {{load_input("A", "a", ("idx_m", "idx_n"), mask=None if EVEN_K else "a_mask", indent_width=8)}}

        idx_m = b_k_idx_vals
        idx_n = offs_b_n[None, :]
        {{load_input("B", "b", ("idx_m", "idx_n"), mask=None if EVEN_K else "b_mask", indent_width=8)}}
        {% if USE_FAST_ACCUM %}
        acc = tl.dot(a, b, acc, allow_tf32=ALLOW_TF32, out_dtype=ACC_TYPE)
        {% else %}
        acc += tl.dot(a, b, allow_tf32=ALLOW_TF32, out_dtype=ACC_TYPE)
        {% endif %}

    # rematerialize rm and rn to save registers
    rm = pid_m * BLOCK_M + tl.arange(0, BLOCK_M)
    rn = pid_n * BLOCK_N + tl.arange(0, BLOCK_N)
    idx_m = rm[:, None]
    idx_n = rn[None, :]
    mask = (idx_m < M) & (idx_n < N)

    # inductor generates a suffix
    {{store_output(("idx_m", "idx_n"), "acc", "mask")}}
"""
    ),
    cache_codegen_enabled_for_template=True,
    prologue_loads_all_inputs=True,
)

persistent_tma_mm_template = TritonTemplate(
    name="mm_persistent_tma",
    grid=persistent_mm_grid,
    source=r"""
{{def_kernel("A", "B")}}
    M = {{size("A", 0)}}
    N = {{size("B", 1)}}
    K = {{size("A", 1)}}
    if M * N == 0:
        # early exit due to zero-size input(s)
        return

    start_pid = tl.program_id(0)
    grid_m = tl.cdiv(M, BLOCK_M)
    grid_n = tl.cdiv(N, BLOCK_N)
    k_tiles = tl.cdiv(K, BLOCK_K)
    num_tiles = grid_m * grid_n
    tiles_per_SM = num_tiles // NUM_SMS
    if start_pid < num_tiles % NUM_SMS:
        tiles_per_SM += 1

    tile_id = start_pid - NUM_SMS
    ki = -1

    width = GROUP_M * grid_n
    rk_for_mask = tl.arange(0, BLOCK_K)
    acc = tl.zeros((BLOCK_M, BLOCK_N), dtype=ACC_TYPE)

    {%- if TMA_EXPERIMENTAL_API %}
    workspace_base = ws_ptr + start_pid * 2 * TMA_SIZE
    a_desc_ptr = workspace_base
    b_desc_ptr = workspace_base + TMA_SIZE

    triton.language.extra.cuda.experimental_device_tensormap_create2d(
        desc_ptr=a_desc_ptr,
        global_address=A,
        load_size=[BLOCK_M, BLOCK_K] if A_ROW_MAJOR else [BLOCK_K, BLOCK_M],
        global_size=[M, K] if A_ROW_MAJOR else [K, M],
        element_ty=A.dtype.element_ty,
    )
    triton.language.extra.cuda.experimental_device_tensormap_create2d(
        desc_ptr=b_desc_ptr,
        global_address=B,
        load_size=[BLOCK_K, BLOCK_N] if B_ROW_MAJOR else [BLOCK_N, BLOCK_K],
        global_size=[K, N] if B_ROW_MAJOR else [N, K],
        element_ty=B.dtype.element_ty,
    )

    tl.extra.cuda.experimental_tensormap_fenceproxy_acquire(a_desc_ptr)
    tl.extra.cuda.experimental_tensormap_fenceproxy_acquire(b_desc_ptr)

    {%- else %}
    stride_am = {{stride("A", 0)}}
    stride_ak = {{stride("A", 1)}}
    stride_bk = {{stride("B", 0)}}
    stride_bn = {{stride("B", 1)}}
    a_desc = triton.language.make_tensor_descriptor(
        base=A,
        shape=[M, K] if A_ROW_MAJOR else [K, M],
        strides=[stride_am, 1] if A_ROW_MAJOR else [stride_ak, 1],
        block_shape=[BLOCK_M, BLOCK_K] if A_ROW_MAJOR else [BLOCK_K, BLOCK_M],
    )
    b_desc = triton.language.make_tensor_descriptor(
        base=B,
        shape=[K, N] if B_ROW_MAJOR else [N, K],
        strides=[stride_bk, 1] if B_ROW_MAJOR else [stride_bn, 1],
        block_shape=[BLOCK_K, BLOCK_N] if B_ROW_MAJOR else [BLOCK_N, BLOCK_K],
    )
    {%- endif %}

    pid_m = 0
    pid_n = 0
    rm = 0
    rn = 0

    for _ in range(0, k_tiles * tiles_per_SM):
        ki = tl.where(ki == k_tiles - 1, 0, ki + 1)
        if ki == 0:
            tile_id += NUM_SMS
            # re-order program ID for better L2 performance
            group_id = tile_id // width
            group_size = min(grid_m - group_id * GROUP_M, GROUP_M)
            pid_m = group_id * GROUP_M + (tile_id % group_size)
            pid_n = (tile_id % width) // (group_size)

            rm = pid_m * BLOCK_M
            rn = pid_n * BLOCK_N

        rk = ki * BLOCK_K

        {%- if TMA_EXPERIMENTAL_API %}
        a = tl._experimental_descriptor_load(
            a_desc_ptr,
            [rm, rk] if A_ROW_MAJOR else [rk, rm],
            [BLOCK_M, BLOCK_K] if A_ROW_MAJOR else [BLOCK_K, BLOCK_M],
            A.dtype.element_ty,
        )
        b = tl._experimental_descriptor_load(
            b_desc_ptr,
            [rk, rn] if B_ROW_MAJOR else [rn, rk],
            [BLOCK_K, BLOCK_N] if B_ROW_MAJOR else [BLOCK_N, BLOCK_K],
            B.dtype.element_ty,
        )
        {%- else %}
        a = tl.load_tensor_descriptor(
            a_desc,
            [rm, rk] if A_ROW_MAJOR else [rk, rm],
        )
        b = tl.load_tensor_descriptor(
            b_desc,
            [rk, rn] if B_ROW_MAJOR else [rn, rk],
        )
        {%- endif %}
        acc += tl.dot(
            a if A_ROW_MAJOR else a.T,
            b if B_ROW_MAJOR else b.T,
            allow_tf32=ALLOW_TF32,
        )

        if ki == k_tiles - 1:
            # rematerialize rm and rn to save registers
            rcm = rm + tl.arange(0, BLOCK_M)
            rcn = rn + tl.arange(0, BLOCK_N)
            idx_m = rcm[:, None]
            idx_n = rcn[None, :]
            mask = (idx_m < M) & (idx_n < N)

            # inductor generates a suffix
            {{store_output(("idx_m", "idx_n"), "acc", "mask", indent_width=12)}}
            acc = tl.zeros((BLOCK_M, BLOCK_N), dtype=ACC_TYPE)

""",
)

load_scales = r"""
@triton.jit
def load_scales(a_scale_ptr, b_scale_ptr, SCALING_ROWWISE: tl.constexpr):
    if SCALING_ROWWISE:
        # For row-wise scaling, we'll return the pointers
        return a_scale_ptr, b_scale_ptr
    else:
        # For per-tensor scaling, we'll load the scalar values
        a_scale = tl.load(a_scale_ptr)
        b_scale = tl.load(b_scale_ptr)
        return a_scale, b_scale
"""


apply_scaling = r"""
@triton.jit
def apply_scaling(
    accumulator,
    a_scale,
    b_scale,
    SCALING_ROWWISE: tl.constexpr,
    offs_cm,
    offs_cn,
    M,
    N,
    stride_a_scale_m,
    stride_b_scale_n,
):
    if SCALING_ROWWISE:
        # For row-wise scaling, we need to load the scales for each row/column
        a_scales = tl.load(
            a_scale + (offs_cm * stride_a_scale_m),
            mask=offs_cm < M,
            other=0.0,
        )
        b_scales = tl.load(
            b_scale + (offs_cn * stride_b_scale_n),
            mask=offs_cn < N,
            other=0.0,
        )
        acc_scale = a_scales[:, None] * b_scales[None, :]
    else:
        # For per-tensor scaling, we can directly use the loaded scalar values
        acc_scale = a_scale * b_scale

    return accumulator * acc_scale
"""


device_tma = r"""
{{def_kernel("A", "B", "A_inverse_scale", "B_inverse_scale")}}
    M = {{size("A", 0)}}
    N = {{size("B", 1)}}
    K = {{size("A", 1)}}
    if M * N == 0:
        # early exit due to zero-size input(s)
        return

    stride_am = {{stride("A", 0)}}
    stride_ak = {{stride("A", 1)}}
    stride_bk = {{stride("B", 0)}}
    stride_bn = {{stride("B", 1)}}

    if SCALING_ROWWISE:
        stride_a_scale_m = 1
        stride_b_scale_n = 1
    else:
        stride_a_scale_m = 0
        stride_b_scale_n = 0

    start_pid = tl.program_id(axis=0)
    num_pid_m = tl.cdiv(M, BLOCK_M)
    num_pid_n = tl.cdiv(N, BLOCK_N)
    k_tiles = tl.cdiv(K, BLOCK_K)
    num_tiles = num_pid_m * num_pid_n

    {%- if TMA_EXPERIMENTAL_API %}
    workspace_base = ws_ptr + start_pid * 2 * TMA_SIZE
    a_desc_ptr = workspace_base
    b_desc_ptr = workspace_base + TMA_SIZE

    triton.language.extra.cuda.experimental_device_tensormap_create2d(
        desc_ptr=a_desc_ptr,
        global_address=A,
        load_size=[BLOCK_M, BLOCK_K],
        global_size=[M, K],
        element_ty=A.dtype.element_ty,
    )
    triton.language.extra.cuda.experimental_device_tensormap_create2d(
        desc_ptr=b_desc_ptr,
        global_address=B,
        load_size=[BLOCK_N, BLOCK_K],
        global_size=[N, K],
        element_ty=B.dtype.element_ty,
    )

    tl.extra.cuda.experimental_tensormap_fenceproxy_acquire(a_desc_ptr)
    tl.extra.cuda.experimental_tensormap_fenceproxy_acquire(b_desc_ptr)

    {%- else %}
    stride_am = {{stride("A", 0)}}
    stride_bn = {{stride("B", 1)}}
    a_desc = triton.language.make_tensor_descriptor(
        base=A,
        shape=[M, K],
        strides=[stride_am, 1],
        block_shape=[BLOCK_M, BLOCK_K],
    )
    b_desc = triton.language.make_tensor_descriptor(
        base=B,
        shape=[N, K],
        strides=[stride_bn, 1],
        block_shape=[BLOCK_N, BLOCK_K],
    )
    {%- endif %}

    tiles_per_SM = num_tiles // NUM_SMS
    if start_pid < num_tiles % NUM_SMS:
        tiles_per_SM += 1

    tile_id = start_pid - NUM_SMS
    ki = -1

    pid_m = 0
    pid_n = 0
    offs_am = 0
    offs_bn = 0

    num_pid_in_group = GROUP_M * num_pid_n
    accumulator = tl.zeros((BLOCK_M, BLOCK_N), dtype=ACC_TYPE)
    a_scale, b_scale = load_scales(A_inverse_scale, B_inverse_scale, SCALING_ROWWISE)

    for _ in range(0, k_tiles * tiles_per_SM):
        ki = tl.where(ki == k_tiles - 1, 0, ki + 1)
        if ki == 0:
            tile_id += NUM_SMS
            group_id = tile_id // num_pid_in_group
            first_pid_m = group_id * GROUP_M
            group_size_m = min(num_pid_m - first_pid_m, GROUP_M)
            pid_m = first_pid_m + (tile_id % group_size_m)
            pid_n = (tile_id % num_pid_in_group) // group_size_m

            offs_am = pid_m * BLOCK_M
            offs_bn = pid_n * BLOCK_N

        offs_k = ki * BLOCK_K

        {%- if TMA_EXPERIMENTAL_API %}
        a = tl._experimental_descriptor_load(
            a_desc_ptr, [offs_am, offs_k], [BLOCK_M, BLOCK_K],  A.dtype.element_ty
        )
        b = tl._experimental_descriptor_load(
            b_desc_ptr, [offs_bn, offs_k], [BLOCK_N, BLOCK_K],  B.dtype.element_ty
        )
        {%- else %}
        a = tl.load_tensor_descriptor(a_desc, [offs_am, offs_k])
        b = tl.load_tensor_descriptor(b_desc, [offs_bn, offs_k])
        {%- endif %}
        if USE_FAST_ACCUM:
            accumulator = tl.dot(a, b.T, accumulator)
        else:
            accumulator += tl.dot(a, b.T)

        if ki == k_tiles - 1:
            # Apply inverse scaling
            offs_cm = offs_am + tl.arange(0, BLOCK_M)
            offs_cn = offs_bn + tl.arange(0, BLOCK_N)
            # Apply scaling
            accumulator = apply_scaling(
                accumulator,
                a_scale,
                b_scale,
                SCALING_ROWWISE,
                offs_cm,
                offs_cn,
                M,
                N,
                stride_a_scale_m,
                stride_b_scale_n,
            )

            idx_m = offs_cm[:, None]
            idx_n = offs_cn[None, :]
            mask = (idx_m < M) & (idx_n < N)
            # inductor generates a suffix
            {{store_output(("idx_m", "idx_n"), "accumulator", "mask", indent_width=12)}}
            accumulator = tl.zeros((BLOCK_M, BLOCK_N), dtype=tl.float32)
"""


scaled_mm_device_tma_template = TritonTemplate(
    name="scaled_mm_device_tma",
    grid=persistent_mm_grid,
    source=device_tma + load_scales + apply_scaling,
)


# prevent duplication registration of extern functions
@functools.cache
def lazy_register_extern_choice(fn):
    return ExternKernelChoice(fn)


aten_mm = ExternKernelChoice(torch.mm, "at::mm_out")

aten_addmm = ExternKernelChoice(
    torch.addmm, "at::addmm_out", op_overload=aten.addmm.default
)

aten__int_mm = ExternKernelChoice(torch._int_mm, "at::_int_mm_out")

aten__sparse_semi_structured_mm = ExternKernelChoice(
    torch._sparse_semi_structured_mm,
    "at::_sparse_semi_structured_mm",
    has_out_variant=False,
)

aten__fp8_mm = ExternKernelChoice(
    torch._scaled_mm, "at::_scaled_mm_out", op_overload=aten._scaled_mm.out
)


def _is_int8_mat(mat):
    return mat.get_dtype() in (torch.int8, torch.uint8)


def bias_addmm(inp, mat1, mat2, *, out=None, alpha=1, beta=1):
    """
    Giving torch.addmm a 1D tensor calls a different (faster) cublasLt
    kernel under the hood.  There are a few shapes where this is slower,
    but they are rare.
    """
    if inp.stride(0) == 0 or inp.size(0) == 1:
        return torch.addmm(inp[0], mat1, mat2, out=out, alpha=alpha, beta=beta)
    return torch.addmm(inp, mat1, mat2, out=out, alpha=alpha, beta=beta)


def check_supported_striding(mat_a, mat_b) -> None:
    def is_row_major(stride) -> bool:
        return V.graph.sizevars.statically_known_equals(stride[1], 1)

    def is_col_major(stride) -> bool:
        return V.graph.sizevars.statically_known_equals(stride[0], 1)

    def has_zero_dim(size) -> bool:
        return bool(
            V.graph.sizevars.statically_known_equals(size[0], 0)
            or V.graph.sizevars.statically_known_equals(size[1], 0)
        )

    # Check mat_a (self) stride requirements
    torch._check(
        is_row_major(mat_a.get_stride()) or has_zero_dim(mat_a.get_size()),
        lambda: f"mat_a must be row_major, got stride {mat_a.get_stride()}",
    )

    # Check mat_b stride requirements
    torch._check(
        is_col_major(mat_b.get_stride()) or has_zero_dim(mat_b.get_size()),
        lambda: f"mat_b must be col_major, got stride {mat_b.get_stride()}",
    )


aten_bias_addmm = ExternKernelChoice(bias_addmm, None)


def decomposeK(a, b, k_splits):
    m = a.shape[0]
    n = b.shape[1]
    k = a.shape[1]

    k_parts = k // k_splits
    B = k_splits
    a_reshaped = torch.permute(a.reshape(m, B, k_parts), (1, 0, 2))
    b_reshaped = b.reshape(B, k_parts, n)
    result = torch.bmm(a_reshaped, b_reshaped, out_dtype=torch.float32)
    reduced_buf = torch.sum(result, 0)
    return reduced_buf.to(a.dtype)


class DecomposeKSugraphTemplate(SubgraphTemplate):
    def __init__(self):
        super().__init__(
            name="decompose_k",
        )

    def generate(  # type: ignore[override]
        self,
        input_nodes: list[Buffer],
        layout: Layout,
        k_split: int,
    ) -> SubgraphChoiceCaller:
        from torch._dispatch.python import enable_python_dispatcher

        from ..decomposition import select_decomp_table

        name = f"decompose_k_mm_{k_split}_split"
        description = f"{k_split=}"

        with enable_python_dispatcher():
            decompositions = select_decomp_table()
            fn = make_fx(
                functools.partial(decomposeK, k_splits=k_split),
                decompositions,
            )

            return super().generate(
                name=name,
                input_nodes=input_nodes,
                layout=layout,
                make_fx_graph=fn,
                description=description,
            )


decompose_k_subgraph_template = DecomposeKSugraphTemplate()


@register_lowering(aten.mm, type_promotion_kind=None)
def tuned_mm(mat1, mat2, *, layout=None):
    """
    Lowering for autotuning aten.mm with different backends (Aten, Triton, CUTLASS, etc.)
    """
    # TODO(coconutruben): integrate into MMKernelInputs when all callsites use that
    m, n, k, layout, mat1, mat2 = mm_args(mat1, mat2, layout=layout)
    static_shape, is_nonzero = _is_static_problem(layout)
    name = "mm"

    # Create MMKernelInputs for standard MM at the top
    kernel_inputs = MMKernelInputs([mat1, mat2])

    # below is for getting an overview logging info of inductor mms
    counters["aten_mm_info"][f"aten.mm_{m}_{n}_{k}"] += 1
    log.info(
        "Tuned aten.mm: m=%s, n=%s, k=%s, mat1_dtype=%s, mat2_dtype=%s, output_layout=%s",
        m,
        n,
        k,
        mat1.get_dtype(),
        mat2.get_dtype(),
        layout,
    )

    aten_layout = layout
    if not (inductor_config.max_autotune or inductor_config.max_autotune_gemm):
        aten_layout = FlexibleLayout(
            device=layout.device, dtype=layout.dtype, size=layout.size
        )
    choices: list[ChoiceCaller] = []
    if use_aten_gemm_kernels():
        choices += list(
            V.choices.get_mm_configs(kernel_inputs, aten_layout, aten_mm, "mm")
        )
    static_shape, is_nonzero = _is_static_problem(layout)

    if is_nonzero and use_triton_template(layout):
        # Get template choices using the new unified function
        choices += list(
            V.choices.get_mm_configs(kernel_inputs, layout, mm_template, "mm")
        )

        if use_triton_tma_template(mat1, mat2):
            # Get TMA template choices using the new unified function
            choices += list(
                V.choices.get_mm_configs(
                    kernel_inputs, layout, persistent_tma_mm_template, "mm"
                )
            )

        if use_decompose_k_choice(m, n, k):
            choices += list(
                V.choices.get_mm_configs(
                    kernel_inputs, layout, decompose_k_subgraph_template, "mm"
                )
            )

    if (
        is_nonzero
        and use_cutlass_template(layout, m, n, k)
        and _use_cutlass_for_op("mm")
    ):
        CUTLASS3xGemmTemplate.add_cutlass_gemm_choices(
            choices, layout, kernel_inputs.nodes()
        )

    if is_nonzero and use_ck_gemm_template(layout, m, n, k):
        CKGemmTemplate.add_ck_gemm_choices(choices, layout, kernel_inputs.nodes())
    if is_nonzero and use_ck_tile_gemm_template(layout, m, n, k):
        CKTileGemmTemplate.add_choices(choices, layout, kernel_inputs.nodes())

    if use_cpp_gemm_template(layout, mat1, mat2):
        CppGemmTemplate.add_choices(
            choices,
            layout,
            kernel_inputs.nodes(),
        )

    input_nodes = [mat1, mat2]
    if (
        is_nonzero
        and use_triton_template(layout)
        and (inductor_config.max_autotune or inductor_config.max_autotune_gemm)
        and torch._inductor.config.run_autoheuristic(name)
        and is_triton(mat1)
    ):
        always_included = []
        if use_aten_gemm_kernels():
            always_included.append("extern_mm")
        num_choices_before_extra_configs = len(choices)
        choices += list(
            V.choices.get_mm_configs(
                # TODO(coconutruben): remove once we deprecate ah
                # mm-extra is a hack to keep the ah functionality alive
                # while we transition to the unified kwargs retrieval
                kernel_inputs,
                layout,
                mm_template,
                "mm-ah",
            )
        )

        # using AutoHeuristic for ranking
        ah_choices = mm_autoheuristic(
            mat1,
            mat2,
            m,
            n,
            k,
            choices,
            name,
            input_nodes,
            mm_operations(),
            None,
            top_k=10,
            always_included=always_included,
        )
        if not torch._inductor.config.collect_autoheuristic(name):
            # if we are collecting data, we do not want to modify choices
            if ah_choices is not None and len(ah_choices) > 0:
                # the order in which autoheuristic returns choices is not the same as
                # as the order of choices, which affects things like epilogue fusion.
                # once epilogue fusion benchmarks choices in sorted order, I think we can
                # just use the order returned by autoheuristic
                choices = [choice for choice in choices if choice in ah_choices]
            else:
                choices = choices[:num_choices_before_extra_configs]

    for k in inductor_config.external_matmul:
        choices.append(
            lazy_register_extern_choice(k).bind(kernel_inputs.nodes(), layout)
        )

    best_config_future = None
    # Purposely not awaiting the future here - this kicks off the best config lookup at lowering time
    # The future will be awaited at scheduling time in select_algorithm.py
    if torch._inductor.config.remote_gemm_autotune_cache:
        best_config_future = gen_best_config(mat1, mat2)

    return autotune_select_algorithm(
        name,
        choices,
        kernel_inputs.nodes(),
        layout,
        best_config_future=best_config_future,
    )


@register_lowering(aten._int_mm, type_promotion_kind=None)
def tuned_int_mm(mat1, mat2, *, layout=None):
    # TODO(coconutruben): integrate into MMKernelInputs when all callsites use that
    m, n, k, layout, mat1, mat2 = mm_args(
        mat1, mat2, layout=layout, out_dtype=torch.int32
    )
    name = "int_mm"
    # below is for getting an overview logging info of inductor mms
    counters["aten_mm_info"][f"aten._int_mm_{m}_{n}_{k}"] += 1
    log.info(
        "Tuned aten._int_mm: m=%s, n=%s, k=%s, mat1_dtype=%s, mat2_dtype=%s, output_layout=%s",
        m,
        n,
        k,
        mat1.get_dtype(),
        mat2.get_dtype(),
        layout,
    )

    static_shape, is_nonzero = _is_static_problem(layout)
    use_cutlass = static_shape and is_nonzero and use_cutlass_template(layout, m, n, k)
    choices: list[ChoiceCaller] = []

    # Create MMKernelInputs for Int MM
    kernel_inputs = MMKernelInputs([mat1, mat2])
    if use_aten_gemm_kernels():
        choices += list(
            V.choices.get_mm_configs(
                kernel_inputs,
                layout,
                aten__int_mm,
                name,
            )
        )

    if use_cutlass and _use_cutlass_for_op(name):
        CUTLASS3xGemmTemplate.add_cutlass_gemm_choices(
            choices, layout, kernel_inputs.nodes(), fuseable=True, non_fuseable=True
        )

    if is_nonzero and use_triton_template(layout, enable_int32=True):
        choices += list(
            V.choices.get_mm_configs(kernel_inputs, layout, mm_template, name)
        )

    return autotune_select_algorithm(name, choices, kernel_inputs.nodes(), layout)


@register_lowering(aten.addmm, type_promotion_kind=None)
def tuned_addmm(inp, mat1, mat2, *, alpha=1, beta=1, layout=None):
    # TODO(coconutruben): integrate into MMKernelInputs when all callsites use that
    m, n, k, layout, mat1, mat2, inp_expanded = mm_args(mat1, mat2, inp, layout=layout)
    static_shape, is_nonzero = _is_static_problem(layout)
    name = "addmm"
    # Create MMKernelInputs for AddMM at the top
    kernel_inputs = MMKernelInputs(
        [inp_expanded, mat1, mat2], scalars=dict(alpha=alpha, beta=beta)
    )
    choices: list[ChoiceCaller] = []

    # below is for getting an overview logging info of inductor mms
    counters["aten_mm_info"][f"aten.addmm_{m}_{n}_{k}"] += 1
    log.info(
        "Tuned aten.addmm: m=%s, n=%s, k=%s, mat1_dtype=%s, mat2_dtype=%s, output_layout=%s",
        m,
        n,
        k,
        mat1.get_dtype(),
        mat2.get_dtype(),
        layout,
    )
    aten_layout = layout
    if (not is_nonzero) or (
        not (inductor_config.max_autotune or inductor_config.max_autotune_gemm)
    ):
        # Use a FlexibleLayout if we are not autotuning.
        # This allows padding strides for the output.
        from torch._inductor.ir import FixedLayout, FlexibleLayout

        if isinstance(layout, FixedLayout):
            aten_layout = FlexibleLayout(
                device=layout.device, dtype=layout.dtype, size=layout.size
            )

    if use_aten_gemm_kernels():
<<<<<<< HEAD
        choices += list(
            V.choices.get_mm_configs(
                kernel_inputs,
                aten_layout,
                aten_bias_addmm,
                name,
            )
        )
        choices += list(
            V.choices.get_mm_configs(
                kernel_inputs,
                aten_layout,
                aten_addmm,
                name,
=======
        for kwargs, extra_kwargs in V.choices.get_mm_configs(
            kernel_inputs,
            aten_layout,
            aten_addmm,
            name,
        ):
            aten_addmm.maybe_append_choice(
                choices,
                **kwargs,
                **extra_kwargs,
            )
        for kwargs, extra_kwargs in V.choices.get_mm_configs(
            kernel_inputs,
            aten_layout,
            aten_bias_addmm,
            name,
        ):
            aten_bias_addmm.maybe_append_choice(
                choices,
                **kwargs,
                **extra_kwargs,
>>>>>>> 09649c0d
            )
        )

    if is_nonzero and use_triton_template(layout):
        # all the triton templates use the extra_kwargs
        # Get template choices using the new unified function
        choices += list(
            V.choices.get_mm_configs(
                kernel_inputs,
                layout,
                mm_template,
                name,
            )
        )

        if use_triton_tma_template(mat1, mat2):
            # Get TMA template choices using the new unified function
            choices += list(
                V.choices.get_mm_configs(
                    kernel_inputs,
                    layout,
                    persistent_tma_mm_template,
                    name,
                )
            )

    if (
        is_nonzero
        and use_cutlass_template(layout, m, n, k)
        and _use_cutlass_for_op(name)
    ):
        CUTLASS3xGemmTemplate.add_cutlass_gemm_choices(
            choices,
            layout,
            # reorder here because CUTLASS expects (x, w, bias) but torch
            # is bias, x, w
            kernel_inputs.nodes(reorder=[1, 2, 0]),
            alpha=alpha,
            beta=beta,
        )

    if is_nonzero and use_ck_gemm_template(layout, m, n, k):
        CKGemmTemplate.add_ck_gemm_choices(
            choices,
            layout,
            # reorder here because CK expects (x, w, bias) but torch
            # is bias, x, w
            kernel_inputs.nodes(reorder=[1, 2, 0]),
            alpha=alpha,
            beta=beta,
            input_reorder=[2, 0, 1],
        )

    if use_cpp_gemm_template(layout, mat1, mat2):
        CppGemmTemplate.add_choices(
            choices,
            layout,
            kernel_inputs.nodes(),
            alpha=alpha,
            beta=beta,
            has_bias=True,
        )

    return autotune_select_algorithm(name, choices, kernel_inputs.nodes(), layout)


@register_lowering(aten._sparse_semi_structured_mm, type_promotion_kind=None)
def tuned_sparse_semi_structured_mm(
    mat1, mat1_meta, mat2, *, out_dtype=None, layout=None
):
    from torch._inductor.select_algorithm import realize_inputs

    # TODO(coconturuben): support V.choices.get_mm_configs for sparse_semi_structured_mm
    mat1, mat1_meta, mat2 = realize_inputs(mat1, mat1_meta, mat2)
    m1, k1 = mat1.get_size()
    m2, _ = mat1_meta.get_size()
    k2, n = mat2.get_size()
    m = V.graph.sizevars.check_equals_and_simplify(m1, m2)
    k = V.graph.sizevars.check_equals_and_simplify(2 * k1, k2)
    if layout is None:
        from torch._inductor.ir import FixedLayout

        layout = FixedLayout(
            mat2.get_device(),
            out_dtype if out_dtype else mat2.get_dtype(),
            [m, n],
            [n, 1],
        )
    else:
        assert out_dtype is None, "out_dtype is ignored if layout is specified."

    choices = (
        [
            aten__sparse_semi_structured_mm.bind(
                (mat1, mat1_meta, mat2), layout, out_dtype=out_dtype
            )
        ]
        if use_aten_gemm_kernels()
        else []
    )

    if (
        m * n != 0
        and use_cutlass_template(layout, m, n, k)
        and _use_cutlass_for_op("sparse_semi_structured_mm")
    ):
        CUTLASS2xGemmTemplate.add_cutlass_gemm_choices(
            choices, layout, [mat1, mat2, mat1_meta], fuseable=True, non_fuseable=True
        )

    return autotune_select_algorithm(
        "sparse_semi_structured_mm", choices, (mat1, mat1_meta, mat2), layout
    )


add_layout_constraint(aten._scaled_mm.default, constrain_to_fx_strides)


@register_lowering(aten._scaled_mm.default, type_promotion_kind=None)  # type: ignore[misc]
def tuned_scaled_mm(
    mat_a,
    mat_b,
    scale_a,
    scale_b,
    bias=None,
    scale_result=None,
    out_dtype=None,
    use_fast_accum=False,
    layout=None,
):
    """
    Performs an optimized matrix multiplication where scaling factors are applied
    to the inputs and/or output.

    Args:
        mat1 (Tensor): First input matrix
        mat2 (Tensor): Second input matrix
        scale1 (Tensor): Scale factor applied to mat1 (supports broadcasting)
        scale2 (Tensor): Scale factor applied to mat2 (supports broadcasting)
        bias (Tensor, optional): Optional bias tensor to add to the result
        layout: Layout hint for optimization

    Returns:
        Tensor: The result of the scaled matrix multiplication
    """
    # TODO(coconutruben): integrate into MMKernelInputs when all callsites use that
    m, n, k, layout, mat_a, mat_b = mm_args(
        mat_a, mat_b, layout=layout, out_dtype=out_dtype
    )
    # below is for getting an overview logging info of inductor mms
    counters["aten_mm_info"][f"aten._scaled_mm.default_{m}_{n}_{k}"] += 1
    log.info(
        "Tuned aten._scaled_mm.default: m=%s, n=%s, k=%s, mat1_dtype=%s, mat2_dtype=%s, output_layout=%s",
        m,
        n,
        k,
        mat_a.get_dtype(),
        mat_b.get_dtype(),
        layout,
    )
    name = "scaled_mm"
    check_supported_striding(mat_a, mat_b)

    scale_a_real, scale_b_real = realize_inputs(scale_a, scale_b)

    input_nodes: list[Any]

    if not bias:
        input_nodes = [mat_a, mat_b, scale_a_real, scale_b_real]
    else:
        bias_real = realize_inputs(bias)
        input_nodes = [mat_a, mat_b, scale_a_real, scale_b_real, bias_real]

    # Create MMKernelInputs for Scaled MM (matrices are at indices 0, 1)
    kernel_inputs = MMKernelInputs(input_nodes, mat1_idx=0, mat2_idx=1)

    choices: list[ChoiceCaller] = []
    if use_aten_gemm_kernels():
        choices += list(
            V.choices.get_mm_configs(
                kernel_inputs,
                layout,
                aten__fp8_mm,
                name,
                kwarg_overrides=dict(
                    out_dtype=out_dtype, use_fast_accum=use_fast_accum
                ),
            )
        )

    # We dont have triton lowerings for the MX variants yet
    if scale_a.dtype != torch.float32:
        return autotune_select_algorithm(name, choices, input_nodes, layout)

    _, is_nonzero = _is_static_problem(layout)

    if is_nonzero and use_triton_template(layout, enable_float8=True):
        scaled_mm_kwargs = {"USE_FAST_ACCUM": use_fast_accum}
        # TODO (paulzhan): There is no template that exists for bias and TMA
        # Don't run tma template currently if bias exists
        if use_triton_tma_template(mat_a, mat_b) and not bias:
            # Get TMA template choices using the new unified function
            choices += list(
                V.choices.get_mm_configs(
                    kernel_inputs,
                    layout,
                    scaled_mm_device_tma_template,
                    name,
                    kwarg_overrides=scaled_mm_kwargs,
                )
            )

        # Get template choices using the new unified function
        choices += list(
            V.choices.get_mm_configs(
                kernel_inputs,
                layout,
                mm_template,
                name,
                kwarg_overrides=scaled_mm_kwargs,
            )
        )

    if (
        is_nonzero
        and use_cutlass_template(layout, m, n, k)
        and _use_cutlass_for_op(name)
    ):
        CUTLASS3xGemmTemplate.add_cutlass_gemm_choices(
            choices,
            layout,
            kernel_inputs.nodes(),  # type: ignore[arg-type]
            use_fast_accum=use_fast_accum,  # type: ignore[arg-type]
        )

    if is_nonzero and use_ck_gemm_template(layout, m, n, k):
        CKGemmTemplate.add_ck_gemm_choices(choices, layout, kernel_inputs.nodes())

    return autotune_select_algorithm(name, choices, kernel_inputs.nodes(), layout)


@functools.cache
def _is_sm7x_or_older_gpu(index: Optional[int]) -> bool:
    props = torch.cuda.get_device_properties(index or 0)
    return props.major <= 7


def dims_are_int(dims):
    return all(isinstance(dim, int) for dim in dims)


def mm_autoheuristic(
    mat1,
    mat2,
    m,
    n,
    k,
    choices,
    name,
    input_nodes,
    ops,
    precondition,
    top_k: Optional[int] = None,
    always_included=None,
):
    m, n, k = get_size_hints(mat1, mat2, m, n, k)
    if not dims_are_int([m, n, k]):
        return None
    mat1_stride, mat2_stride = get_size_hints_strides(mat1, mat2)

    def get_context(m, k, n, mat1, mat2, mat1_stride, mat2_stride):
        context = AHContext()
        context.add_feature("m", m)
        context.add_feature("k", k)
        context.add_feature("n", n)
        context.add_feature("mat1_dtype", mat1.layout.dtype, is_categorical=True)
        context.add_feature("mat2_dtype", mat2.layout.dtype, is_categorical=True)
        context_add_strides(context, "mat1", mat1_stride)
        context_add_strides(context, "mat2", mat2_stride)
        context.add_feature(
            "mat1_iscontig", mat1.layout.is_contiguous(), is_categorical=True
        )
        context.add_feature(
            "mat2_iscontig", mat2.layout.is_contiguous(), is_categorical=True
        )
        if name == "mm":
            context_add_using_tf32(context, mat1.layout.dtype)
        return context

    def fallback():
        return None

    context = get_context(m, k, n, mat1, mat2, mat1_stride, mat2_stride)
    autoheuristic = AutoHeuristicSelectAlgorithm(
        fallback=fallback,
        choices=choices,
        input_nodes=input_nodes,
        context=context,
        name=name,
        augment_context=ops,
        precondition=precondition,
    )

    if top_k is not None:
        # TODO: is there a cleaner way to ensure aten.mm is always included?
        return autoheuristic.get_top_k_choices_caller(
            top_k, always_included=always_included
        )

    return autoheuristic.get_choice_caller()


def get_size_hints(mat1, mat2, m, n, k):
    if not isinstance(m, int) or not isinstance(k, int):
        (m, k) = V.graph.sizevars.size_hints(
            mat1.get_size(),
            fallback=torch._inductor.config.unbacked_symint_fallback,
        )

    if not isinstance(n, int) or not isinstance(k, int):
        (k, n) = V.graph.sizevars.size_hints(
            mat2.get_size(),
            fallback=torch._inductor.config.unbacked_symint_fallback,
        )
    return m, n, k


def get_size_hints_strides(mat1, mat2):
    mat1_stride = mat1.layout.stride
    mat2_stride = mat2.layout.stride
    strides = [mat1_stride, mat2_stride]
    strides_hints = []
    for stride in strides:
        if not isinstance(stride, int):
            stride = V.graph.sizevars.size_hints(
                stride,
                fallback=torch._inductor.config.unbacked_symint_fallback,
            )
        strides_hints.append(stride)
    return strides_hints[0], strides_hints[1]<|MERGE_RESOLUTION|>--- conflicted
+++ resolved
@@ -901,7 +901,6 @@
             )
 
     if use_aten_gemm_kernels():
-<<<<<<< HEAD
         choices += list(
             V.choices.get_mm_configs(
                 kernel_inputs,
@@ -916,29 +915,6 @@
                 aten_layout,
                 aten_addmm,
                 name,
-=======
-        for kwargs, extra_kwargs in V.choices.get_mm_configs(
-            kernel_inputs,
-            aten_layout,
-            aten_addmm,
-            name,
-        ):
-            aten_addmm.maybe_append_choice(
-                choices,
-                **kwargs,
-                **extra_kwargs,
-            )
-        for kwargs, extra_kwargs in V.choices.get_mm_configs(
-            kernel_inputs,
-            aten_layout,
-            aten_bias_addmm,
-            name,
-        ):
-            aten_bias_addmm.maybe_append_choice(
-                choices,
-                **kwargs,
-                **extra_kwargs,
->>>>>>> 09649c0d
             )
         )
 
