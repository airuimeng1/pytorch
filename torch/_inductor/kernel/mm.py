# mypy: allow-untyped-defs
import functools
import logging
from typing import Any, Optional, Union

import torch
from torch._dynamo.utils import counters
from torch._inductor.autoheuristic.autoheuristic import AutoHeuristicSelectAlgorithm
from torch._inductor.autoheuristic.autoheuristic_utils import (
    AHContext,
    context_add_strides,
    context_add_using_tf32,
    mm_operations,
)
from torch._inductor.codegen.cpp_gemm_template import CppGemmTemplate
from torch._inductor.remote_gemm_autotune_cache import gen_best_config
from torch._inductor.virtualized import V
from torch.fx.experimental.proxy_tensor import make_fx
from torch.torch_version import TorchVersion

from .. import config as inductor_config
from ..codegen.cuda.gemm_template import CUTLASS2xGemmTemplate, CUTLASS3xGemmTemplate
from ..codegen.rocm.ck_tile_universal_gemm_template import CKTileGemmTemplate
from ..codegen.rocm.ck_universal_gemm_template import CKGemmTemplate
from ..codegen.subgraph import SubgraphChoiceCaller, SubgraphTemplate
from ..ir import Buffer, ChoiceCaller, is_triton, Layout
from ..kernel_inputs import MMKernelInputs
from ..lowering import add_layout_constraint, constrain_to_fx_strides, register_lowering
from ..select_algorithm import (
    autotune_select_algorithm,
    ExternKernelChoice,
    KernelTemplate,
    realize_inputs,
    TritonTemplate,
)
from ..utils import (
    _use_cutlass_for_op,
    use_aten_gemm_kernels,
    use_ck_gemm_template,
    use_ck_tile_gemm_template,
    use_cpp_gemm_template,
    use_cutlass_template,
    use_decompose_k_choice,
    use_triton_template,
    use_triton_tma_template,
)
from .mm_common import _is_static_problem, mm_args, mm_grid, persistent_mm_grid


try:
    import triton

    triton_version = TorchVersion(triton.__version__)
    has_triton = True
except ImportError:
    triton_version = TorchVersion("0.0.0")
    has_triton = False

log = logging.getLogger(__name__)
aten = torch.ops.aten
prims = torch.ops.prims

mm_template = TritonTemplate(
    name="mm",
    grid=mm_grid,
    source=(
        r"""
{{def_kernel("A", "B")}}
    M = {{size("A", 0)}}
    N = {{size("B", 1)}}
    K = {{size("A", 1)}}
    if M * N == 0:
        # early exit due to zero-size input(s)
        return
    stride_am = {{stride("A", 0)}}
    stride_ak = {{stride("A", 1)}}
    stride_bk = {{stride("B", 0)}}
    stride_bn = {{stride("B", 1)}}

    # based on triton.ops.matmul
    pid = tl.program_id(0)
    grid_m = (M + BLOCK_M - 1) // BLOCK_M
    grid_n = (N + BLOCK_N - 1) // BLOCK_N

    # re-order program ID for better L2 performance
    width = GROUP_M * grid_n
    group_id = pid // width
    group_size = min(grid_m - group_id * GROUP_M, GROUP_M)
    pid_m = group_id * GROUP_M + (pid % group_size)
    pid_n = (pid % width) // (group_size)
    tl.assume(pid_m >= 0)
    tl.assume(pid_n >= 0)

    rm = pid_m * BLOCK_M + tl.arange(0, BLOCK_M)
    rn = pid_n * BLOCK_N + tl.arange(0, BLOCK_N)
    if ((stride_am == 1 and stride_ak == M) or (stride_am == K and stride_ak == 1)) and (M >= BLOCK_M and K > 1):
        offs_a_m = tl.max_contiguous(tl.multiple_of(rm % M, BLOCK_M), BLOCK_M)
    else:
        offs_a_m = rm % M
    if ((stride_bk == 1 and stride_bn == K) or (stride_bk == N and stride_bn == 1)) and (N >= BLOCK_N and K > 1):
        offs_b_n = tl.max_contiguous(tl.multiple_of(rn % N, BLOCK_N), BLOCK_N)
    else:
        offs_b_n = rn % N
    offs_k = tl.arange(0, BLOCK_K)
    acc = tl.zeros((BLOCK_M, BLOCK_N), dtype=ACC_TYPE)

    for k_idx in range(0, tl.cdiv(K, BLOCK_K)):
        {% if not EVEN_K %}
        a_mask = offs_k[None, :] < (K - k_idx * BLOCK_K)
        b_mask = offs_k[:, None] < (K - k_idx * BLOCK_K)
        {% endif %}
        a_k_idx_vals = offs_k[None, :] + (k_idx * BLOCK_K)
        b_k_idx_vals = offs_k[:, None] + (k_idx * BLOCK_K)

        idx_m = offs_a_m[:, None]
        idx_n = a_k_idx_vals
        {{load_input("A", "a", ("idx_m", "idx_n"), mask=None if EVEN_K else "a_mask", indent_width=8)}}

        idx_m = b_k_idx_vals
        idx_n = offs_b_n[None, :]
        {{load_input("B", "b", ("idx_m", "idx_n"), mask=None if EVEN_K else "b_mask", indent_width=8)}}

        {% if USE_FAST_ACCUM %}
        acc = tl.dot(a, b, acc, allow_tf32=ALLOW_TF32, out_dtype=ACC_TYPE)
        {% else %}
        acc += tl.dot(a, b, allow_tf32=ALLOW_TF32, out_dtype=ACC_TYPE)
        {% endif %}

    # rematerialize rm and rn to save registers
    rm = pid_m * BLOCK_M + tl.arange(0, BLOCK_M)
    rn = pid_n * BLOCK_N + tl.arange(0, BLOCK_N)
    idx_m = rm[:, None]
    idx_n = rn[None, :]
    mask = (idx_m < M) & (idx_n < N)

    # inductor generates a suffix
    {{store_output(("idx_m", "idx_n"), "acc", "mask")}}
"""
        if (torch.version.hip is None) or triton_version >= "3.3.0"
        # FIXME: To get around rocm failures like https://github.com/pytorch/pytorch/actions/runs/13123783322/job/36617154943
        # The only difference between the two templates is M >= BLOCK_M and N >= BLOCK_N checking.
        # See more details in https://github.com/pytorch/pytorch/pull/146293
        else r"""
{{def_kernel("A", "B")}}
    M = {{size("A", 0)}}
    N = {{size("B", 1)}}
    K = {{size("A", 1)}}
    if M * N == 0:
        # early exit due to zero-size input(s)
        return
    stride_am = {{stride("A", 0)}}
    stride_ak = {{stride("A", 1)}}
    stride_bk = {{stride("B", 0)}}
    stride_bn = {{stride("B", 1)}}

    # based on triton.ops.matmul
    pid = tl.program_id(0)
    grid_m = (M + BLOCK_M - 1) // BLOCK_M
    grid_n = (N + BLOCK_N - 1) // BLOCK_N

    # re-order program ID for better L2 performance
    width = GROUP_M * grid_n
    group_id = pid // width
    group_size = min(grid_m - group_id * GROUP_M, GROUP_M)
    pid_m = group_id * GROUP_M + (pid % group_size)
    pid_n = (pid % width) // (group_size)
    tl.assume(pid_m >= 0)
    tl.assume(pid_n >= 0)

    rm = pid_m * BLOCK_M + tl.arange(0, BLOCK_M)
    rn = pid_n * BLOCK_N + tl.arange(0, BLOCK_N)
    if (stride_am == 1 and stride_ak == M) or (stride_am == K and stride_ak == 1):
        offs_a_m = tl.max_contiguous(tl.multiple_of(rm % M, BLOCK_M), BLOCK_M)
    else:
        offs_a_m = rm % M
    if (stride_bk == 1 and stride_bn == K) or (stride_bk == N and stride_bn == 1):
        offs_b_n = tl.max_contiguous(tl.multiple_of(rn % N, BLOCK_N), BLOCK_N)
    else:
        offs_b_n = rn % N
    offs_k = tl.arange(0, BLOCK_K)
    acc = tl.zeros((BLOCK_M, BLOCK_N), dtype=ACC_TYPE)

    for k_idx in range(0, tl.cdiv(K, BLOCK_K)):
        {% if not EVEN_K %}
        a_mask = offs_k[None, :] < (K - k_idx * BLOCK_K)
        b_mask = offs_k[:, None] < (K - k_idx * BLOCK_K)
        {% endif %}
        a_k_idx_vals = offs_k[None, :] + (k_idx * BLOCK_K)
        b_k_idx_vals = offs_k[:, None] + (k_idx * BLOCK_K)

        idx_m = offs_a_m[:, None]
        idx_n = a_k_idx_vals
        {{load_input("A", "a", ("idx_m", "idx_n"), mask=None if EVEN_K else "a_mask", indent_width=8)}}

        idx_m = b_k_idx_vals
        idx_n = offs_b_n[None, :]
        {{load_input("B", "b", ("idx_m", "idx_n"), mask=None if EVEN_K else "b_mask", indent_width=8)}}
        {% if USE_FAST_ACCUM %}
        acc = tl.dot(a, b, acc, allow_tf32=ALLOW_TF32, out_dtype=ACC_TYPE)
        {% else %}
        acc += tl.dot(a, b, allow_tf32=ALLOW_TF32, out_dtype=ACC_TYPE)
        {% endif %}

    # rematerialize rm and rn to save registers
    rm = pid_m * BLOCK_M + tl.arange(0, BLOCK_M)
    rn = pid_n * BLOCK_N + tl.arange(0, BLOCK_N)
    idx_m = rm[:, None]
    idx_n = rn[None, :]
    mask = (idx_m < M) & (idx_n < N)

    # inductor generates a suffix
    {{store_output(("idx_m", "idx_n"), "acc", "mask")}}
"""
    ),
    cache_codegen_enabled_for_template=True,
    prologue_loads_all_inputs=True,
)

persistent_tma_mm_template = TritonTemplate(
    name="mm_persistent_tma",
    grid=persistent_mm_grid,
    source=r"""
{{def_kernel("A", "B")}}
    M = {{size("A", 0)}}
    N = {{size("B", 1)}}
    K = {{size("A", 1)}}
    if M * N == 0:
        # early exit due to zero-size input(s)
        return

    start_pid = tl.program_id(0)
    grid_m = tl.cdiv(M, BLOCK_M)
    grid_n = tl.cdiv(N, BLOCK_N)
    k_tiles = tl.cdiv(K, BLOCK_K)
    num_tiles = grid_m * grid_n
    tiles_per_SM = num_tiles // NUM_SMS
    if start_pid < num_tiles % NUM_SMS:
        tiles_per_SM += 1

    tile_id = start_pid - NUM_SMS
    ki = -1

    width = GROUP_M * grid_n
    rk_for_mask = tl.arange(0, BLOCK_K)
    acc = tl.zeros((BLOCK_M, BLOCK_N), dtype=ACC_TYPE)

    {%- if TMA_EXPERIMENTAL_API %}
    workspace_base = ws_ptr + start_pid * 2 * TMA_SIZE
    a_desc_ptr = workspace_base
    b_desc_ptr = workspace_base + TMA_SIZE

    triton.language.extra.cuda.experimental_device_tensormap_create2d(
        desc_ptr=a_desc_ptr,
        global_address=A,
        load_size=[BLOCK_M, BLOCK_K] if A_ROW_MAJOR else [BLOCK_K, BLOCK_M],
        global_size=[M, K] if A_ROW_MAJOR else [K, M],
        element_ty=A.dtype.element_ty,
    )
    triton.language.extra.cuda.experimental_device_tensormap_create2d(
        desc_ptr=b_desc_ptr,
        global_address=B,
        load_size=[BLOCK_K, BLOCK_N] if B_ROW_MAJOR else [BLOCK_N, BLOCK_K],
        global_size=[K, N] if B_ROW_MAJOR else [N, K],
        element_ty=B.dtype.element_ty,
    )

    tl.extra.cuda.experimental_tensormap_fenceproxy_acquire(a_desc_ptr)
    tl.extra.cuda.experimental_tensormap_fenceproxy_acquire(b_desc_ptr)

    {%- else %}
    stride_am = {{stride("A", 0)}}
    stride_ak = {{stride("A", 1)}}
    stride_bk = {{stride("B", 0)}}
    stride_bn = {{stride("B", 1)}}
    a_desc = triton.language.make_tensor_descriptor(
        base=A,
        shape=[M, K] if A_ROW_MAJOR else [K, M],
        strides=[stride_am, 1] if A_ROW_MAJOR else [stride_ak, 1],
        block_shape=[BLOCK_M, BLOCK_K] if A_ROW_MAJOR else [BLOCK_K, BLOCK_M],
    )
    b_desc = triton.language.make_tensor_descriptor(
        base=B,
        shape=[K, N] if B_ROW_MAJOR else [N, K],
        strides=[stride_bk, 1] if B_ROW_MAJOR else [stride_bn, 1],
        block_shape=[BLOCK_K, BLOCK_N] if B_ROW_MAJOR else [BLOCK_N, BLOCK_K],
    )
    {%- endif %}

    pid_m = 0
    pid_n = 0
    rm = 0
    rn = 0

    for _ in range(0, k_tiles * tiles_per_SM):
        ki = tl.where(ki == k_tiles - 1, 0, ki + 1)
        if ki == 0:
            tile_id += NUM_SMS
            # re-order program ID for better L2 performance
            group_id = tile_id // width
            group_size = min(grid_m - group_id * GROUP_M, GROUP_M)
            pid_m = group_id * GROUP_M + (tile_id % group_size)
            pid_n = (tile_id % width) // (group_size)

            rm = pid_m * BLOCK_M
            rn = pid_n * BLOCK_N

        rk = ki * BLOCK_K

        {%- if TMA_EXPERIMENTAL_API %}
        a = tl._experimental_descriptor_load(
            a_desc_ptr,
            [rm, rk] if A_ROW_MAJOR else [rk, rm],
            [BLOCK_M, BLOCK_K] if A_ROW_MAJOR else [BLOCK_K, BLOCK_M],
            A.dtype.element_ty,
        )
        b = tl._experimental_descriptor_load(
            b_desc_ptr,
            [rk, rn] if B_ROW_MAJOR else [rn, rk],
            [BLOCK_K, BLOCK_N] if B_ROW_MAJOR else [BLOCK_N, BLOCK_K],
            B.dtype.element_ty,
        )
        {%- else %}
        a = tl.load_tensor_descriptor(
            a_desc,
            [rm, rk] if A_ROW_MAJOR else [rk, rm],
        )
        b = tl.load_tensor_descriptor(
            b_desc,
            [rk, rn] if B_ROW_MAJOR else [rn, rk],
        )
        {%- endif %}
        acc += tl.dot(
            a if A_ROW_MAJOR else a.T,
            b if B_ROW_MAJOR else b.T,
            allow_tf32=ALLOW_TF32,
        )

        if ki == k_tiles - 1:
            # rematerialize rm and rn to save registers
            rcm = rm + tl.arange(0, BLOCK_M)
            rcn = rn + tl.arange(0, BLOCK_N)
            idx_m = rcm[:, None]
            idx_n = rcn[None, :]
            mask = (idx_m < M) & (idx_n < N)

            # inductor generates a suffix
            {{store_output(("idx_m", "idx_n"), "acc", "mask", indent_width=12)}}
            acc = tl.zeros((BLOCK_M, BLOCK_N), dtype=ACC_TYPE)

""",
)

load_scales = r"""
@triton.jit
def load_scales(a_scale_ptr, b_scale_ptr, SCALING_ROWWISE: tl.constexpr):
    if SCALING_ROWWISE:
        # For row-wise scaling, we'll return the pointers
        return a_scale_ptr, b_scale_ptr
    else:
        # For per-tensor scaling, we'll load the scalar values
        a_scale = tl.load(a_scale_ptr)
        b_scale = tl.load(b_scale_ptr)
        return a_scale, b_scale
"""


apply_scaling = r"""
@triton.jit
def apply_scaling(
    accumulator,
    a_scale,
    b_scale,
    SCALING_ROWWISE: tl.constexpr,
    offs_cm,
    offs_cn,
    M,
    N,
    stride_a_scale_m,
    stride_b_scale_n,
):
    if SCALING_ROWWISE:
        # For row-wise scaling, we need to load the scales for each row/column
        a_scales = tl.load(
            a_scale + (offs_cm * stride_a_scale_m),
            mask=offs_cm < M,
            other=0.0,
        )
        b_scales = tl.load(
            b_scale + (offs_cn * stride_b_scale_n),
            mask=offs_cn < N,
            other=0.0,
        )
        acc_scale = a_scales[:, None] * b_scales[None, :]
    else:
        # For per-tensor scaling, we can directly use the loaded scalar values
        acc_scale = a_scale * b_scale

    return accumulator * acc_scale
"""


device_tma = r"""
{{def_kernel("A", "B", "A_inverse_scale", "B_inverse_scale")}}
    M = {{size("A", 0)}}
    N = {{size("B", 1)}}
    K = {{size("A", 1)}}
    if M * N == 0:
        # early exit due to zero-size input(s)
        return

    stride_am = {{stride("A", 0)}}
    stride_ak = {{stride("A", 1)}}
    stride_bk = {{stride("B", 0)}}
    stride_bn = {{stride("B", 1)}}

    if SCALING_ROWWISE:
        stride_a_scale_m = 1
        stride_b_scale_n = 1
    else:
        stride_a_scale_m = 0
        stride_b_scale_n = 0

    start_pid = tl.program_id(axis=0)
    num_pid_m = tl.cdiv(M, BLOCK_M)
    num_pid_n = tl.cdiv(N, BLOCK_N)
    k_tiles = tl.cdiv(K, BLOCK_K)
    num_tiles = num_pid_m * num_pid_n

    {%- if TMA_EXPERIMENTAL_API %}
    workspace_base = ws_ptr + start_pid * 2 * TMA_SIZE
    a_desc_ptr = workspace_base
    b_desc_ptr = workspace_base + TMA_SIZE

    triton.language.extra.cuda.experimental_device_tensormap_create2d(
        desc_ptr=a_desc_ptr,
        global_address=A,
        load_size=[BLOCK_M, BLOCK_K],
        global_size=[M, K],
        element_ty=A.dtype.element_ty,
    )
    triton.language.extra.cuda.experimental_device_tensormap_create2d(
        desc_ptr=b_desc_ptr,
        global_address=B,
        load_size=[BLOCK_N, BLOCK_K],
        global_size=[N, K],
        element_ty=B.dtype.element_ty,
    )

    tl.extra.cuda.experimental_tensormap_fenceproxy_acquire(a_desc_ptr)
    tl.extra.cuda.experimental_tensormap_fenceproxy_acquire(b_desc_ptr)

    {%- else %}
    stride_am = {{stride("A", 0)}}
    stride_bn = {{stride("B", 1)}}
    a_desc = triton.language.make_tensor_descriptor(
        base=A,
        shape=[M, K],
        strides=[stride_am, 1],
        block_shape=[BLOCK_M, BLOCK_K],
    )
    b_desc = triton.language.make_tensor_descriptor(
        base=B,
        shape=[N, K],
        strides=[stride_bn, 1],
        block_shape=[BLOCK_N, BLOCK_K],
    )
    {%- endif %}

    tiles_per_SM = num_tiles // NUM_SMS
    if start_pid < num_tiles % NUM_SMS:
        tiles_per_SM += 1

    tile_id = start_pid - NUM_SMS
    ki = -1

    pid_m = 0
    pid_n = 0
    offs_am = 0
    offs_bn = 0

    num_pid_in_group = GROUP_M * num_pid_n
    accumulator = tl.zeros((BLOCK_M, BLOCK_N), dtype=ACC_TYPE)
    a_scale, b_scale = load_scales(A_inverse_scale, B_inverse_scale, SCALING_ROWWISE)

    for _ in range(0, k_tiles * tiles_per_SM):
        ki = tl.where(ki == k_tiles - 1, 0, ki + 1)
        if ki == 0:
            tile_id += NUM_SMS
            group_id = tile_id // num_pid_in_group
            first_pid_m = group_id * GROUP_M
            group_size_m = min(num_pid_m - first_pid_m, GROUP_M)
            pid_m = first_pid_m + (tile_id % group_size_m)
            pid_n = (tile_id % num_pid_in_group) // group_size_m

            offs_am = pid_m * BLOCK_M
            offs_bn = pid_n * BLOCK_N

        offs_k = ki * BLOCK_K

        {%- if TMA_EXPERIMENTAL_API %}
        a = tl._experimental_descriptor_load(
            a_desc_ptr, [offs_am, offs_k], [BLOCK_M, BLOCK_K],  A.dtype.element_ty
        )
        b = tl._experimental_descriptor_load(
            b_desc_ptr, [offs_bn, offs_k], [BLOCK_N, BLOCK_K],  B.dtype.element_ty
        )
        {%- else %}
        a = tl.load_tensor_descriptor(a_desc, [offs_am, offs_k])
        b = tl.load_tensor_descriptor(b_desc, [offs_bn, offs_k])
        {%- endif %}
        if USE_FAST_ACCUM:
            accumulator = tl.dot(a, b.T, accumulator)
        else:
            accumulator += tl.dot(a, b.T)

        if ki == k_tiles - 1:
            # Apply inverse scaling
            offs_cm = offs_am + tl.arange(0, BLOCK_M)
            offs_cn = offs_bn + tl.arange(0, BLOCK_N)
            # Apply scaling
            accumulator = apply_scaling(
                accumulator,
                a_scale,
                b_scale,
                SCALING_ROWWISE,
                offs_cm,
                offs_cn,
                M,
                N,
                stride_a_scale_m,
                stride_b_scale_n,
            )

            idx_m = offs_cm[:, None]
            idx_n = offs_cn[None, :]
            mask = (idx_m < M) & (idx_n < N)
            # inductor generates a suffix
            {{store_output(("idx_m", "idx_n"), "accumulator", "mask", indent_width=12)}}
            accumulator = tl.zeros((BLOCK_M, BLOCK_N), dtype=tl.float32)
"""


scaled_mm_device_tma_template = TritonTemplate(
    name="scaled_mm_device_tma",
    grid=persistent_mm_grid,
    source=device_tma + load_scales + apply_scaling,
)


# prevent duplication registration of extern functions
@functools.cache
def lazy_register_extern_choice(fn):
    return ExternKernelChoice(fn)


aten_mm = ExternKernelChoice(torch.mm, "at::mm_out", op_overload=aten.mm.out)

aten_addmm = ExternKernelChoice(
    torch.addmm, "at::addmm_out", op_overload=aten.addmm.out
)

aten__int_mm = ExternKernelChoice(
    torch._int_mm, "at::_int_mm_out", op_overload=aten._int_mm.out
)

aten__sparse_semi_structured_mm = ExternKernelChoice(
    torch._sparse_semi_structured_mm,
    "at::_sparse_semi_structured_mm",
    has_out_variant=False,
    op_overload=aten._sparse_semi_structured_mm.default,
)

aten__fp8_mm = ExternKernelChoice(
    torch._scaled_mm, "at::_scaled_mm_out", op_overload=aten._scaled_mm.out
)


def _is_int8_mat(mat):
    return mat.get_dtype() in (torch.int8, torch.uint8)


def bias_addmm(inp, mat1, mat2, *, out=None, alpha=1, beta=1):
    """
    Giving torch.addmm a 1D tensor calls a different (faster) cublasLt
    kernel under the hood.  There are a few shapes where this is slower,
    but they are rare.
    """
    if (inp.stride(0) == 0 and inp.size(0) != 0) or inp.size(0) == 1:
        return torch.addmm(inp[0], mat1, mat2, out=out, alpha=alpha, beta=beta)
    return torch.addmm(inp, mat1, mat2, out=out, alpha=alpha, beta=beta)


def check_supported_striding(mat_a, mat_b) -> None:
    def is_row_major(stride) -> bool:
        return V.graph.sizevars.statically_known_equals(stride[1], 1)

    def is_col_major(stride) -> bool:
        return V.graph.sizevars.statically_known_equals(stride[0], 1)

    def has_zero_dim(size) -> bool:
        return bool(
            V.graph.sizevars.statically_known_equals(size[0], 0)
            or V.graph.sizevars.statically_known_equals(size[1], 0)
        )

    # Check mat_a (self) stride requirements
    torch._check(
        is_row_major(mat_a.get_stride()) or has_zero_dim(mat_a.get_size()),
        lambda: f"mat_a must be row_major, got stride {mat_a.get_stride()}",
    )

    # Check mat_b stride requirements
    torch._check(
        is_col_major(mat_b.get_stride()) or has_zero_dim(mat_b.get_size()),
        lambda: f"mat_b must be col_major, got stride {mat_b.get_stride()}",
    )


aten_bias_addmm = ExternKernelChoice(bias_addmm, None)


def decomposeK(a, b, k_splits):
    m = a.shape[0]
    n = b.shape[1]
    k = a.shape[1]

    k_parts = k // k_splits
    B = k_splits
    a_reshaped = torch.permute(a.reshape(m, B, k_parts), (1, 0, 2))
    b_reshaped = b.reshape(B, k_parts, n)
    result = torch.bmm(a_reshaped, b_reshaped, out_dtype=torch.float32)
    reduced_buf = torch.sum(result, 0)
    return reduced_buf.to(a.dtype)


class DecomposeKSugraphTemplate(SubgraphTemplate):
    def __init__(self):
        super().__init__(
            name="decompose_k",
        )

    def generate(  # type: ignore[override]
        self,
        input_nodes: list[Buffer],
        layout: Layout,
        k_split: int,
    ) -> SubgraphChoiceCaller:
        from torch._dispatch.python import enable_python_dispatcher

        from ..decomposition import select_decomp_table

        name = f"decompose_k_mm_{k_split}_split"
        description = f"{k_split=}"

        with enable_python_dispatcher():
            decompositions = select_decomp_table()
            fn = make_fx(
                functools.partial(decomposeK, k_splits=k_split),
                decompositions,
            )

            return super().generate(
                name=name,
                input_nodes=input_nodes,
                layout=layout,
                make_fx_graph=fn,
                description=description,
            )


decompose_k_subgraph_template = DecomposeKSugraphTemplate()


class ContiguousTemplate(SubgraphTemplate):
    def __init__(self, name: str, description: str, fn: Any):
        self.name = name
        self.description = description
        self.fn = fn
        super().__init__(
            name=name,
        )

    def generate(  # type: ignore[override]
        self,
        input_nodes: list[Buffer],
        layout: Layout,
    ) -> SubgraphChoiceCaller:
        from torch._dispatch.python import enable_python_dispatcher

        from ..decomposition import select_decomp_table

        with enable_python_dispatcher():
            decompositions = select_decomp_table()
            fn = make_fx(
                self.fn,
                decompositions,
            )

            return super().generate(
                name=self.name,
                input_nodes=input_nodes,
                layout=layout,
                make_fx_graph=fn,
                description=self.description,
            )


def contiguous_mm(a, b):
    return torch.mm(a, b.contiguous())


def contiguous_addmm(inp, a, b):
    return torch.addmm(inp, a, b.contiguous())


mm_contiguous_subgraph_template = ContiguousTemplate(
    "contiguous_mm", "contiguous mm", contiguous_mm
)
addmm_contiguous_subgraph_template = ContiguousTemplate(
    "contiguous_addmm", "contiguous addmm", contiguous_addmm
)


@register_lowering(aten.mm, type_promotion_kind=None)
def tuned_mm(mat1, mat2, *, layout=None):
    """
    Lowering for autotuning aten.mm with different backends (Aten, Triton, CUTLASS, etc.)
    """
    # TODO(coconutruben): integrate into MMKernelInputs when all callsites use that
    m, n, k, layout, mat1, mat2 = mm_args(mat1, mat2, layout=layout)
    static_shape, is_nonzero = _is_static_problem(layout)
    name = "mm"

    # Create MMKernelInputs for standard MM at the top
    kernel_inputs = MMKernelInputs([mat1, mat2])

    # below is for getting an overview logging info of inductor mms
    counters["aten_mm_info"][f"aten.mm_{m}_{n}_{k}"] += 1
    log.info(
        "Tuned aten.mm: m=%s, n=%s, k=%s, mat1_dtype=%s, mat2_dtype=%s, output_layout=%s",
        m,
        n,
        k,
        mat1.get_dtype(),
        mat2.get_dtype(),
        layout,
    )

    choices: list[ChoiceCaller] = []
    static_shape, is_nonzero = _is_static_problem(layout)

    # Collect all templates for unified call
    templates_to_use: list[Union[ExternKernelChoice, KernelTemplate]] = []
    if use_aten_gemm_kernels():
        templates_to_use.append(aten_mm)

    if is_nonzero and use_triton_template(layout, check_max_autotune=True):
        templates_to_use.append(mm_template)

        if use_triton_tma_template(mat1, mat2):
            templates_to_use.append(persistent_tma_mm_template)

        if use_decompose_k_choice(m, n, k):
            templates_to_use.append(decompose_k_subgraph_template)

        templates_to_use.append(mm_contiguous_subgraph_template)

    # Single unified call for all non-autoheuristic templates
    choices.extend(V.choices.get_mm_configs(kernel_inputs, templates_to_use, "mm"))

    if (
        is_nonzero
        and use_cutlass_template(layout, m, n, k)
        and _use_cutlass_for_op("mm")
    ):
        CUTLASS3xGemmTemplate.add_cutlass_gemm_choices(
            choices, layout, kernel_inputs.nodes()
        )

    if is_nonzero and use_ck_gemm_template(layout, m, n, k):
        CKGemmTemplate.add_ck_gemm_choices(choices, layout, kernel_inputs.nodes())
    if is_nonzero and use_ck_tile_gemm_template(layout, m, n, k):
        CKTileGemmTemplate.add_choices(choices, layout, kernel_inputs.nodes())

    if use_cpp_gemm_template(layout, mat1, mat2):
        CppGemmTemplate.add_choices(
            choices,
            layout,
            kernel_inputs.nodes(),
        )

    input_nodes = [mat1, mat2]
    if (
        is_nonzero
        and use_triton_template(layout)
        and torch._inductor.config.run_autoheuristic(name)
        and is_triton(mat1)
    ):
        always_included = []
        if use_aten_gemm_kernels():
            always_included.append("extern_mm")
        num_choices_before_extra_configs = len(choices)
        choices.extend(
            V.choices.get_mm_configs(
                # TODO(coconutruben): remove once we deprecate ah
                # mm-extra is a hack to keep the ah functionality alive
                # while we transition to the unified kwargs retrieval
                kernel_inputs,
                [mm_template],
                "mm-ah",
            )
        )

        # using AutoHeuristic for ranking
        ah_choices = mm_autoheuristic(
            mat1,
            mat2,
            m,
            n,
            k,
            choices,
            name,
            input_nodes,
            mm_operations(),
            None,
            top_k=10,
            always_included=always_included,
        )
        if not torch._inductor.config.collect_autoheuristic(name):
            # if we are collecting data, we do not want to modify choices
            if ah_choices is not None and len(ah_choices) > 0:
                # the order in which autoheuristic returns choices is not the same as
                # as the order of choices, which affects things like epilogue fusion.
                # once epilogue fusion benchmarks choices in sorted order, I think we can
                # just use the order returned by autoheuristic
                choices = [choice for choice in choices if choice in ah_choices]
            else:
                choices = choices[:num_choices_before_extra_configs]

    for k in inductor_config.external_matmul:
        choices.append(
            lazy_register_extern_choice(k).bind(kernel_inputs.nodes(), layout)
        )

    best_config_future = None
    # Purposely not awaiting the future here - this kicks off the best config lookup at lowering time
    # The future will be awaited at scheduling time in select_algorithm.py
    if torch._inductor.config.remote_gemm_autotune_cache:
        best_config_future = gen_best_config(mat1, mat2)

    return autotune_select_algorithm(
        name,
        choices,
        kernel_inputs.nodes(),
        layout,
        best_config_future=best_config_future,
    )


@register_lowering(aten._int_mm, type_promotion_kind=None)
def tuned_int_mm(mat1, mat2, *, layout=None):
    # TODO(coconutruben): integrate into MMKernelInputs when all callsites use that
    m, n, k, layout, mat1, mat2 = mm_args(
        mat1, mat2, layout=layout, out_dtype=torch.int32
    )
    name = "int_mm"
    # below is for getting an overview logging info of inductor mms
    counters["aten_mm_info"][f"aten._int_mm_{m}_{n}_{k}"] += 1
    log.info(
        "Tuned aten._int_mm: m=%s, n=%s, k=%s, mat1_dtype=%s, mat2_dtype=%s, output_layout=%s",
        m,
        n,
        k,
        mat1.get_dtype(),
        mat2.get_dtype(),
        layout,
    )

    static_shape, is_nonzero = _is_static_problem(layout)
    use_cutlass = static_shape and is_nonzero and use_cutlass_template(layout, m, n, k)
    choices: list[ChoiceCaller] = []

    # Create MMKernelInputs for Int MM
    kernel_inputs = MMKernelInputs([mat1, mat2])

    # Collect all templates for unified call
    templates_to_use: list[Union[ExternKernelChoice, KernelTemplate]] = []
    if use_aten_gemm_kernels():
        templates_to_use.append(aten__int_mm)

    if is_nonzero and use_triton_template(
        layout, enable_int32=True, check_max_autotune=False
    ):
        templates_to_use.append(mm_template)

    # Single unified call for all templates
    choices.extend(V.choices.get_mm_configs(kernel_inputs, templates_to_use, name))

    if use_cutlass and _use_cutlass_for_op(name):
        CUTLASS3xGemmTemplate.add_cutlass_gemm_choices(
            choices, layout, kernel_inputs.nodes(), fuseable=True, non_fuseable=True
        )

    return autotune_select_algorithm(name, choices, kernel_inputs.nodes(), layout)


@register_lowering(aten.addmm, type_promotion_kind=None)
def tuned_addmm(inp, mat1, mat2, *, alpha=1, beta=1, layout=None):
    """
    Lowering for autotuning aten.addmm with different backends (Aten, Triton, CUTLASS, etc.)
    """
    # TODO(coconutruben): integrate into MMKernelInputs when all callsites use that
    m, n, k, layout, mat1, mat2, inp_expanded = mm_args(mat1, mat2, inp, layout=layout)
    static_shape, is_nonzero = _is_static_problem(layout)
    name = "addmm"
    # Create MMKernelInputs for AddMM at the top
    kernel_inputs = MMKernelInputs(
        [inp_expanded, mat1, mat2],
        scalars=dict(alpha=alpha, beta=beta),
        views=dict(inp_unexpanded=inp),
    )
    choices: list[ChoiceCaller] = []

    # below is for getting an overview logging info of inductor mms
    counters["aten_mm_info"][f"aten.addmm_{m}_{n}_{k}"] += 1
    log.info(
        "Tuned aten.addmm: m=%s, n=%s, k=%s, mat1_dtype=%s, mat2_dtype=%s, output_layout=%s",
        m,
        n,
        k,
        mat1.get_dtype(),
        mat2.get_dtype(),
        layout,
    )
<<<<<<< HEAD
=======
    if (not is_nonzero) or (
        not (inductor_config.max_autotune or inductor_config.max_autotune_gemm)
    ):
        # TODO(coconutruben): combine this with the main flow of addmm through
        # a subgraph or something as inp vs inp_expanded causes some slight numeric
        # differences
        kernel_inputs = MMKernelInputs(
            [inp, mat1, mat2], scalars=dict(alpha=alpha, beta=beta)
        )
        choices.extend(
            V.choices.get_mm_configs(
                kernel_inputs,
                [aten_addmm],
                name,
            )
        )
        return autotune_select_algorithm(name, choices, kernel_inputs.nodes(), layout)
>>>>>>> 62ecb115

    # Collect all templates for unified call
    templates_to_use: list[Union[ExternKernelChoice, KernelTemplate]] = []
    if use_aten_gemm_kernels():
        templates_to_use.extend([aten_bias_addmm, aten_addmm])

    if is_nonzero and use_triton_template(layout, check_max_autotune=False):
        templates_to_use.append(mm_template)

        if use_triton_tma_template(mat1, mat2):
            templates_to_use.append(persistent_tma_mm_template)

        templates_to_use.append(addmm_contiguous_subgraph_template)

    # Single unified call for all templates
    choices.extend(V.choices.get_mm_configs(kernel_inputs, templates_to_use, name))

    if (
        is_nonzero
        and use_cutlass_template(layout, m, n, k)
        and _use_cutlass_for_op(name)
    ):
        CUTLASS3xGemmTemplate.add_cutlass_gemm_choices(
            choices,
            layout,
            # reorder here because CUTLASS expects (x, w, bias) but torch
            # is bias, x, w
            kernel_inputs.nodes(reorder=[1, 2, 0]),
            alpha=alpha,
            beta=beta,
        )

    if is_nonzero and use_ck_gemm_template(layout, m, n, k):
        CKGemmTemplate.add_ck_gemm_choices(
            choices,
            layout,
            # reorder here because CK expects (x, w, bias) but torch
            # is bias, x, w
            kernel_inputs.nodes(reorder=[1, 2, 0]),
            alpha=alpha,
            beta=beta,
            input_reorder=[2, 0, 1],
        )

    if use_cpp_gemm_template(layout, mat1, mat2):
        CppGemmTemplate.add_choices(
            choices,
            layout,
            kernel_inputs.nodes(),
            alpha=alpha,
            beta=beta,
            has_bias=True,
        )

    return autotune_select_algorithm(name, choices, kernel_inputs.nodes(), layout)


@register_lowering(aten._sparse_semi_structured_mm, type_promotion_kind=None)
def tuned_sparse_semi_structured_mm(
    mat1, mat1_meta, mat2, *, out_dtype=None, layout=None
):
    from torch._inductor.select_algorithm import realize_inputs

    # TODO(coconturuben): support V.choices.get_mm_configs for sparse_semi_structured_mm
    mat1, mat1_meta, mat2 = realize_inputs(mat1, mat1_meta, mat2)
    m1, k1 = mat1.get_size()
    m2, _ = mat1_meta.get_size()
    k2, n = mat2.get_size()
    m = V.graph.sizevars.check_equals_and_simplify(m1, m2)
    k = V.graph.sizevars.check_equals_and_simplify(2 * k1, k2)
    if layout is None:
        from torch._inductor.ir import FixedLayout

        layout = FixedLayout(
            mat2.get_device(),
            out_dtype if out_dtype else mat2.get_dtype(),
            [m, n],
            [n, 1],
        )
    else:
        assert out_dtype is None, "out_dtype is ignored if layout is specified."

    choices = (
        [
            aten__sparse_semi_structured_mm.bind(
                (mat1, mat1_meta, mat2), layout, out_dtype=out_dtype
            )
        ]
        if use_aten_gemm_kernels()
        else []
    )

    if (
        m * n != 0
        and use_cutlass_template(layout, m, n, k)
        and _use_cutlass_for_op("sparse_semi_structured_mm")
    ):
        CUTLASS2xGemmTemplate.add_cutlass_gemm_choices(
            choices, layout, [mat1, mat2, mat1_meta], fuseable=True, non_fuseable=True
        )

    return autotune_select_algorithm(
        "sparse_semi_structured_mm", choices, (mat1, mat1_meta, mat2), layout
    )


add_layout_constraint(aten._scaled_mm.default, constrain_to_fx_strides)


@register_lowering(aten._scaled_mm.default, type_promotion_kind=None)  # type: ignore[misc]
def tuned_scaled_mm(
    mat_a,
    mat_b,
    scale_a,
    scale_b,
    bias=None,
    scale_result=None,
    out_dtype=None,
    use_fast_accum=False,
    layout=None,
):
    """
    Performs an optimized matrix multiplication where scaling factors are applied
    to the inputs and/or output.

    Args:
        mat1 (Tensor): First input matrix
        mat2 (Tensor): Second input matrix
        scale1 (Tensor): Scale factor applied to mat1 (supports broadcasting)
        scale2 (Tensor): Scale factor applied to mat2 (supports broadcasting)
        bias (Tensor, optional): Optional bias tensor to add to the result
        layout: Layout hint for optimization

    Returns:
        Tensor: The result of the scaled matrix multiplication
    """
    # TODO(coconutruben): integrate into MMKernelInputs when all callsites use that
    m, n, k, layout, mat_a, mat_b = mm_args(
        mat_a, mat_b, layout=layout, out_dtype=out_dtype
    )
    # below is for getting an overview logging info of inductor mms
    counters["aten_mm_info"][f"aten._scaled_mm.default_{m}_{n}_{k}"] += 1
    log.info(
        "Tuned aten._scaled_mm.default: m=%s, n=%s, k=%s, mat1_dtype=%s, mat2_dtype=%s, output_layout=%s",
        m,
        n,
        k,
        mat_a.get_dtype(),
        mat_b.get_dtype(),
        layout,
    )
    name = "scaled_mm"
    check_supported_striding(mat_a, mat_b)

    scale_a_real, scale_b_real = realize_inputs(scale_a, scale_b)

    input_nodes: list[Any]

    if not bias:
        input_nodes = [mat_a, mat_b, scale_a_real, scale_b_real]
    else:
        bias_real = realize_inputs(bias)
        input_nodes = [mat_a, mat_b, scale_a_real, scale_b_real, bias_real]

    # Create MMKernelInputs for Scaled MM (matrices are at indices 0, 1)
    kernel_inputs = MMKernelInputs(input_nodes, mat1_idx=0, mat2_idx=1)

    choices: list[ChoiceCaller] = []

    # Collect all templates for unified call
    templates_to_use: list[Union[ExternKernelChoice, KernelTemplate]] = []
    kwarg_overrides = {}

    if use_aten_gemm_kernels():
        templates_to_use.append(aten__fp8_mm)
        kwarg_overrides[aten__fp8_mm.uid] = dict(
            out_dtype=out_dtype, use_fast_accum=use_fast_accum
        )

    _, is_nonzero = _is_static_problem(layout)

    if (
        # We dont have triton lowerings for the MX variants yet
        scale_a.dtype == torch.float32
        and is_nonzero
        and use_triton_template(layout, enable_float8=True, check_max_autotune=False)
    ):
        overriders = dict(USE_FAST_ACCUM=use_fast_accum)

        # TODO (paulzhan): There is no template that exists for bias and TMA
        # Don't run tma template currently if bias exists
        if use_triton_tma_template(mat_a, mat_b) and not bias:
            templates_to_use.append(scaled_mm_device_tma_template)
            kwarg_overrides[scaled_mm_device_tma_template.uid] = overriders

        templates_to_use.append(mm_template)
        kwarg_overrides[mm_template.uid] = overriders

    # Single unified call for all templates
    choices.extend(
        V.choices.get_mm_configs(
            kernel_inputs,
            templates_to_use,
            name,
            kwarg_overrides=kwarg_overrides,
        )
    )

    # Early return for MX variants
    if scale_a.dtype != torch.float32:
        return autotune_select_algorithm(name, choices, input_nodes, layout)

    if (
        is_nonzero
        and use_cutlass_template(layout, m, n, k)
        and _use_cutlass_for_op(name)
    ):
        CUTLASS3xGemmTemplate.add_cutlass_gemm_choices(
            choices,
            layout,
            kernel_inputs.nodes(),  # type: ignore[arg-type]
            use_fast_accum=use_fast_accum,  # type: ignore[arg-type]
        )

    if is_nonzero and use_ck_gemm_template(layout, m, n, k):
        CKGemmTemplate.add_ck_gemm_choices(choices, layout, kernel_inputs.nodes())

    return autotune_select_algorithm(name, choices, kernel_inputs.nodes(), layout)


@functools.cache
def _is_sm7x_or_older_gpu(index: Optional[int]) -> bool:
    props = torch.cuda.get_device_properties(index or 0)
    return props.major <= 7


def dims_are_int(dims):
    return all(isinstance(dim, int) for dim in dims)


def mm_autoheuristic(
    mat1,
    mat2,
    m,
    n,
    k,
    choices,
    name,
    input_nodes,
    ops,
    precondition,
    top_k: Optional[int] = None,
    always_included=None,
):
    m, n, k = get_size_hints(mat1, mat2, m, n, k)
    if not dims_are_int([m, n, k]):
        return None
    mat1_stride, mat2_stride = get_size_hints_strides(mat1, mat2)

    def get_context(m, k, n, mat1, mat2, mat1_stride, mat2_stride):
        context = AHContext()
        context.add_feature("m", m)
        context.add_feature("k", k)
        context.add_feature("n", n)
        context.add_feature("mat1_dtype", mat1.layout.dtype, is_categorical=True)
        context.add_feature("mat2_dtype", mat2.layout.dtype, is_categorical=True)
        context_add_strides(context, "mat1", mat1_stride)
        context_add_strides(context, "mat2", mat2_stride)
        context.add_feature(
            "mat1_iscontig", mat1.layout.is_contiguous(), is_categorical=True
        )
        context.add_feature(
            "mat2_iscontig", mat2.layout.is_contiguous(), is_categorical=True
        )
        if name == "mm":
            context_add_using_tf32(context, mat1.layout.dtype)
        return context

    def fallback():
        return None

    context = get_context(m, k, n, mat1, mat2, mat1_stride, mat2_stride)
    autoheuristic = AutoHeuristicSelectAlgorithm(
        fallback=fallback,
        choices=choices,
        input_nodes=input_nodes,
        context=context,
        name=name,
        augment_context=ops,
        precondition=precondition,
    )

    if top_k is not None:
        # TODO: is there a cleaner way to ensure aten.mm is always included?
        return autoheuristic.get_top_k_choices_caller(
            top_k, always_included=always_included
        )

    return autoheuristic.get_choice_caller()


def get_size_hints(mat1, mat2, m, n, k):
    if not isinstance(m, int) or not isinstance(k, int):
        (m, k) = V.graph.sizevars.size_hints(
            mat1.get_size(),
            fallback=torch._inductor.config.unbacked_symint_fallback,
        )

    if not isinstance(n, int) or not isinstance(k, int):
        (k, n) = V.graph.sizevars.size_hints(
            mat2.get_size(),
            fallback=torch._inductor.config.unbacked_symint_fallback,
        )
    return m, n, k


def get_size_hints_strides(mat1, mat2):
    mat1_stride = mat1.layout.stride
    mat2_stride = mat2.layout.stride
    strides = [mat1_stride, mat2_stride]
    strides_hints = []
    for stride in strides:
        if not isinstance(stride, int):
            stride = V.graph.sizevars.size_hints(
                stride,
                fallback=torch._inductor.config.unbacked_symint_fallback,
            )
        strides_hints.append(stride)
    return strides_hints[0], strides_hints[1]<|MERGE_RESOLUTION|>--- conflicted
+++ resolved
@@ -932,26 +932,6 @@
         mat2.get_dtype(),
         layout,
     )
-<<<<<<< HEAD
-=======
-    if (not is_nonzero) or (
-        not (inductor_config.max_autotune or inductor_config.max_autotune_gemm)
-    ):
-        # TODO(coconutruben): combine this with the main flow of addmm through
-        # a subgraph or something as inp vs inp_expanded causes some slight numeric
-        # differences
-        kernel_inputs = MMKernelInputs(
-            [inp, mat1, mat2], scalars=dict(alpha=alpha, beta=beta)
-        )
-        choices.extend(
-            V.choices.get_mm_configs(
-                kernel_inputs,
-                [aten_addmm],
-                name,
-            )
-        )
-        return autotune_select_algorithm(name, choices, kernel_inputs.nodes(), layout)
->>>>>>> 62ecb115
 
     # Collect all templates for unified call
     templates_to_use: list[Union[ExternKernelChoice, KernelTemplate]] = []
