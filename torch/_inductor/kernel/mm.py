# mypy: allow-untyped-defs
import functools
import logging
from typing import Any, Optional

import torch
from torch._dynamo.utils import counters
from torch._inductor.autoheuristic.autoheuristic import AutoHeuristicSelectAlgorithm
from torch._inductor.autoheuristic.autoheuristic_utils import (
    AHContext,
    context_add_strides,
    context_add_using_tf32,
    mm_operations,
)
from torch._inductor.codegen.cpp_gemm_template import CppGemmTemplate
from torch._inductor.remote_gemm_autotune_cache import gen_best_config
from torch._inductor.virtualized import V
from torch.fx.experimental.proxy_tensor import make_fx
from torch.torch_version import TorchVersion

from .. import config as inductor_config
from ..codegen.cuda.gemm_template import CUTLASS2xGemmTemplate, CUTLASS3xGemmTemplate
from ..codegen.rocm.ck_tile_universal_gemm_template import CKTileGemmTemplate
from ..codegen.rocm.ck_universal_gemm_template import CKGemmTemplate
from ..codegen.subgraph import SubgraphChoiceCaller, SubgraphTemplate
from ..ir import Buffer, ChoiceCaller, FlexibleLayout, is_triton, Layout
from ..kernel_inputs import MMKernelInputs
from ..lowering import add_layout_constraint, constrain_to_fx_strides, register_lowering
from ..select_algorithm import (
    autotune_select_algorithm,
    ExternKernelChoice,
    realize_inputs,
    TritonTemplate,
)
from ..utils import (
    _use_cutlass_for_op,
    use_aten_gemm_kernels,
    use_ck_gemm_template,
    use_ck_tile_gemm_template,
    use_cpp_gemm_template,
    use_cutlass_template,
    use_decompose_k_choice,
    use_triton_template,
    use_triton_tma_template,
)
from .mm_common import _is_static_problem, mm_args, mm_grid, persistent_mm_grid


try:
    import triton

    triton_version = TorchVersion(triton.__version__)
    has_triton = True
except ImportError:
    triton_version = TorchVersion("0.0.0")
    has_triton = False

log = logging.getLogger(__name__)
aten = torch.ops.aten
prims = torch.ops.prims

mm_template = TritonTemplate(
    name="mm",
    grid=mm_grid,
    source=(
        r"""
{{def_kernel("A", "B")}}
    M = {{size("A", 0)}}
    N = {{size("B", 1)}}
    K = {{size("A", 1)}}
    if M * N == 0:
        # early exit due to zero-size input(s)
        return
    stride_am = {{stride("A", 0)}}
    stride_ak = {{stride("A", 1)}}
    stride_bk = {{stride("B", 0)}}
    stride_bn = {{stride("B", 1)}}

    # based on triton.ops.matmul
    pid = tl.program_id(0)
    grid_m = (M + BLOCK_M - 1) // BLOCK_M
    grid_n = (N + BLOCK_N - 1) // BLOCK_N

    # re-order program ID for better L2 performance
    width = GROUP_M * grid_n
    group_id = pid // width
    group_size = min(grid_m - group_id * GROUP_M, GROUP_M)
    pid_m = group_id * GROUP_M + (pid % group_size)
    pid_n = (pid % width) // (group_size)
    tl.assume(pid_m >= 0)
    tl.assume(pid_n >= 0)

    rm = pid_m * BLOCK_M + tl.arange(0, BLOCK_M)
    rn = pid_n * BLOCK_N + tl.arange(0, BLOCK_N)
    if ((stride_am == 1 and stride_ak == M) or (stride_am == K and stride_ak == 1)) and (M >= BLOCK_M and K > 1):
        offs_a_m = tl.max_contiguous(tl.multiple_of(rm % M, BLOCK_M), BLOCK_M)
    else:
        offs_a_m = rm % M
    if ((stride_bk == 1 and stride_bn == K) or (stride_bk == N and stride_bn == 1)) and (N >= BLOCK_N and K > 1):
        offs_b_n = tl.max_contiguous(tl.multiple_of(rn % N, BLOCK_N), BLOCK_N)
    else:
        offs_b_n = rn % N
    offs_k = tl.arange(0, BLOCK_K)
    acc = tl.zeros((BLOCK_M, BLOCK_N), dtype=ACC_TYPE)

    for k_idx in range(0, tl.cdiv(K, BLOCK_K)):
        {% if not EVEN_K %}
        a_mask = offs_k[None, :] < (K - k_idx * BLOCK_K)
        b_mask = offs_k[:, None] < (K - k_idx * BLOCK_K)
        {% endif %}
        a_k_idx_vals = offs_k[None, :] + (k_idx * BLOCK_K)
        b_k_idx_vals = offs_k[:, None] + (k_idx * BLOCK_K)

        idx_m = offs_a_m[:, None]
        idx_n = a_k_idx_vals
        {{load_input("A", "a", ("idx_m", "idx_n"), mask=None if EVEN_K else "a_mask", indent_width=8)}}

        idx_m = b_k_idx_vals
        idx_n = offs_b_n[None, :]
        {{load_input("B", "b", ("idx_m", "idx_n"), mask=None if EVEN_K else "b_mask", indent_width=8)}}

        {% if USE_FAST_ACCUM %}
        acc = tl.dot(a, b, acc, allow_tf32=ALLOW_TF32, out_dtype=ACC_TYPE)
        {% else %}
        acc += tl.dot(a, b, allow_tf32=ALLOW_TF32, out_dtype=ACC_TYPE)
        {% endif %}

    # rematerialize rm and rn to save registers
    rm = pid_m * BLOCK_M + tl.arange(0, BLOCK_M)
    rn = pid_n * BLOCK_N + tl.arange(0, BLOCK_N)
    idx_m = rm[:, None]
    idx_n = rn[None, :]
    mask = (idx_m < M) & (idx_n < N)

    # inductor generates a suffix
    {{store_output(("idx_m", "idx_n"), "acc", "mask")}}
"""
        if (torch.version.hip is None) or triton_version >= "3.3.0"
        # FIXME: To get around rocm failures like https://github.com/pytorch/pytorch/actions/runs/13123783322/job/36617154943
        # The only difference between the two templates is M >= BLOCK_M and N >= BLOCK_N checking.
        # See more details in https://github.com/pytorch/pytorch/pull/146293
        else r"""
{{def_kernel("A", "B")}}
    M = {{size("A", 0)}}
    N = {{size("B", 1)}}
    K = {{size("A", 1)}}
    if M * N == 0:
        # early exit due to zero-size input(s)
        return
    stride_am = {{stride("A", 0)}}
    stride_ak = {{stride("A", 1)}}
    stride_bk = {{stride("B", 0)}}
    stride_bn = {{stride("B", 1)}}

    # based on triton.ops.matmul
    pid = tl.program_id(0)
    grid_m = (M + BLOCK_M - 1) // BLOCK_M
    grid_n = (N + BLOCK_N - 1) // BLOCK_N

    # re-order program ID for better L2 performance
    width = GROUP_M * grid_n
    group_id = pid // width
    group_size = min(grid_m - group_id * GROUP_M, GROUP_M)
    pid_m = group_id * GROUP_M + (pid % group_size)
    pid_n = (pid % width) // (group_size)
    tl.assume(pid_m >= 0)
    tl.assume(pid_n >= 0)

    rm = pid_m * BLOCK_M + tl.arange(0, BLOCK_M)
    rn = pid_n * BLOCK_N + tl.arange(0, BLOCK_N)
    if (stride_am == 1 and stride_ak == M) or (stride_am == K and stride_ak == 1):
        offs_a_m = tl.max_contiguous(tl.multiple_of(rm % M, BLOCK_M), BLOCK_M)
    else:
        offs_a_m = rm % M
    if (stride_bk == 1 and stride_bn == K) or (stride_bk == N and stride_bn == 1):
        offs_b_n = tl.max_contiguous(tl.multiple_of(rn % N, BLOCK_N), BLOCK_N)
    else:
        offs_b_n = rn % N
    offs_k = tl.arange(0, BLOCK_K)
    acc = tl.zeros((BLOCK_M, BLOCK_N), dtype=ACC_TYPE)

    for k_idx in range(0, tl.cdiv(K, BLOCK_K)):
        {% if not EVEN_K %}
        a_mask = offs_k[None, :] < (K - k_idx * BLOCK_K)
        b_mask = offs_k[:, None] < (K - k_idx * BLOCK_K)
        {% endif %}
        a_k_idx_vals = offs_k[None, :] + (k_idx * BLOCK_K)
        b_k_idx_vals = offs_k[:, None] + (k_idx * BLOCK_K)

        idx_m = offs_a_m[:, None]
        idx_n = a_k_idx_vals
        {{load_input("A", "a", ("idx_m", "idx_n"), mask=None if EVEN_K else "a_mask", indent_width=8)}}

        idx_m = b_k_idx_vals
        idx_n = offs_b_n[None, :]
        {{load_input("B", "b", ("idx_m", "idx_n"), mask=None if EVEN_K else "b_mask", indent_width=8)}}
        {% if USE_FAST_ACCUM %}
        acc = tl.dot(a, b, acc, allow_tf32=ALLOW_TF32, out_dtype=ACC_TYPE)
        {% else %}
        acc += tl.dot(a, b, allow_tf32=ALLOW_TF32, out_dtype=ACC_TYPE)
        {% endif %}

    # rematerialize rm and rn to save registers
    rm = pid_m * BLOCK_M + tl.arange(0, BLOCK_M)
    rn = pid_n * BLOCK_N + tl.arange(0, BLOCK_N)
    idx_m = rm[:, None]
    idx_n = rn[None, :]
    mask = (idx_m < M) & (idx_n < N)

    # inductor generates a suffix
    {{store_output(("idx_m", "idx_n"), "acc", "mask")}}
"""
    ),
    cache_codegen_enabled_for_template=True,
    prologue_loads_all_inputs=True,
)

persistent_tma_mm_template = TritonTemplate(
    name="mm_persistent_tma",
    grid=persistent_mm_grid,
    source=r"""
{{def_kernel("A", "B")}}
    M = {{size("A", 0)}}
    N = {{size("B", 1)}}
    K = {{size("A", 1)}}
    if M * N == 0:
        # early exit due to zero-size input(s)
        return

    start_pid = tl.program_id(0)
    grid_m = tl.cdiv(M, BLOCK_M)
    grid_n = tl.cdiv(N, BLOCK_N)
    k_tiles = tl.cdiv(K, BLOCK_K)
    num_tiles = grid_m * grid_n
    tiles_per_SM = num_tiles // NUM_SMS
    if start_pid < num_tiles % NUM_SMS:
        tiles_per_SM += 1

    tile_id = start_pid - NUM_SMS
    ki = -1

    width = GROUP_M * grid_n
    rk_for_mask = tl.arange(0, BLOCK_K)
    acc = tl.zeros((BLOCK_M, BLOCK_N), dtype=ACC_TYPE)

    {%- if TMA_EXPERIMENTAL_API %}
    workspace_base = ws_ptr + start_pid * 2 * TMA_SIZE
    a_desc_ptr = workspace_base
    b_desc_ptr = workspace_base + TMA_SIZE

    triton.language.extra.cuda.experimental_device_tensormap_create2d(
        desc_ptr=a_desc_ptr,
        global_address=A,
        load_size=[BLOCK_M, BLOCK_K] if A_ROW_MAJOR else [BLOCK_K, BLOCK_M],
        global_size=[M, K] if A_ROW_MAJOR else [K, M],
        element_ty=A.dtype.element_ty,
    )
    triton.language.extra.cuda.experimental_device_tensormap_create2d(
        desc_ptr=b_desc_ptr,
        global_address=B,
        load_size=[BLOCK_K, BLOCK_N] if B_ROW_MAJOR else [BLOCK_N, BLOCK_K],
        global_size=[K, N] if B_ROW_MAJOR else [N, K],
        element_ty=B.dtype.element_ty,
    )

    tl.extra.cuda.experimental_tensormap_fenceproxy_acquire(a_desc_ptr)
    tl.extra.cuda.experimental_tensormap_fenceproxy_acquire(b_desc_ptr)

    {%- else %}
    stride_am = {{stride("A", 0)}}
    stride_ak = {{stride("A", 1)}}
    stride_bk = {{stride("B", 0)}}
    stride_bn = {{stride("B", 1)}}
    a_desc = triton.language.make_tensor_descriptor(
        base=A,
        shape=[M, K] if A_ROW_MAJOR else [K, M],
        strides=[stride_am, 1] if A_ROW_MAJOR else [stride_ak, 1],
        block_shape=[BLOCK_M, BLOCK_K] if A_ROW_MAJOR else [BLOCK_K, BLOCK_M],
    )
    b_desc = triton.language.make_tensor_descriptor(
        base=B,
        shape=[K, N] if B_ROW_MAJOR else [N, K],
        strides=[stride_bk, 1] if B_ROW_MAJOR else [stride_bn, 1],
        block_shape=[BLOCK_K, BLOCK_N] if B_ROW_MAJOR else [BLOCK_N, BLOCK_K],
    )
    {%- endif %}

    pid_m = 0
    pid_n = 0
    rm = 0
    rn = 0

    for _ in range(0, k_tiles * tiles_per_SM):
        ki = tl.where(ki == k_tiles - 1, 0, ki + 1)
        if ki == 0:
            tile_id += NUM_SMS
            # re-order program ID for better L2 performance
            group_id = tile_id // width
            group_size = min(grid_m - group_id * GROUP_M, GROUP_M)
            pid_m = group_id * GROUP_M + (tile_id % group_size)
            pid_n = (tile_id % width) // (group_size)

            rm = pid_m * BLOCK_M
            rn = pid_n * BLOCK_N

        rk = ki * BLOCK_K

        {%- if TMA_EXPERIMENTAL_API %}
        a = tl._experimental_descriptor_load(
            a_desc_ptr,
            [rm, rk] if A_ROW_MAJOR else [rk, rm],
            [BLOCK_M, BLOCK_K] if A_ROW_MAJOR else [BLOCK_K, BLOCK_M],
            A.dtype.element_ty,
        )
        b = tl._experimental_descriptor_load(
            b_desc_ptr,
            [rk, rn] if B_ROW_MAJOR else [rn, rk],
            [BLOCK_K, BLOCK_N] if B_ROW_MAJOR else [BLOCK_N, BLOCK_K],
            B.dtype.element_ty,
        )
        {%- else %}
        a = tl.load_tensor_descriptor(
            a_desc,
            [rm, rk] if A_ROW_MAJOR else [rk, rm],
        )
        b = tl.load_tensor_descriptor(
            b_desc,
            [rk, rn] if B_ROW_MAJOR else [rn, rk],
        )
        {%- endif %}
        acc += tl.dot(
            a if A_ROW_MAJOR else a.T,
            b if B_ROW_MAJOR else b.T,
            allow_tf32=ALLOW_TF32,
        )

        if ki == k_tiles - 1:
            # rematerialize rm and rn to save registers
            rcm = rm + tl.arange(0, BLOCK_M)
            rcn = rn + tl.arange(0, BLOCK_N)
            idx_m = rcm[:, None]
            idx_n = rcn[None, :]
            mask = (idx_m < M) & (idx_n < N)

            # inductor generates a suffix
            {{store_output(("idx_m", "idx_n"), "acc", "mask", indent_width=12)}}
            acc = tl.zeros((BLOCK_M, BLOCK_N), dtype=ACC_TYPE)

""",
)

load_scales = r"""
@triton.jit
def load_scales(a_scale_ptr, b_scale_ptr, SCALING_ROWWISE: tl.constexpr):
    if SCALING_ROWWISE:
        # For row-wise scaling, we'll return the pointers
        return a_scale_ptr, b_scale_ptr
    else:
        # For per-tensor scaling, we'll load the scalar values
        a_scale = tl.load(a_scale_ptr)
        b_scale = tl.load(b_scale_ptr)
        return a_scale, b_scale
"""


apply_scaling = r"""
@triton.jit
def apply_scaling(
    accumulator,
    a_scale,
    b_scale,
    SCALING_ROWWISE: tl.constexpr,
    offs_cm,
    offs_cn,
    M,
    N,
    stride_a_scale_m,
    stride_b_scale_n,
):
    if SCALING_ROWWISE:
        # For row-wise scaling, we need to load the scales for each row/column
        a_scales = tl.load(
            a_scale + (offs_cm * stride_a_scale_m),
            mask=offs_cm < M,
            other=0.0,
        )
        b_scales = tl.load(
            b_scale + (offs_cn * stride_b_scale_n),
            mask=offs_cn < N,
            other=0.0,
        )
        acc_scale = a_scales[:, None] * b_scales[None, :]
    else:
        # For per-tensor scaling, we can directly use the loaded scalar values
        acc_scale = a_scale * b_scale

    return accumulator * acc_scale
"""


device_tma = r"""
{{def_kernel("A", "B", "A_inverse_scale", "B_inverse_scale")}}
    M = {{size("A", 0)}}
    N = {{size("B", 1)}}
    K = {{size("A", 1)}}
    if M * N == 0:
        # early exit due to zero-size input(s)
        return

    stride_am = {{stride("A", 0)}}
    stride_ak = {{stride("A", 1)}}
    stride_bk = {{stride("B", 0)}}
    stride_bn = {{stride("B", 1)}}

    if SCALING_ROWWISE:
        stride_a_scale_m = 1
        stride_b_scale_n = 1
    else:
        stride_a_scale_m = 0
        stride_b_scale_n = 0

    start_pid = tl.program_id(axis=0)
    num_pid_m = tl.cdiv(M, BLOCK_M)
    num_pid_n = tl.cdiv(N, BLOCK_N)
    k_tiles = tl.cdiv(K, BLOCK_K)
    num_tiles = num_pid_m * num_pid_n

    {%- if TMA_EXPERIMENTAL_API %}
    workspace_base = ws_ptr + start_pid * 2 * TMA_SIZE
    a_desc_ptr = workspace_base
    b_desc_ptr = workspace_base + TMA_SIZE

    triton.language.extra.cuda.experimental_device_tensormap_create2d(
        desc_ptr=a_desc_ptr,
        global_address=A,
        load_size=[BLOCK_M, BLOCK_K],
        global_size=[M, K],
        element_ty=A.dtype.element_ty,
    )
    triton.language.extra.cuda.experimental_device_tensormap_create2d(
        desc_ptr=b_desc_ptr,
        global_address=B,
        load_size=[BLOCK_N, BLOCK_K],
        global_size=[N, K],
        element_ty=B.dtype.element_ty,
    )

    tl.extra.cuda.experimental_tensormap_fenceproxy_acquire(a_desc_ptr)
    tl.extra.cuda.experimental_tensormap_fenceproxy_acquire(b_desc_ptr)

    {%- else %}
    stride_am = {{stride("A", 0)}}
    stride_bn = {{stride("B", 1)}}
    a_desc = triton.language.make_tensor_descriptor(
        base=A,
        shape=[M, K],
        strides=[stride_am, 1],
        block_shape=[BLOCK_M, BLOCK_K],
    )
    b_desc = triton.language.make_tensor_descriptor(
        base=B,
        shape=[N, K],
        strides=[stride_bn, 1],
        block_shape=[BLOCK_N, BLOCK_K],
    )
    {%- endif %}

    tiles_per_SM = num_tiles // NUM_SMS
    if start_pid < num_tiles % NUM_SMS:
        tiles_per_SM += 1

    tile_id = start_pid - NUM_SMS
    ki = -1

    pid_m = 0
    pid_n = 0
    offs_am = 0
    offs_bn = 0

    num_pid_in_group = GROUP_M * num_pid_n
    accumulator = tl.zeros((BLOCK_M, BLOCK_N), dtype=ACC_TYPE)
    a_scale, b_scale = load_scales(A_inverse_scale, B_inverse_scale, SCALING_ROWWISE)

    for _ in range(0, k_tiles * tiles_per_SM):
        ki = tl.where(ki == k_tiles - 1, 0, ki + 1)
        if ki == 0:
            tile_id += NUM_SMS
            group_id = tile_id // num_pid_in_group
            first_pid_m = group_id * GROUP_M
            group_size_m = min(num_pid_m - first_pid_m, GROUP_M)
            pid_m = first_pid_m + (tile_id % group_size_m)
            pid_n = (tile_id % num_pid_in_group) // group_size_m

            offs_am = pid_m * BLOCK_M
            offs_bn = pid_n * BLOCK_N

        offs_k = ki * BLOCK_K

        {%- if TMA_EXPERIMENTAL_API %}
        a = tl._experimental_descriptor_load(
            a_desc_ptr, [offs_am, offs_k], [BLOCK_M, BLOCK_K],  A.dtype.element_ty
        )
        b = tl._experimental_descriptor_load(
            b_desc_ptr, [offs_bn, offs_k], [BLOCK_N, BLOCK_K],  B.dtype.element_ty
        )
        {%- else %}
        a = tl.load_tensor_descriptor(a_desc, [offs_am, offs_k])
        b = tl.load_tensor_descriptor(b_desc, [offs_bn, offs_k])
        {%- endif %}
        if USE_FAST_ACCUM:
            accumulator = tl.dot(a, b.T, accumulator)
        else:
            accumulator += tl.dot(a, b.T)

        if ki == k_tiles - 1:
            # Apply inverse scaling
            offs_cm = offs_am + tl.arange(0, BLOCK_M)
            offs_cn = offs_bn + tl.arange(0, BLOCK_N)
            # Apply scaling
            accumulator = apply_scaling(
                accumulator,
                a_scale,
                b_scale,
                SCALING_ROWWISE,
                offs_cm,
                offs_cn,
                M,
                N,
                stride_a_scale_m,
                stride_b_scale_n,
            )

            idx_m = offs_cm[:, None]
            idx_n = offs_cn[None, :]
            mask = (idx_m < M) & (idx_n < N)
            # inductor generates a suffix
            {{store_output(("idx_m", "idx_n"), "accumulator", "mask", indent_width=12)}}
            accumulator = tl.zeros((BLOCK_M, BLOCK_N), dtype=tl.float32)
"""


scaled_mm_device_tma_template = TritonTemplate(
    name="scaled_mm_device_tma",
    grid=persistent_mm_grid,
    source=device_tma + load_scales + apply_scaling,
)


# prevent duplication registration of extern functions
@functools.cache
def lazy_register_extern_choice(fn):
    return ExternKernelChoice(fn)


aten_mm = ExternKernelChoice(torch.mm, "at::mm_out", op_overload=aten.mm.out)

aten_addmm = ExternKernelChoice(
    torch.addmm, "at::addmm_out", op_overload=aten.addmm.out
)

aten__int_mm = ExternKernelChoice(
    torch._int_mm, "at::_int_mm_out", op_overload=aten._int_mm.out
)

aten__sparse_semi_structured_mm = ExternKernelChoice(
    torch._sparse_semi_structured_mm,
    "at::_sparse_semi_structured_mm",
    has_out_variant=False,
    op_overload=aten._sparse_semi_structured_mm.default,
)

aten__fp8_mm = ExternKernelChoice(
    torch._scaled_mm, "at::_scaled_mm_out", op_overload=aten._scaled_mm.out
)


def _is_int8_mat(mat):
    return mat.get_dtype() in (torch.int8, torch.uint8)


def bias_addmm(inp, mat1, mat2, *, out=None, alpha=1, beta=1):
    """
    Giving torch.addmm a 1D tensor calls a different (faster) cublasLt
    kernel under the hood.  There are a few shapes where this is slower,
    but they are rare.
    """
    if (inp.stride(0) == 0 and inp.size(0) != 0) or inp.size(0) == 1:
        return torch.addmm(inp[0], mat1, mat2, out=out, alpha=alpha, beta=beta)
    return torch.addmm(inp, mat1, mat2, out=out, alpha=alpha, beta=beta)


def check_supported_striding(mat_a, mat_b) -> None:
    def is_row_major(stride) -> bool:
        return V.graph.sizevars.statically_known_equals(stride[1], 1)

    def is_col_major(stride) -> bool:
        return V.graph.sizevars.statically_known_equals(stride[0], 1)

    def has_zero_dim(size) -> bool:
        return bool(
            V.graph.sizevars.statically_known_equals(size[0], 0)
            or V.graph.sizevars.statically_known_equals(size[1], 0)
        )

    # Check mat_a (self) stride requirements
    torch._check(
        is_row_major(mat_a.get_stride()) or has_zero_dim(mat_a.get_size()),
        lambda: f"mat_a must be row_major, got stride {mat_a.get_stride()}",
    )

    # Check mat_b stride requirements
    torch._check(
        is_col_major(mat_b.get_stride()) or has_zero_dim(mat_b.get_size()),
        lambda: f"mat_b must be col_major, got stride {mat_b.get_stride()}",
    )


aten_bias_addmm = ExternKernelChoice(bias_addmm, None)


def decomposeK(a, b, k_splits):
    m = a.shape[0]
    n = b.shape[1]
    k = a.shape[1]

    k_parts = k // k_splits
    B = k_splits
    a_reshaped = torch.permute(a.reshape(m, B, k_parts), (1, 0, 2))
    b_reshaped = b.reshape(B, k_parts, n)
    result = torch.bmm(a_reshaped, b_reshaped, out_dtype=torch.float32)
    reduced_buf = torch.sum(result, 0)
    return reduced_buf.to(a.dtype)


class DecomposeKSugraphTemplate(SubgraphTemplate):
    def __init__(self):
        super().__init__(
            name="decompose_k",
        )

    def generate(  # type: ignore[override]
        self,
        input_nodes: list[Buffer],
        layout: Layout,
        k_split: int,
    ) -> SubgraphChoiceCaller:
        from torch._dispatch.python import enable_python_dispatcher

        from ..decomposition import select_decomp_table

        name = f"decompose_k_mm_{k_split}_split"
        description = f"{k_split=}"

        with enable_python_dispatcher():
            decompositions = select_decomp_table()
            fn = make_fx(
                functools.partial(decomposeK, k_splits=k_split),
                decompositions,
            )

            return super().generate(
                name=name,
                input_nodes=input_nodes,
                layout=layout,
                make_fx_graph=fn,
                description=description,
            )


decompose_k_subgraph_template = DecomposeKSugraphTemplate()


class ContiguousTemplate(SubgraphTemplate):
    def __init__(self, name: str, description: str, fn: Any):
        self.name = name
        self.description = description
        self.fn = fn
        super().__init__(
            name=name,
        )

    def generate(  # type: ignore[override]
        self,
        input_nodes: list[Buffer],
        layout: Layout,
    ) -> SubgraphChoiceCaller:
        from torch._dispatch.python import enable_python_dispatcher

        from ..decomposition import select_decomp_table

        with enable_python_dispatcher():
            decompositions = select_decomp_table()
            fn = make_fx(
                self.fn,
                decompositions,
            )

            return super().generate(
                name=self.name,
                input_nodes=input_nodes,
                layout=layout,
                make_fx_graph=fn,
                description=self.description,
            )


def contiguous_mm(a, b):
    return torch.mm(a, b.contiguous())


def contiguous_addmm(inp, a, b):
    return torch.addmm(inp, a, b.contiguous())


mm_contiguous_subgraph_template = ContiguousTemplate(
    "contiguous_mm", "contiguous mm", contiguous_mm
)
addmm_contiguous_subgraph_template = ContiguousTemplate(
    "contiguous_addmm", "contiguous addmm", contiguous_addmm
)


@register_lowering(aten.mm, type_promotion_kind=None)
def tuned_mm(mat1, mat2, *, layout=None):
    """
    Lowering for autotuning aten.mm with different backends (Aten, Triton, CUTLASS, etc.)
    """
    # TODO(coconutruben): integrate into MMKernelInputs when all callsites use that
    m, n, k, layout, mat1, mat2 = mm_args(mat1, mat2, layout=layout)
    static_shape, is_nonzero = _is_static_problem(layout)
    name = "mm"

    # Create MMKernelInputs for standard MM at the top
    kernel_inputs = MMKernelInputs([mat1, mat2])

    # below is for getting an overview logging info of inductor mms
    counters["aten_mm_info"][f"aten.mm_{m}_{n}_{k}"] += 1
    log.info(
        "Tuned aten.mm: m=%s, n=%s, k=%s, mat1_dtype=%s, mat2_dtype=%s, output_layout=%s",
        m,
        n,
        k,
        mat1.get_dtype(),
        mat2.get_dtype(),
        layout,
    )

    aten_layout = layout
    if not (inductor_config.max_autotune or inductor_config.max_autotune_gemm):
        aten_layout = FlexibleLayout(
            device=layout.device, dtype=layout.dtype, size=layout.size
        )
    choices: list[ChoiceCaller] = []
    if use_aten_gemm_kernels():
        choices.extend(
            V.choices.get_mm_configs(kernel_inputs, aten_layout, aten_mm, "mm")
        )
    static_shape, is_nonzero = _is_static_problem(layout)

<<<<<<< HEAD
    if is_nonzero and use_triton_template(layout):
        # Get template choices using the new unified function
        choices.extend(
            V.choices.get_mm_configs(kernel_inputs, layout, mm_template, "mm")
        )
=======
    if is_nonzero and use_triton_template(layout, check_max_autotune=False):
        # Get template params using the new unified function
        for kwargs, extra_kwargs in V.choices.get_mm_configs(
            kernel_inputs, layout, mm_template, "mm"
        ):
            mm_template.maybe_append_choice(
                choices,
                **kwargs,
                **extra_kwargs,
            )
>>>>>>> 12c531e7

        if use_triton_tma_template(mat1, mat2):
            # Get TMA template choices using the new unified function
            choices.extend(
                V.choices.get_mm_configs(
                    kernel_inputs, layout, persistent_tma_mm_template, "mm"
                )
            )

        if use_decompose_k_choice(m, n, k):
            choices.extend(
                V.choices.get_mm_configs(
                    kernel_inputs, layout, decompose_k_subgraph_template, "mm"
                )
            )
        choices.extend(
            V.choices.get_mm_configs(
                kernel_inputs, layout, mm_contiguous_subgraph_template, "mm"
            )
        )

    if (
        is_nonzero
        and use_cutlass_template(layout, m, n, k)
        and _use_cutlass_for_op("mm")
    ):
        CUTLASS3xGemmTemplate.add_cutlass_gemm_choices(
            choices, layout, kernel_inputs.nodes()
        )

    if is_nonzero and use_ck_gemm_template(layout, m, n, k):
        CKGemmTemplate.add_ck_gemm_choices(choices, layout, kernel_inputs.nodes())
    if is_nonzero and use_ck_tile_gemm_template(layout, m, n, k):
        CKTileGemmTemplate.add_choices(choices, layout, kernel_inputs.nodes())

    if use_cpp_gemm_template(layout, mat1, mat2):
        CppGemmTemplate.add_choices(
            choices,
            layout,
            kernel_inputs.nodes(),
        )

    input_nodes = [mat1, mat2]
    if (
        is_nonzero
        and use_triton_template(layout)
        and torch._inductor.config.run_autoheuristic(name)
        and is_triton(mat1)
    ):
        always_included = []
        if use_aten_gemm_kernels():
            always_included.append("extern_mm")
        num_choices_before_extra_configs = len(choices)
        choices.extend(
            V.choices.get_mm_configs(
                # TODO(coconutruben): remove once we deprecate ah
                # mm-extra is a hack to keep the ah functionality alive
                # while we transition to the unified kwargs retrieval
                kernel_inputs,
                layout,
                mm_template,
                "mm-ah",
            )
        )

        # using AutoHeuristic for ranking
        ah_choices = mm_autoheuristic(
            mat1,
            mat2,
            m,
            n,
            k,
            choices,
            name,
            input_nodes,
            mm_operations(),
            None,
            top_k=10,
            always_included=always_included,
        )
        if not torch._inductor.config.collect_autoheuristic(name):
            # if we are collecting data, we do not want to modify choices
            if ah_choices is not None and len(ah_choices) > 0:
                # the order in which autoheuristic returns choices is not the same as
                # as the order of choices, which affects things like epilogue fusion.
                # once epilogue fusion benchmarks choices in sorted order, I think we can
                # just use the order returned by autoheuristic
                choices = [choice for choice in choices if choice in ah_choices]
            else:
                choices = choices[:num_choices_before_extra_configs]

    for k in inductor_config.external_matmul:
        choices.append(
            lazy_register_extern_choice(k).bind(kernel_inputs.nodes(), layout)
        )

    best_config_future = None
    # Purposely not awaiting the future here - this kicks off the best config lookup at lowering time
    # The future will be awaited at scheduling time in select_algorithm.py
    if torch._inductor.config.remote_gemm_autotune_cache:
        best_config_future = gen_best_config(mat1, mat2)

    return autotune_select_algorithm(
        name,
        choices,
        kernel_inputs.nodes(),
        layout,
        best_config_future=best_config_future,
    )


@register_lowering(aten._int_mm, type_promotion_kind=None)
def tuned_int_mm(mat1, mat2, *, layout=None):
    # TODO(coconutruben): integrate into MMKernelInputs when all callsites use that
    m, n, k, layout, mat1, mat2 = mm_args(
        mat1, mat2, layout=layout, out_dtype=torch.int32
    )
    name = "int_mm"
    # below is for getting an overview logging info of inductor mms
    counters["aten_mm_info"][f"aten._int_mm_{m}_{n}_{k}"] += 1
    log.info(
        "Tuned aten._int_mm: m=%s, n=%s, k=%s, mat1_dtype=%s, mat2_dtype=%s, output_layout=%s",
        m,
        n,
        k,
        mat1.get_dtype(),
        mat2.get_dtype(),
        layout,
    )

    static_shape, is_nonzero = _is_static_problem(layout)
    use_cutlass = static_shape and is_nonzero and use_cutlass_template(layout, m, n, k)
    choices: list[ChoiceCaller] = []

    # Create MMKernelInputs for Int MM
    kernel_inputs = MMKernelInputs([mat1, mat2])
    if use_aten_gemm_kernels():
        choices.extend(
            V.choices.get_mm_configs(
                kernel_inputs,
                layout,
                aten__int_mm,
                name,
            )
        )

    if use_cutlass and _use_cutlass_for_op(name):
        CUTLASS3xGemmTemplate.add_cutlass_gemm_choices(
            choices, layout, kernel_inputs.nodes(), fuseable=True, non_fuseable=True
        )

<<<<<<< HEAD
    if is_nonzero and use_triton_template(layout, enable_int32=True):
        choices.extend(
            V.choices.get_mm_configs(kernel_inputs, layout, mm_template, name)
        )
=======
    if is_nonzero and use_triton_template(
        layout, enable_int32=True, check_max_autotune=False
    ):
        for kwargs, extra_kwargs in V.choices.get_mm_configs(
            kernel_inputs, layout, mm_template, name
        ):
            mm_template.maybe_append_choice(
                choices,
                **kwargs,
                **extra_kwargs,
            )
>>>>>>> 12c531e7

    return autotune_select_algorithm(name, choices, kernel_inputs.nodes(), layout)


@register_lowering(aten.addmm, type_promotion_kind=None)
def tuned_addmm(inp, mat1, mat2, *, alpha=1, beta=1, layout=None):
    """
    Lowering for autotuning aten.addmm with different backends (Aten, Triton, CUTLASS, etc.)
    """
    # TODO(coconutruben): integrate into MMKernelInputs when all callsites use that
    m, n, k, layout, mat1, mat2, inp_expanded = mm_args(mat1, mat2, inp, layout=layout)
    static_shape, is_nonzero = _is_static_problem(layout)
    name = "addmm"
    # Create MMKernelInputs for AddMM at the top
    kernel_inputs = MMKernelInputs(
        [inp_expanded, mat1, mat2], scalars=dict(alpha=alpha, beta=beta)
    )
    choices: list[ChoiceCaller] = []

    # below is for getting an overview logging info of inductor mms
    counters["aten_mm_info"][f"aten.addmm_{m}_{n}_{k}"] += 1
    log.info(
        "Tuned aten.addmm: m=%s, n=%s, k=%s, mat1_dtype=%s, mat2_dtype=%s, output_layout=%s",
        m,
        n,
        k,
        mat1.get_dtype(),
        mat2.get_dtype(),
        layout,
    )
    aten_layout = layout
    if (not is_nonzero) or (
        not (inductor_config.max_autotune or inductor_config.max_autotune_gemm)
    ):
        # Use a FlexibleLayout if we are not autotuning.
        # This allows padding strides for the output.
        from torch._inductor.ir import FixedLayout, FlexibleLayout

        if isinstance(layout, FixedLayout):
            aten_layout = FlexibleLayout(
                device=layout.device, dtype=layout.dtype, size=layout.size
            )
        # TODO(coconutruben): combine this with the main flow of addmm through
        # a subgraph or something as inp vs inp_expanded causes some slight numeric
        # differences
        kernel_inputs = MMKernelInputs(
            [inp, mat1, mat2], scalars=dict(alpha=alpha, beta=beta)
        )
        choices.extend(
            V.choices.get_mm_configs(
                kernel_inputs,
                aten_layout,
                aten_addmm,
                name,
            )
        )
        return autotune_select_algorithm(name, choices, kernel_inputs.nodes(), layout)

    if use_aten_gemm_kernels():
        choices.extend(
            V.choices.get_mm_configs(
                kernel_inputs,
                aten_layout,
                aten_bias_addmm,
                name,
            )
        )
        choices.extend(
            V.choices.get_mm_configs(
                kernel_inputs,
                aten_layout,
                aten_addmm,
                name,
            )
        )

    if is_nonzero and use_triton_template(layout, check_max_autotune=False):
        # all the triton templates use the extra_kwargs
        # Get template choices using the new unified function
        choices.extend(
            V.choices.get_mm_configs(
                kernel_inputs,
                layout,
                mm_template,
                name,
            )
        )

        if use_triton_tma_template(mat1, mat2):
            # Get TMA template choices using the new unified function
            choices.extend(
                V.choices.get_mm_configs(
                    kernel_inputs,
                    layout,
                    persistent_tma_mm_template,
                    name,
                )
            )

        choices.extend(
            V.choices.get_mm_configs(
                kernel_inputs,
                layout,
                addmm_contiguous_subgraph_template,
                "addmm",
            )
        )

    if (
        is_nonzero
        and use_cutlass_template(layout, m, n, k)
        and _use_cutlass_for_op(name)
    ):
        CUTLASS3xGemmTemplate.add_cutlass_gemm_choices(
            choices,
            layout,
            # reorder here because CUTLASS expects (x, w, bias) but torch
            # is bias, x, w
            kernel_inputs.nodes(reorder=[1, 2, 0]),
            alpha=alpha,
            beta=beta,
        )

    if is_nonzero and use_ck_gemm_template(layout, m, n, k):
        CKGemmTemplate.add_ck_gemm_choices(
            choices,
            layout,
            # reorder here because CK expects (x, w, bias) but torch
            # is bias, x, w
            kernel_inputs.nodes(reorder=[1, 2, 0]),
            alpha=alpha,
            beta=beta,
            input_reorder=[2, 0, 1],
        )

    if use_cpp_gemm_template(layout, mat1, mat2):
        CppGemmTemplate.add_choices(
            choices,
            layout,
            kernel_inputs.nodes(),
            alpha=alpha,
            beta=beta,
            has_bias=True,
        )

    return autotune_select_algorithm(name, choices, kernel_inputs.nodes(), layout)


@register_lowering(aten._sparse_semi_structured_mm, type_promotion_kind=None)
def tuned_sparse_semi_structured_mm(
    mat1, mat1_meta, mat2, *, out_dtype=None, layout=None
):
    from torch._inductor.select_algorithm import realize_inputs

    # TODO(coconturuben): support V.choices.get_mm_configs for sparse_semi_structured_mm
    mat1, mat1_meta, mat2 = realize_inputs(mat1, mat1_meta, mat2)
    m1, k1 = mat1.get_size()
    m2, _ = mat1_meta.get_size()
    k2, n = mat2.get_size()
    m = V.graph.sizevars.check_equals_and_simplify(m1, m2)
    k = V.graph.sizevars.check_equals_and_simplify(2 * k1, k2)
    if layout is None:
        from torch._inductor.ir import FixedLayout

        layout = FixedLayout(
            mat2.get_device(),
            out_dtype if out_dtype else mat2.get_dtype(),
            [m, n],
            [n, 1],
        )
    else:
        assert out_dtype is None, "out_dtype is ignored if layout is specified."

    choices = (
        [
            aten__sparse_semi_structured_mm.bind(
                (mat1, mat1_meta, mat2), layout, out_dtype=out_dtype
            )
        ]
        if use_aten_gemm_kernels()
        else []
    )

    if (
        m * n != 0
        and use_cutlass_template(layout, m, n, k)
        and _use_cutlass_for_op("sparse_semi_structured_mm")
    ):
        CUTLASS2xGemmTemplate.add_cutlass_gemm_choices(
            choices, layout, [mat1, mat2, mat1_meta], fuseable=True, non_fuseable=True
        )

    return autotune_select_algorithm(
        "sparse_semi_structured_mm", choices, (mat1, mat1_meta, mat2), layout
    )


add_layout_constraint(aten._scaled_mm.default, constrain_to_fx_strides)


@register_lowering(aten._scaled_mm.default, type_promotion_kind=None)  # type: ignore[misc]
def tuned_scaled_mm(
    mat_a,
    mat_b,
    scale_a,
    scale_b,
    bias=None,
    scale_result=None,
    out_dtype=None,
    use_fast_accum=False,
    layout=None,
):
    """
    Performs an optimized matrix multiplication where scaling factors are applied
    to the inputs and/or output.

    Args:
        mat1 (Tensor): First input matrix
        mat2 (Tensor): Second input matrix
        scale1 (Tensor): Scale factor applied to mat1 (supports broadcasting)
        scale2 (Tensor): Scale factor applied to mat2 (supports broadcasting)
        bias (Tensor, optional): Optional bias tensor to add to the result
        layout: Layout hint for optimization

    Returns:
        Tensor: The result of the scaled matrix multiplication
    """
    # TODO(coconutruben): integrate into MMKernelInputs when all callsites use that
    m, n, k, layout, mat_a, mat_b = mm_args(
        mat_a, mat_b, layout=layout, out_dtype=out_dtype
    )
    # below is for getting an overview logging info of inductor mms
    counters["aten_mm_info"][f"aten._scaled_mm.default_{m}_{n}_{k}"] += 1
    log.info(
        "Tuned aten._scaled_mm.default: m=%s, n=%s, k=%s, mat1_dtype=%s, mat2_dtype=%s, output_layout=%s",
        m,
        n,
        k,
        mat_a.get_dtype(),
        mat_b.get_dtype(),
        layout,
    )
    name = "scaled_mm"
    check_supported_striding(mat_a, mat_b)

    scale_a_real, scale_b_real = realize_inputs(scale_a, scale_b)

    input_nodes: list[Any]

    if not bias:
        input_nodes = [mat_a, mat_b, scale_a_real, scale_b_real]
    else:
        bias_real = realize_inputs(bias)
        input_nodes = [mat_a, mat_b, scale_a_real, scale_b_real, bias_real]

    # Create MMKernelInputs for Scaled MM (matrices are at indices 0, 1)
    kernel_inputs = MMKernelInputs(input_nodes, mat1_idx=0, mat2_idx=1)

    choices: list[ChoiceCaller] = []
    if use_aten_gemm_kernels():
        choices.extend(
            V.choices.get_mm_configs(
                kernel_inputs,
                layout,
                aten__fp8_mm,
                name,
                kwarg_overrides=dict(
                    out_dtype=out_dtype, use_fast_accum=use_fast_accum
                ),
            )
        )

    # We dont have triton lowerings for the MX variants yet
    if scale_a.dtype != torch.float32:
        return autotune_select_algorithm(name, choices, input_nodes, layout)

    _, is_nonzero = _is_static_problem(layout)

    if is_nonzero and use_triton_template(
        layout, enable_float8=True, check_max_autotune=False
    ):
        overriders = dict(USE_FAST_ACCUM=use_fast_accum)
        # TODO (paulzhan): There is no template that exists for bias and TMA
        # Don't run tma template currently if bias exists
        if use_triton_tma_template(mat_a, mat_b) and not bias:
            # Get TMA template choices using the new unified function
            choices.extend(
                V.choices.get_mm_configs(
                    kernel_inputs,
                    layout,
                    scaled_mm_device_tma_template,
                    name,
                    overriders,
                )
            )

        # Get template choices using the new unified function
        choices.extend(
            V.choices.get_mm_configs(
                kernel_inputs,
                layout,
                mm_template,
                name,
                overriders,
            )
        )

    if (
        is_nonzero
        and use_cutlass_template(layout, m, n, k)
        and _use_cutlass_for_op(name)
    ):
        CUTLASS3xGemmTemplate.add_cutlass_gemm_choices(
            choices,
            layout,
            kernel_inputs.nodes(),  # type: ignore[arg-type]
            use_fast_accum=use_fast_accum,  # type: ignore[arg-type]
        )

    if is_nonzero and use_ck_gemm_template(layout, m, n, k):
        CKGemmTemplate.add_ck_gemm_choices(choices, layout, kernel_inputs.nodes())

    return autotune_select_algorithm(name, choices, kernel_inputs.nodes(), layout)


@functools.cache
def _is_sm7x_or_older_gpu(index: Optional[int]) -> bool:
    props = torch.cuda.get_device_properties(index or 0)
    return props.major <= 7


def dims_are_int(dims):
    return all(isinstance(dim, int) for dim in dims)


def mm_autoheuristic(
    mat1,
    mat2,
    m,
    n,
    k,
    choices,
    name,
    input_nodes,
    ops,
    precondition,
    top_k: Optional[int] = None,
    always_included=None,
):
    m, n, k = get_size_hints(mat1, mat2, m, n, k)
    if not dims_are_int([m, n, k]):
        return None
    mat1_stride, mat2_stride = get_size_hints_strides(mat1, mat2)

    def get_context(m, k, n, mat1, mat2, mat1_stride, mat2_stride):
        context = AHContext()
        context.add_feature("m", m)
        context.add_feature("k", k)
        context.add_feature("n", n)
        context.add_feature("mat1_dtype", mat1.layout.dtype, is_categorical=True)
        context.add_feature("mat2_dtype", mat2.layout.dtype, is_categorical=True)
        context_add_strides(context, "mat1", mat1_stride)
        context_add_strides(context, "mat2", mat2_stride)
        context.add_feature(
            "mat1_iscontig", mat1.layout.is_contiguous(), is_categorical=True
        )
        context.add_feature(
            "mat2_iscontig", mat2.layout.is_contiguous(), is_categorical=True
        )
        if name == "mm":
            context_add_using_tf32(context, mat1.layout.dtype)
        return context

    def fallback():
        return None

    context = get_context(m, k, n, mat1, mat2, mat1_stride, mat2_stride)
    autoheuristic = AutoHeuristicSelectAlgorithm(
        fallback=fallback,
        choices=choices,
        input_nodes=input_nodes,
        context=context,
        name=name,
        augment_context=ops,
        precondition=precondition,
    )

    if top_k is not None:
        # TODO: is there a cleaner way to ensure aten.mm is always included?
        return autoheuristic.get_top_k_choices_caller(
            top_k, always_included=always_included
        )

    return autoheuristic.get_choice_caller()


def get_size_hints(mat1, mat2, m, n, k):
    if not isinstance(m, int) or not isinstance(k, int):
        (m, k) = V.graph.sizevars.size_hints(
            mat1.get_size(),
            fallback=torch._inductor.config.unbacked_symint_fallback,
        )

    if not isinstance(n, int) or not isinstance(k, int):
        (k, n) = V.graph.sizevars.size_hints(
            mat2.get_size(),
            fallback=torch._inductor.config.unbacked_symint_fallback,
        )
    return m, n, k


def get_size_hints_strides(mat1, mat2):
    mat1_stride = mat1.layout.stride
    mat2_stride = mat2.layout.stride
    strides = [mat1_stride, mat2_stride]
    strides_hints = []
    for stride in strides:
        if not isinstance(stride, int):
            stride = V.graph.sizevars.size_hints(
                stride,
                fallback=torch._inductor.config.unbacked_symint_fallback,
            )
        strides_hints.append(stride)
    return strides_hints[0], strides_hints[1]<|MERGE_RESOLUTION|>--- conflicted
+++ resolved
@@ -757,24 +757,11 @@
         )
     static_shape, is_nonzero = _is_static_problem(layout)
 
-<<<<<<< HEAD
-    if is_nonzero and use_triton_template(layout):
+    if is_nonzero and use_triton_template(layout, check_max_autotune=False):
         # Get template choices using the new unified function
         choices.extend(
             V.choices.get_mm_configs(kernel_inputs, layout, mm_template, "mm")
         )
-=======
-    if is_nonzero and use_triton_template(layout, check_max_autotune=False):
-        # Get template params using the new unified function
-        for kwargs, extra_kwargs in V.choices.get_mm_configs(
-            kernel_inputs, layout, mm_template, "mm"
-        ):
-            mm_template.maybe_append_choice(
-                choices,
-                **kwargs,
-                **extra_kwargs,
-            )
->>>>>>> 12c531e7
 
         if use_triton_tma_template(mat1, mat2):
             # Get TMA template choices using the new unified function
@@ -926,24 +913,12 @@
             choices, layout, kernel_inputs.nodes(), fuseable=True, non_fuseable=True
         )
 
-<<<<<<< HEAD
-    if is_nonzero and use_triton_template(layout, enable_int32=True):
-        choices.extend(
-            V.choices.get_mm_configs(kernel_inputs, layout, mm_template, name)
-        )
-=======
     if is_nonzero and use_triton_template(
         layout, enable_int32=True, check_max_autotune=False
     ):
-        for kwargs, extra_kwargs in V.choices.get_mm_configs(
-            kernel_inputs, layout, mm_template, name
-        ):
-            mm_template.maybe_append_choice(
-                choices,
-                **kwargs,
-                **extra_kwargs,
-            )
->>>>>>> 12c531e7
+        choices.extend(
+            V.choices.get_mm_configs(kernel_inputs, layout, mm_template, name)
+        )
 
     return autotune_select_algorithm(name, choices, kernel_inputs.nodes(), layout)
 
