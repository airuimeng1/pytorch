--- conflicted
+++ resolved
@@ -761,25 +761,14 @@
             templates_to_use.append(persistent_tma_mm_template)
 
         if use_decompose_k_choice(m, n, k):
-<<<<<<< HEAD
             templates_to_use.append(decompose_k_subgraph_template)
+
+        templates_to_use.append(mm_contiguous_subgraph_template)
 
     # Single unified call for all non-autoheuristic templates
     choices.extend(
         V.choices.get_mm_configs(kernel_inputs, layout, templates_to_use, "mm")
     )
-=======
-            choices.extend(
-                V.choices.get_mm_configs(
-                    kernel_inputs, layout, [decompose_k_subgraph_template], "mm"
-                )
-            )
-        choices.extend(
-            V.choices.get_mm_configs(
-                kernel_inputs, layout, [mm_contiguous_subgraph_template], "mm"
-            )
-        )
->>>>>>> ed5113f9
 
     if (
         is_nonzero
@@ -984,19 +973,12 @@
         if use_triton_tma_template(mat1, mat2):
             templates_to_use.append(persistent_tma_mm_template)
 
+        templates_to_use.append(addmm_contiguous_subgraph_template)
+
     # Single unified call for all templates
     choices.extend(
         V.choices.get_mm_configs(kernel_inputs, layout, templates_to_use, name)
     )
-
-        choices.extend(
-            V.choices.get_mm_configs(
-                kernel_inputs,
-                layout,
-                [addmm_contiguous_subgraph_template],
-                "addmm",
-            )
-        )
 
     if (
         is_nonzero
