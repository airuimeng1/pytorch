# mypy: allow-untyped-defs
import functools
import logging
from typing import Any, Optional

import torch
from torch._dynamo.utils import counters
from torch._inductor.autoheuristic.autoheuristic import AutoHeuristicSelectAlgorithm
from torch._inductor.autoheuristic.autoheuristic_utils import (
    AHContext,
    context_add_strides,
    context_add_using_tf32,
    mm_operations,
)
from torch._inductor.codegen.cpp_gemm_template import CppGemmTemplate
from torch._inductor.remote_gemm_autotune_cache import gen_best_config
from torch._inductor.virtualized import V
from torch.fx.experimental.proxy_tensor import make_fx
from torch.torch_version import TorchVersion

from .. import config as inductor_config
from ..codegen.cuda.gemm_template import CUTLASS2xGemmTemplate, CUTLASS3xGemmTemplate
from ..codegen.rocm.ck_tile_universal_gemm_template import CKTileGemmTemplate
from ..codegen.rocm.ck_universal_gemm_template import CKGemmTemplate
from ..codegen.subgraph import SubgraphChoiceCaller, SubgraphTemplate
from ..ir import Buffer, FlexibleLayout, is_triton, Layout
from ..kernel_inputs import MMKernelInputs
from ..lowering import (
    add_layout_constraint,
    constrain_to_fx_strides,
    lowerings as L,
    register_lowering,
)
from ..select_algorithm import (
    autotune_select_algorithm,
    ExternKernelChoice,
    realize_inputs,
    TritonTemplate,
)
from ..utils import (
    _use_cutlass_for_op,
    use_aten_gemm_kernels,
    use_ck_gemm_template,
    use_ck_tile_gemm_template,
    use_cpp_gemm_template,
    use_cutlass_template,
    use_decompose_k_choice,
    use_triton_template,
    use_triton_tma_template,
)
from .mm_common import _is_static_problem, mm_args, mm_grid, persistent_mm_grid


try:
    import triton

    triton_version = TorchVersion(triton.__version__)
    has_triton = True
except ImportError:
    triton_version = TorchVersion("0.0.0")
    has_triton = False

log = logging.getLogger(__name__)
aten = torch.ops.aten
prims = torch.ops.prims

mm_template = TritonTemplate(
    name="mm",
    grid=mm_grid,
    source=(
        r"""
{{def_kernel("A", "B")}}
    M = {{size("A", 0)}}
    N = {{size("B", 1)}}
    K = {{size("A", 1)}}
    if M * N == 0:
        # early exit due to zero-size input(s)
        return
    stride_am = {{stride("A", 0)}}
    stride_ak = {{stride("A", 1)}}
    stride_bk = {{stride("B", 0)}}
    stride_bn = {{stride("B", 1)}}

    # based on triton.ops.matmul
    pid = tl.program_id(0)
    grid_m = (M + BLOCK_M - 1) // BLOCK_M
    grid_n = (N + BLOCK_N - 1) // BLOCK_N

    # re-order program ID for better L2 performance
    width = GROUP_M * grid_n
    group_id = pid // width
    group_size = min(grid_m - group_id * GROUP_M, GROUP_M)
    pid_m = group_id * GROUP_M + (pid % group_size)
    pid_n = (pid % width) // (group_size)
    tl.assume(pid_m >= 0)
    tl.assume(pid_n >= 0)

    rm = pid_m * BLOCK_M + tl.arange(0, BLOCK_M)
    rn = pid_n * BLOCK_N + tl.arange(0, BLOCK_N)
    if ((stride_am == 1 and stride_ak == M) or (stride_am == K and stride_ak == 1)) and (M >= BLOCK_M and K > 1):
        offs_a_m = tl.max_contiguous(tl.multiple_of(rm % M, BLOCK_M), BLOCK_M)
    else:
        offs_a_m = rm % M
    if ((stride_bk == 1 and stride_bn == K) or (stride_bk == N and stride_bn == 1)) and (N >= BLOCK_N and K > 1):
        offs_b_n = tl.max_contiguous(tl.multiple_of(rn % N, BLOCK_N), BLOCK_N)
    else:
        offs_b_n = rn % N
    offs_k = tl.arange(0, BLOCK_K)
    acc = tl.zeros((BLOCK_M, BLOCK_N), dtype=ACC_TYPE)

    for k_idx in range(0, tl.cdiv(K, BLOCK_K)):
        {% if not EVEN_K %}
        a_mask = offs_k[None, :] < (K - k_idx * BLOCK_K)
        b_mask = offs_k[:, None] < (K - k_idx * BLOCK_K)
        {% endif %}
        a_k_idx_vals = offs_k[None, :] + (k_idx * BLOCK_K)
        b_k_idx_vals = offs_k[:, None] + (k_idx * BLOCK_K)

        idx_m = offs_a_m[:, None]
        idx_n = a_k_idx_vals
        {{load_input("A", "a", ("idx_m", "idx_n"), mask=None if EVEN_K else "a_mask", indent_width=8)}}

        idx_m = b_k_idx_vals
        idx_n = offs_b_n[None, :]
        {{load_input("B", "b", ("idx_m", "idx_n"), mask=None if EVEN_K else "b_mask", indent_width=8)}}

        {% if USE_FAST_ACCUM %}
        acc = tl.dot(a, b, acc, allow_tf32=ALLOW_TF32, out_dtype=ACC_TYPE)
        {% else %}
        acc += tl.dot(a, b, allow_tf32=ALLOW_TF32, out_dtype=ACC_TYPE)
        {% endif %}

    # rematerialize rm and rn to save registers
    rm = pid_m * BLOCK_M + tl.arange(0, BLOCK_M)
    rn = pid_n * BLOCK_N + tl.arange(0, BLOCK_N)
    idx_m = rm[:, None]
    idx_n = rn[None, :]
    mask = (idx_m < M) & (idx_n < N)

    # inductor generates a suffix
    {{store_output(("idx_m", "idx_n"), "acc", "mask")}}
"""
        if (torch.version.hip is None) or triton_version >= "3.3.0"
        # FIXME: To get around rocm failures like https://github.com/pytorch/pytorch/actions/runs/13123783322/job/36617154943
        # The only difference between the two templates is M >= BLOCK_M and N >= BLOCK_N checking.
        # See more details in https://github.com/pytorch/pytorch/pull/146293
        else r"""
{{def_kernel("A", "B")}}
    M = {{size("A", 0)}}
    N = {{size("B", 1)}}
    K = {{size("A", 1)}}
    if M * N == 0:
        # early exit due to zero-size input(s)
        return
    stride_am = {{stride("A", 0)}}
    stride_ak = {{stride("A", 1)}}
    stride_bk = {{stride("B", 0)}}
    stride_bn = {{stride("B", 1)}}

    # based on triton.ops.matmul
    pid = tl.program_id(0)
    grid_m = (M + BLOCK_M - 1) // BLOCK_M
    grid_n = (N + BLOCK_N - 1) // BLOCK_N

    # re-order program ID for better L2 performance
    width = GROUP_M * grid_n
    group_id = pid // width
    group_size = min(grid_m - group_id * GROUP_M, GROUP_M)
    pid_m = group_id * GROUP_M + (pid % group_size)
    pid_n = (pid % width) // (group_size)
    tl.assume(pid_m >= 0)
    tl.assume(pid_n >= 0)

    rm = pid_m * BLOCK_M + tl.arange(0, BLOCK_M)
    rn = pid_n * BLOCK_N + tl.arange(0, BLOCK_N)
    if (stride_am == 1 and stride_ak == M) or (stride_am == K and stride_ak == 1):
        offs_a_m = tl.max_contiguous(tl.multiple_of(rm % M, BLOCK_M), BLOCK_M)
    else:
        offs_a_m = rm % M
    if (stride_bk == 1 and stride_bn == K) or (stride_bk == N and stride_bn == 1):
        offs_b_n = tl.max_contiguous(tl.multiple_of(rn % N, BLOCK_N), BLOCK_N)
    else:
        offs_b_n = rn % N
    offs_k = tl.arange(0, BLOCK_K)
    acc = tl.zeros((BLOCK_M, BLOCK_N), dtype=ACC_TYPE)

    for k_idx in range(0, tl.cdiv(K, BLOCK_K)):
        {% if not EVEN_K %}
        a_mask = offs_k[None, :] < (K - k_idx * BLOCK_K)
        b_mask = offs_k[:, None] < (K - k_idx * BLOCK_K)
        {% endif %}
        a_k_idx_vals = offs_k[None, :] + (k_idx * BLOCK_K)
        b_k_idx_vals = offs_k[:, None] + (k_idx * BLOCK_K)

        idx_m = offs_a_m[:, None]
        idx_n = a_k_idx_vals
        {{load_input("A", "a", ("idx_m", "idx_n"), mask=None if EVEN_K else "a_mask", indent_width=8)}}

        idx_m = b_k_idx_vals
        idx_n = offs_b_n[None, :]
        {{load_input("B", "b", ("idx_m", "idx_n"), mask=None if EVEN_K else "b_mask", indent_width=8)}}
        {% if USE_FAST_ACCUM %}
        acc = tl.dot(a, b, acc, allow_tf32=ALLOW_TF32, out_dtype=ACC_TYPE)
        {% else %}
        acc += tl.dot(a, b, allow_tf32=ALLOW_TF32, out_dtype=ACC_TYPE)
        {% endif %}

    # rematerialize rm and rn to save registers
    rm = pid_m * BLOCK_M + tl.arange(0, BLOCK_M)
    rn = pid_n * BLOCK_N + tl.arange(0, BLOCK_N)
    idx_m = rm[:, None]
    idx_n = rn[None, :]
    mask = (idx_m < M) & (idx_n < N)

    # inductor generates a suffix
    {{store_output(("idx_m", "idx_n"), "acc", "mask")}}
"""
    ),
    cache_codegen_enabled_for_template=True,
    prologue_loads_all_inputs=True,
)

persistent_tma_mm_template = TritonTemplate(
    name="mm_persistent_tma",
    grid=persistent_mm_grid,
    source=r"""
{{def_kernel("A", "B")}}
    M = {{size("A", 0)}}
    N = {{size("B", 1)}}
    K = {{size("A", 1)}}
    if M * N == 0:
        # early exit due to zero-size input(s)
        return

    start_pid = tl.program_id(0)
    grid_m = tl.cdiv(M, BLOCK_M)
    grid_n = tl.cdiv(N, BLOCK_N)
    k_tiles = tl.cdiv(K, BLOCK_K)
    num_tiles = grid_m * grid_n
    tiles_per_SM = num_tiles // NUM_SMS
    if start_pid < num_tiles % NUM_SMS:
        tiles_per_SM += 1

    tile_id = start_pid - NUM_SMS
    ki = -1

    width = GROUP_M * grid_n
    rk_for_mask = tl.arange(0, BLOCK_K)
    acc = tl.zeros((BLOCK_M, BLOCK_N), dtype=ACC_TYPE)

    {%- if TMA_EXPERIMENTAL_API %}
    workspace_base = ws_ptr + start_pid * 2 * TMA_SIZE
    a_desc_ptr = workspace_base
    b_desc_ptr = workspace_base + TMA_SIZE

    triton.language.extra.cuda.experimental_device_tensormap_create2d(
        desc_ptr=a_desc_ptr,
        global_address=A,
        load_size=[BLOCK_M, BLOCK_K] if A_ROW_MAJOR else [BLOCK_K, BLOCK_M],
        global_size=[M, K] if A_ROW_MAJOR else [K, M],
        element_ty=A.dtype.element_ty,
    )
    triton.language.extra.cuda.experimental_device_tensormap_create2d(
        desc_ptr=b_desc_ptr,
        global_address=B,
        load_size=[BLOCK_K, BLOCK_N] if B_ROW_MAJOR else [BLOCK_N, BLOCK_K],
        global_size=[K, N] if B_ROW_MAJOR else [N, K],
        element_ty=B.dtype.element_ty,
    )

    tl.extra.cuda.experimental_tensormap_fenceproxy_acquire(a_desc_ptr)
    tl.extra.cuda.experimental_tensormap_fenceproxy_acquire(b_desc_ptr)

    {%- else %}
    stride_am = {{stride("A", 0)}}
    stride_ak = {{stride("A", 1)}}
    stride_bk = {{stride("B", 0)}}
    stride_bn = {{stride("B", 1)}}
    a_desc = triton.language.make_tensor_descriptor(
        base=A,
        shape=[M, K] if A_ROW_MAJOR else [K, M],
        strides=[stride_am, 1] if A_ROW_MAJOR else [stride_ak, 1],
        block_shape=[BLOCK_M, BLOCK_K] if A_ROW_MAJOR else [BLOCK_K, BLOCK_M],
    )
    b_desc = triton.language.make_tensor_descriptor(
        base=B,
        shape=[K, N] if B_ROW_MAJOR else [N, K],
        strides=[stride_bk, 1] if B_ROW_MAJOR else [stride_bn, 1],
        block_shape=[BLOCK_K, BLOCK_N] if B_ROW_MAJOR else [BLOCK_N, BLOCK_K],
    )
    {%- endif %}

    pid_m = 0
    pid_n = 0
    rm = 0
    rn = 0

    for _ in range(0, k_tiles * tiles_per_SM):
        ki = tl.where(ki == k_tiles - 1, 0, ki + 1)
        if ki == 0:
            tile_id += NUM_SMS
            # re-order program ID for better L2 performance
            group_id = tile_id // width
            group_size = min(grid_m - group_id * GROUP_M, GROUP_M)
            pid_m = group_id * GROUP_M + (tile_id % group_size)
            pid_n = (tile_id % width) // (group_size)

            rm = pid_m * BLOCK_M
            rn = pid_n * BLOCK_N

        rk = ki * BLOCK_K

        {%- if TMA_EXPERIMENTAL_API %}
        a = tl._experimental_descriptor_load(
            a_desc_ptr,
            [rm, rk] if A_ROW_MAJOR else [rk, rm],
            [BLOCK_M, BLOCK_K] if A_ROW_MAJOR else [BLOCK_K, BLOCK_M],
            A.dtype.element_ty,
        )
        b = tl._experimental_descriptor_load(
            b_desc_ptr,
            [rk, rn] if B_ROW_MAJOR else [rn, rk],
            [BLOCK_K, BLOCK_N] if B_ROW_MAJOR else [BLOCK_N, BLOCK_K],
            B.dtype.element_ty,
        )
        {%- else %}
        a = tl.load_tensor_descriptor(
            a_desc,
            [rm, rk] if A_ROW_MAJOR else [rk, rm],
        )
        b = tl.load_tensor_descriptor(
            b_desc,
            [rk, rn] if B_ROW_MAJOR else [rn, rk],
        )
        {%- endif %}
        acc += tl.dot(
            a if A_ROW_MAJOR else a.T,
            b if B_ROW_MAJOR else b.T,
            allow_tf32=ALLOW_TF32,
        )

        if ki == k_tiles - 1:
            # rematerialize rm and rn to save registers
            rcm = rm + tl.arange(0, BLOCK_M)
            rcn = rn + tl.arange(0, BLOCK_N)
            idx_m = rcm[:, None]
            idx_n = rcn[None, :]
            mask = (idx_m < M) & (idx_n < N)

            # inductor generates a suffix
            {{store_output(("idx_m", "idx_n"), "acc", "mask", indent_width=12)}}
            acc = tl.zeros((BLOCK_M, BLOCK_N), dtype=ACC_TYPE)

""",
)

load_scales = r"""
@triton.jit
def load_scales(a_scale_ptr, b_scale_ptr, SCALING_ROWWISE: tl.constexpr):
    if SCALING_ROWWISE:
        # For row-wise scaling, we'll return the pointers
        return a_scale_ptr, b_scale_ptr
    else:
        # For per-tensor scaling, we'll load the scalar values
        a_scale = tl.load(a_scale_ptr)
        b_scale = tl.load(b_scale_ptr)
        return a_scale, b_scale
"""


apply_scaling = r"""
@triton.jit
def apply_scaling(
    accumulator,
    a_scale,
    b_scale,
    SCALING_ROWWISE: tl.constexpr,
    offs_cm,
    offs_cn,
    M,
    N,
    stride_a_scale_m,
    stride_b_scale_n,
):
    if SCALING_ROWWISE:
        # For row-wise scaling, we need to load the scales for each row/column
        a_scales = tl.load(
            a_scale + (offs_cm * stride_a_scale_m),
            mask=offs_cm < M,
            other=0.0,
        )
        b_scales = tl.load(
            b_scale + (offs_cn * stride_b_scale_n),
            mask=offs_cn < N,
            other=0.0,
        )
        acc_scale = a_scales[:, None] * b_scales[None, :]
    else:
        # For per-tensor scaling, we can directly use the loaded scalar values
        acc_scale = a_scale * b_scale

    return accumulator * acc_scale
"""


device_tma = r"""
{{def_kernel("A", "B", "A_inverse_scale", "B_inverse_scale")}}
    M = {{size("A", 0)}}
    N = {{size("B", 1)}}
    K = {{size("A", 1)}}
    if M * N == 0:
        # early exit due to zero-size input(s)
        return

    stride_am = {{stride("A", 0)}}
    stride_ak = {{stride("A", 1)}}
    stride_bk = {{stride("B", 0)}}
    stride_bn = {{stride("B", 1)}}

    if SCALING_ROWWISE:
        stride_a_scale_m = 1
        stride_b_scale_n = 1
    else:
        stride_a_scale_m = 0
        stride_b_scale_n = 0

    start_pid = tl.program_id(axis=0)
    num_pid_m = tl.cdiv(M, BLOCK_M)
    num_pid_n = tl.cdiv(N, BLOCK_N)
    k_tiles = tl.cdiv(K, BLOCK_K)
    num_tiles = num_pid_m * num_pid_n

    {%- if TMA_EXPERIMENTAL_API %}
    workspace_base = ws_ptr + start_pid * 2 * TMA_SIZE
    a_desc_ptr = workspace_base
    b_desc_ptr = workspace_base + TMA_SIZE

    triton.language.extra.cuda.experimental_device_tensormap_create2d(
        desc_ptr=a_desc_ptr,
        global_address=A,
        load_size=[BLOCK_M, BLOCK_K],
        global_size=[M, K],
        element_ty=A.dtype.element_ty,
    )
    triton.language.extra.cuda.experimental_device_tensormap_create2d(
        desc_ptr=b_desc_ptr,
        global_address=B,
        load_size=[BLOCK_N, BLOCK_K],
        global_size=[N, K],
        element_ty=B.dtype.element_ty,
    )

    tl.extra.cuda.experimental_tensormap_fenceproxy_acquire(a_desc_ptr)
    tl.extra.cuda.experimental_tensormap_fenceproxy_acquire(b_desc_ptr)

    {%- else %}
    stride_am = {{stride("A", 0)}}
    stride_bn = {{stride("B", 1)}}
    a_desc = triton.language.make_tensor_descriptor(
        base=A,
        shape=[M, K],
        strides=[stride_am, 1],
        block_shape=[BLOCK_M, BLOCK_K],
    )
    b_desc = triton.language.make_tensor_descriptor(
        base=B,
        shape=[N, K],
        strides=[stride_bn, 1],
        block_shape=[BLOCK_N, BLOCK_K],
    )
    {%- endif %}

    tiles_per_SM = num_tiles // NUM_SMS
    if start_pid < num_tiles % NUM_SMS:
        tiles_per_SM += 1

    tile_id = start_pid - NUM_SMS
    ki = -1

    pid_m = 0
    pid_n = 0
    offs_am = 0
    offs_bn = 0

    num_pid_in_group = GROUP_M * num_pid_n
    accumulator = tl.zeros((BLOCK_M, BLOCK_N), dtype=ACC_TYPE)
    a_scale, b_scale = load_scales(A_inverse_scale, B_inverse_scale, SCALING_ROWWISE)

    for _ in range(0, k_tiles * tiles_per_SM):
        ki = tl.where(ki == k_tiles - 1, 0, ki + 1)
        if ki == 0:
            tile_id += NUM_SMS
            group_id = tile_id // num_pid_in_group
            first_pid_m = group_id * GROUP_M
            group_size_m = min(num_pid_m - first_pid_m, GROUP_M)
            pid_m = first_pid_m + (tile_id % group_size_m)
            pid_n = (tile_id % num_pid_in_group) // group_size_m

            offs_am = pid_m * BLOCK_M
            offs_bn = pid_n * BLOCK_N

        offs_k = ki * BLOCK_K

        {%- if TMA_EXPERIMENTAL_API %}
        a = tl._experimental_descriptor_load(
            a_desc_ptr, [offs_am, offs_k], [BLOCK_M, BLOCK_K],  A.dtype.element_ty
        )
        b = tl._experimental_descriptor_load(
            b_desc_ptr, [offs_bn, offs_k], [BLOCK_N, BLOCK_K],  B.dtype.element_ty
        )
        {%- else %}
        a = tl.load_tensor_descriptor(a_desc, [offs_am, offs_k])
        b = tl.load_tensor_descriptor(b_desc, [offs_bn, offs_k])
        {%- endif %}
        if USE_FAST_ACCUM:
            accumulator = tl.dot(a, b.T, accumulator)
        else:
            accumulator += tl.dot(a, b.T)

        if ki == k_tiles - 1:
            # Apply inverse scaling
            offs_cm = offs_am + tl.arange(0, BLOCK_M)
            offs_cn = offs_bn + tl.arange(0, BLOCK_N)
            # Apply scaling
            accumulator = apply_scaling(
                accumulator,
                a_scale,
                b_scale,
                SCALING_ROWWISE,
                offs_cm,
                offs_cn,
                M,
                N,
                stride_a_scale_m,
                stride_b_scale_n,
            )

            idx_m = offs_cm[:, None]
            idx_n = offs_cn[None, :]
            mask = (idx_m < M) & (idx_n < N)
            # inductor generates a suffix
            {{store_output(("idx_m", "idx_n"), "accumulator", "mask", indent_width=12)}}
            accumulator = tl.zeros((BLOCK_M, BLOCK_N), dtype=tl.float32)
"""


scaled_mm_device_tma_template = TritonTemplate(
    name="scaled_mm_device_tma",
    grid=persistent_mm_grid,
    source=device_tma + load_scales + apply_scaling,
)


# prevent duplication registration of extern functions
@functools.cache
def lazy_register_extern_choice(fn):
    return ExternKernelChoice(fn)


aten_mm = ExternKernelChoice(torch.mm, "at::mm_out", op_overload=aten.mm.out)

aten_addmm = ExternKernelChoice(
    torch.addmm, "at::addmm_out", op_overload=aten.addmm.out
)

aten__int_mm = ExternKernelChoice(
    torch._int_mm, "at::_int_mm_out", op_overload=aten._int_mm.out
)

aten__sparse_semi_structured_mm = ExternKernelChoice(
    torch._sparse_semi_structured_mm,
    "at::_sparse_semi_structured_mm",
    has_out_variant=False,
    op_overload=aten._sparse_semi_structured_mm.default,
)

aten__fp8_mm = ExternKernelChoice(
    torch._scaled_mm, "at::_scaled_mm_out", op_overload=aten._scaled_mm.out
)


def _is_int8_mat(mat):
    return mat.get_dtype() in (torch.int8, torch.uint8)


def bias_addmm(inp, mat1, mat2, *, out=None, alpha=1, beta=1):
    """
    Giving torch.addmm a 1D tensor calls a different (faster) cublasLt
    kernel under the hood.  There are a few shapes where this is slower,
    but they are rare.
    """
    if inp.stride(0) == 0 or inp.size(0) == 1:
        return torch.addmm(inp[0], mat1, mat2, out=out, alpha=alpha, beta=beta)
    return torch.addmm(inp, mat1, mat2, out=out, alpha=alpha, beta=beta)


def check_supported_striding(mat_a, mat_b) -> None:
    def is_row_major(stride) -> bool:
        return V.graph.sizevars.statically_known_equals(stride[1], 1)

    def is_col_major(stride) -> bool:
        return V.graph.sizevars.statically_known_equals(stride[0], 1)

    def has_zero_dim(size) -> bool:
        return bool(
            V.graph.sizevars.statically_known_equals(size[0], 0)
            or V.graph.sizevars.statically_known_equals(size[1], 0)
        )

    # Check mat_a (self) stride requirements
    torch._check(
        is_row_major(mat_a.get_stride()) or has_zero_dim(mat_a.get_size()),
        lambda: f"mat_a must be row_major, got stride {mat_a.get_stride()}",
    )

    # Check mat_b stride requirements
    torch._check(
        is_col_major(mat_b.get_stride()) or has_zero_dim(mat_b.get_size()),
        lambda: f"mat_b must be col_major, got stride {mat_b.get_stride()}",
    )


aten_bias_addmm = ExternKernelChoice(bias_addmm, None)


def decomposeK(a, b, k_splits):
    m = a.shape[0]
    n = b.shape[1]
    k = a.shape[1]

    k_parts = k // k_splits
    B = k_splits
    a_reshaped = torch.permute(a.reshape(m, B, k_parts), (1, 0, 2))
    b_reshaped = b.reshape(B, k_parts, n)
    result = torch.bmm(a_reshaped, b_reshaped, out_dtype=torch.float32)
    reduced_buf = torch.sum(result, 0)
    return reduced_buf.to(a.dtype)


class DecomposeKSugraphTemplate(SubgraphTemplate):
    def __init__(self):
        super().__init__(
            name="decompose_k",
        )

    def generate(  # type: ignore[override]
        self,
        input_nodes: list[Buffer],
        layout: Layout,
        k_split: int,
    ) -> SubgraphChoiceCaller:
        from torch._dispatch.python import enable_python_dispatcher

        from ..decomposition import select_decomp_table

        name = f"decompose_k_mm_{k_split}_split"
        description = f"{k_split=}"

        with enable_python_dispatcher():
            decompositions = select_decomp_table()
            fn = make_fx(
                functools.partial(decomposeK, k_splits=k_split),
                decompositions,
            )

            return super().generate(
                name=name,
                input_nodes=input_nodes,
                layout=layout,
                make_fx_graph=fn,
                description=description,
            )


decompose_k_subgraph_template = DecomposeKSugraphTemplate()


@register_lowering(aten.mm, type_promotion_kind=None)
def tuned_mm(mat1, mat2, *, layout=None):
    """
    Lowering for autotuning aten.mm with different backends (Aten, Triton, CUTLASS, etc.)
    """
    # TODO(coconutruben): integrate into MMKernelInputs when all callsites use that
    m, n, k, layout, mat1, mat2 = mm_args(mat1, mat2, layout=layout)
    static_shape, is_nonzero = _is_static_problem(layout)
    name = "mm"

    # Create MMKernelInputs for standard MM at the top
    kernel_inputs = MMKernelInputs([mat1, mat2])

    # below is for getting an overview logging info of inductor mms
    counters["aten_mm_info"][f"aten.mm_{m}_{n}_{k}"] += 1
    log.info(
        "Tuned aten.mm: m=%s, n=%s, k=%s, mat1_dtype=%s, mat2_dtype=%s, output_layout=%s",
        m,
        n,
        k,
        mat1.get_dtype(),
        mat2.get_dtype(),
        layout,
    )

    aten_layout = layout
    if not (inductor_config.max_autotune or inductor_config.max_autotune_gemm):
        aten_layout = FlexibleLayout(
            device=layout.device, dtype=layout.dtype, size=layout.size
        )

    # options to tune from
    choices = (
        [aten_mm.bind(kernel_inputs.nodes(), aten_layout)]
        if use_aten_gemm_kernels()
        else []
    )
    static_shape, is_nonzero = _is_static_problem(layout)

    if is_nonzero and use_triton_template(layout):
        # Get template params using the new unified function
        for kwargs, extra_kwargs in V.choices.get_mm_configs(
            kernel_inputs, layout, mm_template.name, "mm"
        ):
            mm_template.maybe_append_choice(
                choices,
                input_nodes=kernel_inputs.nodes(),
                layout=layout,
                **kwargs,
                **extra_kwargs,
            )

        if use_triton_tma_template(mat1, mat2):
            # Get TMA template params using the new unified function
            for kwargs, extra_kwargs in V.choices.get_mm_configs(
                kernel_inputs, layout, persistent_tma_mm_template.name, "mm"
            ):
                persistent_tma_mm_template.maybe_append_choice(
                    choices,
                    input_nodes=kernel_inputs.nodes(),
                    layout=layout,
                    **kwargs,
                    **extra_kwargs,
                )

        # Only do split-k optimization if K is much larger than m, n and m, n are small
        if use_decompose_k_choice(m, n, k):
            for kwargs, extra_kwargs in V.choices.get_mm_configs(
                kernel_inputs, layout, decompose_k_subgraph_template.name, "mm"
            ):
                decompose_k_subgraph_template.maybe_append_choice(
                    choices,
                    input_nodes=kernel_inputs.nodes(),
                    layout=layout,
                    **kwargs,
                    **extra_kwargs,
                )

    if (
        is_nonzero
        and use_cutlass_template(layout, m, n, k)
        and _use_cutlass_for_op("mm")
    ):
        CUTLASS3xGemmTemplate.add_cutlass_gemm_choices(
            choices, layout, kernel_inputs.nodes()
        )

    if is_nonzero and use_ck_gemm_template(layout, m, n, k):
        CKGemmTemplate.add_ck_gemm_choices(choices, layout, kernel_inputs.nodes())
    if is_nonzero and use_ck_tile_gemm_template(layout, m, n, k):
        CKTileGemmTemplate.add_choices(choices, layout, kernel_inputs.nodes())

    if use_cpp_gemm_template(layout, mat1, mat2):
        CppGemmTemplate.add_choices(
            choices,
            layout,
            kernel_inputs.nodes(),
        )

    input_nodes = [mat1, mat2]
    if (
        is_nonzero
        and use_triton_template(layout)
        and torch._inductor.config.run_autoheuristic(name)
        and is_triton(mat1)
    ):
        always_included = []
        if use_aten_gemm_kernels():
            always_included.append("extern_mm")
        num_choices_before_extra_configs = len(choices)
        for kwargs, extra_kwargs in V.choices.get_mm_configs(
            # TODO(coconutruben): remove once we deprecate ah
            # mm-extra is a hack to keep the ah functionality alive
            # while we transition to the unified kwargs retrieval
            kernel_inputs,
            layout,
            "mm-ah",
            "mm",
        ):
            assert not kwargs, "mm-ah should not have any extra kwargs"
            mm_template.maybe_append_choice(
                choices,
                input_nodes=kernel_inputs.nodes(),
                layout=layout,
                **kwargs,
            )

        # using AutoHeuristic for ranking
        ah_choices = mm_autoheuristic(
            mat1,
            mat2,
            m,
            n,
            k,
            choices,
            name,
            input_nodes,
            mm_operations(),
            None,
            top_k=10,
            always_included=always_included,
        )
        if not torch._inductor.config.collect_autoheuristic(name):
            # if we are collecting data, we do not want to modify choices
            if ah_choices is not None and len(ah_choices) > 0:
                # the order in which autoheuristic returns choices is not the same as
                # as the order of choices, which affects things like epilogue fusion.
                # once epilogue fusion benchmarks choices in sorted order, I think we can
                # just use the order returned by autoheuristic
                choices = [choice for choice in choices if choice in ah_choices]
            else:
                choices = choices[:num_choices_before_extra_configs]

    for k in inductor_config.external_matmul:
        choices.append(
            lazy_register_extern_choice(k).bind(kernel_inputs.nodes(), layout)
        )

    best_config_future = None
    # Purposely not awaiting the future here - this kicks off the best config lookup at lowering time
    # The future will be awaited at scheduling time in select_algorithm.py
    if torch._inductor.config.remote_gemm_autotune_cache:
        best_config_future = gen_best_config(mat1, mat2)

    return autotune_select_algorithm(
        name,
        choices,
        kernel_inputs.nodes(),
        layout,
        best_config_future=best_config_future,
    )


@register_lowering(aten._int_mm, type_promotion_kind=None)
def tuned_int_mm(mat1, mat2, *, layout=None):
    # TODO(coconutruben): integrate into MMKernelInputs when all callsites use that
    m, n, k, layout, mat1, mat2 = mm_args(
        mat1, mat2, layout=layout, out_dtype=torch.int32
    )

    # below is for getting an overview logging info of inductor mms
    counters["aten_mm_info"][f"aten._int_mm_{m}_{n}_{k}"] += 1
    log.info(
        "Tuned aten._int_mm: m=%s, n=%s, k=%s, mat1_dtype=%s, mat2_dtype=%s, output_layout=%s",
        m,
        n,
        k,
        mat1.get_dtype(),
        mat2.get_dtype(),
        layout,
    )

    static_shape, is_nonzero = _is_static_problem(layout)
    use_cutlass = static_shape and is_nonzero and use_cutlass_template(layout, m, n, k)

    choices = (
        [aten__int_mm.bind((mat1, mat2), layout)] if use_aten_gemm_kernels() else []
    )

    # Create MMKernelInputs for Int MM
    kernel_inputs = MMKernelInputs([mat1, mat2])

    if use_cutlass and _use_cutlass_for_op("int_mm"):
        CUTLASS3xGemmTemplate.add_cutlass_gemm_choices(
            choices, layout, kernel_inputs.nodes(), fuseable=True, non_fuseable=True
        )

    if is_nonzero and use_triton_template(layout, enable_int32=True):
        for kwargs, extra_kwargs in V.choices.get_mm_configs(
            kernel_inputs, layout, mm_template.name, "int_mm"
        ):
            mm_template.maybe_append_choice(
                choices,
                input_nodes=kernel_inputs.nodes(),
                layout=layout,
                **kwargs,
                **extra_kwargs,
            )

    return autotune_select_algorithm("int_mm", choices, kernel_inputs.nodes(), layout)


@register_lowering(aten.addmm, type_promotion_kind=None)
def tuned_addmm(inp, mat1, mat2, *, alpha=1, beta=1, layout=None):
    # TODO(coconutruben): integrate into MMKernelInputs when all callsites use that
    m, n, k, layout, mat1, mat2, inp_expanded = mm_args(mat1, mat2, inp, layout=layout)
    static_shape, is_nonzero = _is_static_problem(layout)

    # Create MMKernelInputs for AddMM at the top
    kernel_inputs = MMKernelInputs(
        [inp_expanded, mat1, mat2], scalars=dict(alpha=alpha, beta=beta)
    )

    # below is for getting an overview logging info of inductor mms
    counters["aten_mm_info"][f"aten.addmm_{m}_{n}_{k}"] += 1
    log.info(
        "Tuned aten.addmm: m=%s, n=%s, k=%s, mat1_dtype=%s, mat2_dtype=%s, output_layout=%s",
        m,
        n,
        k,
        mat1.get_dtype(),
        mat2.get_dtype(),
        layout,
    )

    if (not is_nonzero) or (
        not (inductor_config.max_autotune or inductor_config.max_autotune_gemm)
    ):
        # Use a FlexibleLayout if we are not autotuning.
        # This allows padding strides for the output.
        from torch._inductor.ir import FixedLayout, FlexibleLayout

        if isinstance(layout, FixedLayout):
            layout = FlexibleLayout(
                device=layout.device, dtype=layout.dtype, size=layout.size
            )
        choices = (
            [
                aten_addmm.bind(
                    # TODO(coconutruben): replace with kernel_inputs.nodes()
                    # once that supports the unexpanded nodes as well
                    [inp, mat1, mat2],
                    layout,
                    alpha=alpha,
                    beta=beta,
                )
            ]
            if use_aten_gemm_kernels()
            else []
        )
        return autotune_select_algorithm(
            # TODO(coconutruben): replace with kernel_inputs.nodes()
            # once that supports the unexpanded nodes as well
            "addmm",
            choices,
            [inp, mat1, mat2],
            layout,
        )

    choices = (
        [
            aten_addmm.bind(
                kernel_inputs.nodes(),
                layout,
                alpha=alpha,
                beta=beta,
            )
        ]
        if use_aten_gemm_kernels()
        else []
    )

    if (
        use_aten_gemm_kernels()
        and inp_expanded.get_stride()[0] == 0
        and inp_expanded.get_device().type == "cuda"
        and inductor_config.triton.autotune_cublasLt
    ):
        # unexpand inp to make sure fused addmm from cublasLt is used
        choices.insert(
            0,
            aten_bias_addmm.bind(
                kernel_inputs.nodes(),
                layout,
                alpha=alpha,
                beta=beta,
            ),
        )

    if is_nonzero and use_triton_template(layout):
        # all the triton templates use the extra_kwargs
        # Get template params using the new unified function
        for kwargs, extra_kwargs in V.choices.get_mm_configs(
            kernel_inputs,
            layout,
            mm_template.name,
            "addmm",
        ):
            mm_template.maybe_append_choice(
                choices,
                input_nodes=kernel_inputs.nodes(),
                layout=layout,
                **kwargs,
                **extra_kwargs,
            )

        if use_triton_tma_template(mat1, mat2):
            # Get TMA template params using the new unified function
            for kwargs, extra_kwargs in V.choices.get_mm_configs(
                kernel_inputs,
                layout,
                persistent_tma_mm_template.name,
                "addmm",
            ):
                persistent_tma_mm_template.maybe_append_choice(
                    choices,
                    input_nodes=kernel_inputs.nodes(),
                    layout=layout,
                    **kwargs,
                    **extra_kwargs,
                )

    if (
        is_nonzero
        and use_cutlass_template(layout, m, n, k)
        and _use_cutlass_for_op("addmm")
    ):
        CUTLASS3xGemmTemplate.add_cutlass_gemm_choices(
            choices,
            layout,
            # reorder here because CUTLASS expects (x, w, bias) but torch
            # is bias, x, w
            kernel_inputs.nodes(reorder=[1, 2, 0]),
            alpha=alpha,
            beta=beta,
        )

    if is_nonzero and use_ck_gemm_template(layout, m, n, k):
        CKGemmTemplate.add_ck_gemm_choices(
            choices,
            layout,
            # reorder here because CK expects (x, w, bias) but torch
            # is bias, x, w
            kernel_inputs.nodes(reorder=[1, 2, 0]),
            alpha=alpha,
            beta=beta,
            input_reorder=[2, 0, 1],
        )

    if use_cpp_gemm_template(layout, mat1, mat2):
        CppGemmTemplate.add_choices(
            choices,
            layout,
            kernel_inputs.nodes(),
            alpha=alpha,
            beta=beta,
            has_bias=True,
        )

    return autotune_select_algorithm("addmm", choices, kernel_inputs.nodes(), layout)


@register_lowering(aten._sparse_semi_structured_mm, type_promotion_kind=None)
def tuned_sparse_semi_structured_mm(
    mat1, mat1_meta, mat2, *, out_dtype=None, layout=None
):
    from torch._inductor.select_algorithm import realize_inputs

    mat1, mat1_meta, mat2 = realize_inputs(mat1, mat1_meta, mat2)
    m1, k1 = mat1.get_size()
    m2, _ = mat1_meta.get_size()
    k2, n = mat2.get_size()
    m = V.graph.sizevars.check_equals_and_simplify(m1, m2)
    k = V.graph.sizevars.check_equals_and_simplify(2 * k1, k2)

    if layout is None:
        from torch._inductor.ir import FixedLayout

        layout = FixedLayout(
            mat2.get_device(),
            out_dtype if out_dtype else mat2.get_dtype(),
            [m, n],
            [n, 1],
        )
    else:
        assert out_dtype is None, "out_dtype is ignored if layout is specified."

    choices = (
        [
            aten__sparse_semi_structured_mm.bind(
                (mat1, mat1_meta, mat2), layout, out_dtype=out_dtype
            )
        ]
        if use_aten_gemm_kernels()
        else []
    )

    if (
        m * n != 0
        and use_cutlass_template(layout, m, n, k)
        and _use_cutlass_for_op("sparse_semi_structured_mm")
    ):
        CUTLASS2xGemmTemplate.add_cutlass_gemm_choices(
            choices, layout, [mat1, mat2, mat1_meta], fuseable=True, non_fuseable=True
        )

    return autotune_select_algorithm(
        "sparse_semi_structured_mm", choices, (mat1, mat1_meta, mat2), layout
    )


add_layout_constraint(aten._scaled_mm.default, constrain_to_fx_strides)


@register_lowering(aten._scaled_mm.default, type_promotion_kind=None)  # type: ignore[misc]
def tuned_scaled_mm(
    mat_a,
    mat_b,
    scale_a,
    scale_b,
    bias=None,
    scale_result=None,
    out_dtype=None,
    use_fast_accum=False,
    layout=None,
):
    """
    Performs an optimized matrix multiplication where scaling factors are applied
    to the inputs and/or output.

    Args:
        mat1 (Tensor): First input matrix
        mat2 (Tensor): Second input matrix
        scale1 (Tensor): Scale factor applied to mat1 (supports broadcasting)
        scale2 (Tensor): Scale factor applied to mat2 (supports broadcasting)
        bias (Tensor, optional): Optional bias tensor to add to the result
        layout: Layout hint for optimization

    Returns:
        Tensor: The result of the scaled matrix multiplication
    """
    # TODO(coconutruben): integrate into MMKernelInputs when all callsites use that
    m, n, k, layout, mat_a, mat_b = mm_args(
        mat_a, mat_b, layout=layout, out_dtype=out_dtype
    )
    # below is for getting an overview logging info of inductor mms
    counters["aten_mm_info"][f"aten._scaled_mm.default_{m}_{n}_{k}"] += 1
    log.info(
        "Tuned aten._scaled_mm.default: m=%s, n=%s, k=%s, mat1_dtype=%s, mat2_dtype=%s, output_layout=%s",
        m,
        n,
        k,
        mat_a.get_dtype(),
        mat_b.get_dtype(),
        layout,
    )

    check_supported_striding(mat_a, mat_b)

    scale_a_real, scale_b_real = realize_inputs(scale_a, scale_b)

    input_nodes: tuple[Any, ...]

    if not bias:
        input_nodes = (mat_a, mat_b, scale_a_real, scale_b_real)
    else:
        bias_real = realize_inputs(bias)
        input_nodes = (mat_a, mat_b, scale_a_real, scale_b_real, bias_real)

    aten_choice = aten__fp8_mm.bind(
        input_nodes, layout, out_dtype=out_dtype, use_fast_accum=use_fast_accum
    )

    choices = []
    if use_aten_gemm_kernels():
        choices.append(aten_choice)

    # We dont have triton lowerings for the MX variants yet
    if scale_a.dtype != torch.float32:
        return autotune_select_algorithm("scaled_mm", choices, input_nodes, layout)

    _, is_nonzero = _is_static_problem(layout)

    # Prepare triton input nodes and create kernel_inputs at the top
    triton_input_nodes: list[Any]
    if bias and len(mat_b.get_size()) == len(bias.get_size()) + 1:
        # Need to unsqueeze bias from [N] -> [1, N]
        triton_bias = L[aten.unsqueeze](bias, 0)
    else:
        triton_bias = bias

    if len(scale_a.get_size()) == 0 or len(scale_b.get_size()) == 0:
        assert len(scale_a.get_size()) == len(scale_b.get_size())
        # Need to unsqueeze scale from [] -> [1, 1]
        triton_scale_a = L[aten.unsqueeze](L[aten.unsqueeze](scale_a, 0), 1)
        triton_scale_b = L[aten.unsqueeze](L[aten.unsqueeze](scale_b, 0), 1)
    else:
        triton_scale_a = scale_a
        triton_scale_b = scale_b

    if bias:
        triton_input_nodes = [
            mat_a,
            mat_b,
            triton_scale_a,
            triton_scale_b,
            triton_bias,
        ]
    else:
        triton_input_nodes = [mat_a, mat_b, triton_scale_a, triton_scale_b]

    # Create MMKernelInputs for Scaled MM (matrices are at indices 0, 1)
    kernel_inputs = MMKernelInputs(triton_input_nodes, mat1_idx=0, mat2_idx=1)

    if is_nonzero and use_triton_template(layout, enable_float8=True):
<<<<<<< HEAD
        scaled_mm_kwargs = {"USE_FAST_ACCUM": use_fast_accum}
=======
        overriders = dict(USE_FAST_ACCUM=use_fast_accum)
>>>>>>> 26b6f8bb
        # TODO (paulzhan): There is no template that exists for bias and TMA
        # Don't run tma template currently if bias exists
        if use_triton_tma_template(mat_a, mat_b) and not bias:
            # Get TMA template params using the new unified function
            for kwargs, extra_kwargs in V.choices.get_mm_configs(
                kernel_inputs,
                layout,
                scaled_mm_device_tma_template.name,
                "scaled_mm",
<<<<<<< HEAD
                kwarg_overrides=scaled_mm_kwargs,
=======
                overriders,
>>>>>>> 26b6f8bb
            ):
                scaled_mm_device_tma_template.maybe_append_choice(
                    choices,
                    input_nodes=kernel_inputs.nodes(),
                    layout=layout,
                    **kwargs,
                    **extra_kwargs,
                )

        # Get template params using the new unified function
        for kwargs, extra_kwargs in V.choices.get_mm_configs(
            kernel_inputs,
            layout,
            mm_template.name,
            "scaled_mm",
<<<<<<< HEAD
            kwarg_overrides=scaled_mm_kwargs,
        ):
=======
            overriders,
        ):
            if V.graph.sizevars.guard_or_false(sympy.Le(k, 16)):
                # Triton crashes however uncommon for real workloads
                continue

            # On NVIDIA B200 GPUs, K dim must be >= 32 for tcgen05.mma.kind::f8f6f4.* PTX instruction to be valid
            # source: https://docs.nvidia.com/cuda/parallel-thread-execution/#tcgen05-matrix-shape
            if using_b200() and V.graph.sizevars.guard_or_false(sympy.Lt(k, 32)):
                continue

>>>>>>> 26b6f8bb
            # possibly appends a TritonTemplateCaller to choices
            mm_template.maybe_append_choice(
                choices,
                input_nodes=kernel_inputs.nodes(),
                layout=layout,
                **kwargs,
                **extra_kwargs,
            )

    if (
        is_nonzero
        and use_cutlass_template(layout, m, n, k)
        and _use_cutlass_for_op("scaled_mm")
    ):
        CUTLASS3xGemmTemplate.add_cutlass_gemm_choices(
            choices,
            layout,
            kernel_inputs.nodes(),  # type: ignore[arg-type]
            use_fast_accum=use_fast_accum,  # type: ignore[arg-type]
        )

    if is_nonzero and use_ck_gemm_template(layout, m, n, k):
        CKGemmTemplate.add_ck_gemm_choices(choices, layout, kernel_inputs.nodes())

    return autotune_select_algorithm("scaled_mm", choices, input_nodes, layout)


@functools.cache
def _is_sm7x_or_older_gpu(index: Optional[int]) -> bool:
    props = torch.cuda.get_device_properties(index or 0)
    return props.major <= 7


def dims_are_int(dims):
    return all(isinstance(dim, int) for dim in dims)


def mm_autoheuristic(
    mat1,
    mat2,
    m,
    n,
    k,
    choices,
    name,
    input_nodes,
    ops,
    precondition,
    top_k: Optional[int] = None,
    always_included=None,
):
    m, n, k = get_size_hints(mat1, mat2, m, n, k)
    if not dims_are_int([m, n, k]):
        return None
    mat1_stride, mat2_stride = get_size_hints_strides(mat1, mat2)

    def get_context(m, k, n, mat1, mat2, mat1_stride, mat2_stride):
        context = AHContext()
        context.add_feature("m", m)
        context.add_feature("k", k)
        context.add_feature("n", n)
        context.add_feature("mat1_dtype", mat1.layout.dtype, is_categorical=True)
        context.add_feature("mat2_dtype", mat2.layout.dtype, is_categorical=True)
        context_add_strides(context, "mat1", mat1_stride)
        context_add_strides(context, "mat2", mat2_stride)
        context.add_feature(
            "mat1_iscontig", mat1.layout.is_contiguous(), is_categorical=True
        )
        context.add_feature(
            "mat2_iscontig", mat2.layout.is_contiguous(), is_categorical=True
        )
        if name == "mm":
            context_add_using_tf32(context, mat1.layout.dtype)
        return context

    def fallback():
        return None

    context = get_context(m, k, n, mat1, mat2, mat1_stride, mat2_stride)
    autoheuristic = AutoHeuristicSelectAlgorithm(
        fallback=fallback,
        choices=choices,
        input_nodes=input_nodes,
        context=context,
        name=name,
        augment_context=ops,
        precondition=precondition,
    )

    if top_k is not None:
        # TODO: is there a cleaner way to ensure aten.mm is always included?
        return autoheuristic.get_top_k_choices_caller(
            top_k, always_included=always_included
        )

    return autoheuristic.get_choice_caller()


def get_size_hints(mat1, mat2, m, n, k):
    if not isinstance(m, int) or not isinstance(k, int):
        (m, k) = V.graph.sizevars.size_hints(
            mat1.get_size(),
            fallback=torch._inductor.config.unbacked_symint_fallback,
        )

    if not isinstance(n, int) or not isinstance(k, int):
        (k, n) = V.graph.sizevars.size_hints(
            mat2.get_size(),
            fallback=torch._inductor.config.unbacked_symint_fallback,
        )
    return m, n, k


def get_size_hints_strides(mat1, mat2):
    mat1_stride = mat1.layout.stride
    mat2_stride = mat2.layout.stride
    strides = [mat1_stride, mat2_stride]
    strides_hints = []
    for stride in strides:
        if not isinstance(stride, int):
            stride = V.graph.sizevars.size_hints(
                stride,
                fallback=torch._inductor.config.unbacked_symint_fallback,
            )
        strides_hints.append(stride)
    return strides_hints[0], strides_hints[1]<|MERGE_RESOLUTION|>--- conflicted
+++ resolved
@@ -1210,11 +1210,7 @@
     kernel_inputs = MMKernelInputs(triton_input_nodes, mat1_idx=0, mat2_idx=1)
 
     if is_nonzero and use_triton_template(layout, enable_float8=True):
-<<<<<<< HEAD
-        scaled_mm_kwargs = {"USE_FAST_ACCUM": use_fast_accum}
-=======
         overriders = dict(USE_FAST_ACCUM=use_fast_accum)
->>>>>>> 26b6f8bb
         # TODO (paulzhan): There is no template that exists for bias and TMA
         # Don't run tma template currently if bias exists
         if use_triton_tma_template(mat_a, mat_b) and not bias:
@@ -1224,11 +1220,7 @@
                 layout,
                 scaled_mm_device_tma_template.name,
                 "scaled_mm",
-<<<<<<< HEAD
-                kwarg_overrides=scaled_mm_kwargs,
-=======
                 overriders,
->>>>>>> 26b6f8bb
             ):
                 scaled_mm_device_tma_template.maybe_append_choice(
                     choices,
@@ -1244,22 +1236,8 @@
             layout,
             mm_template.name,
             "scaled_mm",
-<<<<<<< HEAD
-            kwarg_overrides=scaled_mm_kwargs,
-        ):
-=======
             overriders,
         ):
-            if V.graph.sizevars.guard_or_false(sympy.Le(k, 16)):
-                # Triton crashes however uncommon for real workloads
-                continue
-
-            # On NVIDIA B200 GPUs, K dim must be >= 32 for tcgen05.mma.kind::f8f6f4.* PTX instruction to be valid
-            # source: https://docs.nvidia.com/cuda/parallel-thread-execution/#tcgen05-matrix-shape
-            if using_b200() and V.graph.sizevars.guard_or_false(sympy.Lt(k, 32)):
-                continue
-
->>>>>>> 26b6f8bb
             # possibly appends a TritonTemplateCaller to choices
             mm_template.maybe_append_choice(
                 choices,
