--- conflicted
+++ resolved
@@ -670,6 +670,56 @@
 decompose_k_subgraph_template = DecomposeKSugraphTemplate()
 
 
+class ContiguousTemplate(SubgraphTemplate):
+    def __init__(self, name: str, description: str, fn: Any):
+        self.name = name
+        self.description = description
+        self.fn = fn
+        super().__init__(
+            name=name,
+        )
+
+    def generate(  # type: ignore[override]
+        self,
+        input_nodes: list[Buffer],
+        layout: Layout,
+    ) -> SubgraphChoiceCaller:
+        from torch._dispatch.python import enable_python_dispatcher
+
+        from ..decomposition import select_decomp_table
+
+        with enable_python_dispatcher():
+            decompositions = select_decomp_table()
+            fn = make_fx(
+                self.fn,
+                decompositions,
+            )
+
+            return super().generate(
+                name=self.name,
+                input_nodes=input_nodes,
+                layout=layout,
+                make_fx_graph=fn,
+                description=self.description,
+            )
+
+
+def contiguous_mm(a, b):
+    return torch.mm(a, b.contiguous())
+
+
+def contiguous_addmm(inp, a, b):
+    return torch.addmm(inp, a, b.contiguous())
+
+
+mm_contiguous_subgraph_template = ContiguousTemplate(
+    "contiguous_mm", "contiguous mm", contiguous_mm
+)
+addmm_contiguous_subgraph_template = ContiguousTemplate(
+    "contiguous_addmm", "contiguous addmm", contiguous_addmm
+)
+
+
 @register_lowering(aten.mm, type_promotion_kind=None)
 def tuned_mm(mat1, mat2, *, layout=None):
     """
@@ -707,7 +757,7 @@
         )
     static_shape, is_nonzero = _is_static_problem(layout)
 
-    if is_nonzero and use_triton_template(layout):
+    if is_nonzero and use_triton_template(layout, check_max_autotune=False):
         # Get template choices using the new unified function
         choices.extend(
             V.choices.get_mm_configs(kernel_inputs, layout, [mm_template], "mm")
@@ -725,15 +775,12 @@
                 V.choices.get_mm_configs(
                     kernel_inputs, layout, [decompose_k_subgraph_template], "mm"
                 )
-<<<<<<< HEAD
             )
         choices.extend(
             V.choices.get_mm_configs(
                 kernel_inputs, layout, [mm_contiguous_subgraph_template], "mm"
             )
         )
-=======
->>>>>>> 9458d1ac
 
     if (
         is_nonzero
@@ -760,7 +807,6 @@
     if (
         is_nonzero
         and use_triton_template(layout)
-        and (inductor_config.max_autotune or inductor_config.max_autotune_gemm)
         and torch._inductor.config.run_autoheuristic(name)
         and is_triton(mat1)
     ):
@@ -866,7 +912,9 @@
             choices, layout, kernel_inputs.nodes(), fuseable=True, non_fuseable=True
         )
 
-    if is_nonzero and use_triton_template(layout, enable_int32=True):
+    if is_nonzero and use_triton_template(
+        layout, enable_int32=True, check_max_autotune=False
+    ):
         choices.extend(
             V.choices.get_mm_configs(kernel_inputs, layout, [mm_template], name)
         )
@@ -876,6 +924,9 @@
 
 @register_lowering(aten.addmm, type_promotion_kind=None)
 def tuned_addmm(inp, mat1, mat2, *, alpha=1, beta=1, layout=None):
+    """
+    Lowering for autotuning aten.addmm with different backends (Aten, Triton, CUTLASS, etc.)
+    """
     # TODO(coconutruben): integrate into MMKernelInputs when all callsites use that
     m, n, k, layout, mat1, mat2, inp_expanded = mm_args(mat1, mat2, inp, layout=layout)
     static_shape, is_nonzero = _is_static_problem(layout)
@@ -943,7 +994,7 @@
             )
         )
 
-    if is_nonzero and use_triton_template(layout):
+    if is_nonzero and use_triton_template(layout, check_max_autotune=False):
         # all the triton templates use the extra_kwargs
         # Get template choices using the new unified function
         choices.extend(
@@ -972,17 +1023,8 @@
                 layout,
                 [addmm_contiguous_subgraph_template],
                 "addmm",
-<<<<<<< HEAD
-            )
-        )
-=======
-            ):
-                persistent_tma_mm_template.maybe_append_choice(
-                    choices,
-                    **kwargs,
-                    **extra_kwargs,
-                )
->>>>>>> 9458d1ac
+            )
+        )
 
     if (
         is_nonzero
@@ -1156,7 +1198,9 @@
 
     _, is_nonzero = _is_static_problem(layout)
 
-    if is_nonzero and use_triton_template(layout, enable_float8=True):
+    if is_nonzero and use_triton_template(
+        layout, enable_float8=True, check_max_autotune=False
+    ):
         overriders = dict(USE_FAST_ACCUM=use_fast_accum)
         # TODO (paulzhan): There is no template that exists for bias and TMA
         # Don't run tma template currently if bias exists
