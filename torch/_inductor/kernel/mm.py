--- conflicted
+++ resolved
@@ -905,13 +905,6 @@
         # TODO(coconutruben): combine this with the main flow of addmm through
         # a subgraph or something as inp vs inp_expanded causes some slight numeric
         # differences
-<<<<<<< HEAD
-        choices += list(
-            V.choices.get_mm_configs(
-                MMKernelInputs([inp, mat1, mat2], scalars=dict(alpha=alpha, beta=beta)),
-                aten_layout,
-                [aten_addmm],
-=======
         kernel_inputs = MMKernelInputs(
             [inp, mat1, mat2], scalars=dict(alpha=alpha, beta=beta)
         )
@@ -919,8 +912,7 @@
             V.choices.get_mm_configs(
                 kernel_inputs,
                 aten_layout,
-                aten_addmm,
->>>>>>> 67c8197a
+                [aten_addmm],
                 name,
             )
         )
@@ -1151,13 +1143,7 @@
                     layout,
                     [scaled_mm_device_tma_template],
                     name,
-<<<<<<< HEAD
-                    kwarg_overrides={
-                        scaled_mm_device_tma_template.uid: scaled_mm_kwargs
-                    },
-=======
-                    overriders,
->>>>>>> 67c8197a
+                    kwarg_overrides={scaled_mm_device_tma_template.uid: overriders},
                 )
             )
 
@@ -1168,11 +1154,7 @@
                 layout,
                 [mm_template],
                 name,
-<<<<<<< HEAD
-                kwarg_overrides={mm_template.uid: scaled_mm_kwargs},
-=======
-                overriders,
->>>>>>> 67c8197a
+                kwarg_overrides={mm_template.uid: overriders},
             )
         )
 
