# mypy: allow-untyped-defs

import logging
<<<<<<< HEAD
from typing import TYPE_CHECKING, Union
=======
from typing import TYPE_CHECKING
>>>>>>> adae7f66

import torch

from ..kernel_inputs import MMKernelInputs
from ..lowering import lowerings
from ..select_algorithm import (
    autotune_select_algorithm,
    ExternKernelChoice,
    TritonTemplate,
)
from ..utils import use_aten_gemm_kernels, use_triton_template
from ..virtualized import V
from .mm_common import mm_args, mm_grid


if TYPE_CHECKING:
    from torch._inductor.ir import ChoiceCaller
<<<<<<< HEAD
    from torch._inductor.select_algorithm import KernelTemplate
=======
>>>>>>> adae7f66

log = logging.getLogger(__name__)

aten = torch.ops.aten

aten_mm_plus_mm = ExternKernelChoice(
    torch.ops.inductor._mm_plus_mm, "torch::inductor::_mm_plus_mm"
)

mm_plus_mm_template = TritonTemplate(
    name="mm_plus_mm",
    grid=mm_grid,
    debug=False,
    source=r"""
{{def_kernel("A", "B", "C", "D")}}
    M = {{size("A", 0)}}
    N = {{size("B", 1)}}
    K1 = {{size("A", 1)}}
    if M * N == 0:
        # early exit due to zero-size input(s)
        return
    # K2 = {{size("C", 1)}}
    stride_am = {{stride("A", 0)}}
    stride_ak = {{stride("A", 1)}}
    stride_bk = {{stride("B", 0)}}
    stride_bn = {{stride("B", 1)}}
    stride_cm = {{stride("C", 0)}}
    stride_ck = {{stride("C", 1)}}
    stride_dk = {{stride("D", 0)}}
    stride_dn = {{stride("D", 1)}}

    # based on triton.ops.matmul
    pid = tl.program_id(0)
    grid_m = (M + BLOCK_M - 1) // BLOCK_M
    grid_n = (N + BLOCK_N - 1) // BLOCK_N

    # re-order program ID for better L2 performance
    width = GROUP_M * grid_n
    group_id = pid // width
    group_size = min(grid_m - group_id * GROUP_M, GROUP_M)
    pid_m = group_id * GROUP_M + (pid % group_size)
    pid_n = (pid % width) // (group_size)
    tl.assume(pid_m >= 0)
    tl.assume(pid_n >= 0)

    rm = pid_m * BLOCK_M + tl.arange(0, BLOCK_M)
    rn = pid_n * BLOCK_N + tl.arange(0, BLOCK_N)

    if (((stride_am == 1 and stride_ak == M) or (stride_am == K1 and stride_ak == 1))
        and ((stride_cm == 1 and stride_ck == M) or (stride_cm == K1 and stride_ck == 1))):
        ram = tl.max_contiguous(tl.multiple_of(rm % M, BLOCK_M), BLOCK_M)
    else:
        ram = rm % M

    if (((stride_bk == 1 and stride_bn == K1) or (stride_bk == N and stride_bn == 1))
        and ((stride_dk == 1 and stride_dn == K1) or (stride_dk == N and stride_dn == 1))):
        rbn = tl.max_contiguous(tl.multiple_of(rn % N, BLOCK_N), BLOCK_N)
    else:
        rbn = rn % N

    rk = tl.arange(0, BLOCK_K)
    A = A + (ram[:, None] * stride_am + rk[None, :] * stride_ak)
    B = B + (rk[:, None] * stride_bk + rbn[None, :] * stride_bn)
    C = C + (ram[:, None] * stride_cm + rk[None, :] * stride_ck)
    D = D + (rk[:, None] * stride_dk + rbn[None, :] * stride_dn)

    acc = tl.zeros((BLOCK_M, BLOCK_N), dtype=ACC_TYPE)
    for k1 in range(K1, 0, -BLOCK_K):
        # First matmul with A @ B
        if EVEN_K:
            a = tl.load(A)
            b = tl.load(B)
        else:
            a = tl.load(A, mask=rk[None, :] < k1, other=0.)
            b = tl.load(B, mask=rk[:, None] < k1, other=0.)
        acc += tl.dot(a, b, allow_tf32=ALLOW_TF32)
        A += BLOCK_K * stride_ak
        B += BLOCK_K * stride_bk

    for k2 in range(K1, 0, -BLOCK_K):

        # Second matmul with C @ D
        if EVEN_K:
            c = tl.load(C)
            d = tl.load(D)
        else:
            c = tl.load(C, mask=rk[None, :] < k2, other=0.)
            d = tl.load(D, mask=rk[:, None] < k2, other=0.)
        acc += tl.dot(c, d, allow_tf32=ALLOW_TF32)
        C += BLOCK_K * stride_ck
        D += BLOCK_K * stride_dk


    idx_m = rm[:, None]
    idx_n = rn[None, :]
    mask = (idx_m < M) & (idx_n < N)

    # inductor generates a suffix
    {{store_output(("idx_m", "idx_n"), "acc", "mask")}}
""",
    cache_codegen_enabled_for_template=True,
)


def tuned_mm_plus_mm(mat1, mat2, mat3, mat4, *, layout=None):
    """
    Computes mm(mat1, mat2) + mm(mat3, mat4)
    """
    # TODO(coconutruben): integrate into MMKernelInputs when all callsites use that
    m1, n1, k1, layout1, mat1, mat2 = mm_args(mat1, mat2, layout=layout)
    m2, n2, _, layout2, mat3, mat4 = mm_args(mat3, mat4, layout=layout)

    # Optimization is optional, because we can always just not do the fusion
    if (
        m1 * n1 == 0
        or m2 * n2 == 0
        or not V.graph.sizevars.statically_known_list_equals(
            mat1.get_size(), mat3.get_size()
        )
        or not V.graph.sizevars.statically_known_list_equals(
            mat2.get_size(), mat4.get_size()
        )
    ):
        # TODO(jansel): support different K values when this is fixed:
        # https://github.com/triton-lang/triton/issues/967
        return lowerings[aten.add](
            lowerings[aten.mm](mat1, mat2), lowerings[aten.mm](mat3, mat4)
        )

    # Create MMKernelInputs for MM Plus MM (matrices are at indices 0, 1 for first pair)
    # Note: This is a special case with 4 matrices, but we use the first pair for M, N, K extraction
    kernel_inputs = MMKernelInputs([mat1, mat2, mat3, mat4], mat1_idx=0, mat2_idx=1)

    assert layout1 == layout2
    # options to tune from
    choices: list[ChoiceCaller] = []
<<<<<<< HEAD

    # Collect all templates for unified call
    templates_to_use: list[Union[ExternKernelChoice, KernelTemplate]] = []
    if use_aten_gemm_kernels():
        templates_to_use.append(aten_mm_plus_mm)

    if use_triton_template(layout1, check_max_autotune=False):
        templates_to_use.append(mm_plus_mm_template)

    # Single unified call for all templates
    choices.extend(
        V.choices.get_mm_configs(kernel_inputs, templates_to_use, "mm_plus_mm")
    )
=======
    if use_aten_gemm_kernels():
        choices.extend(
            V.choices.get_mm_configs(
                kernel_inputs, layout1, [aten_mm_plus_mm], "mm_plus_mm"
            )
        )

    if use_triton_template(layout1, check_max_autotune=False):
        # Get template choices using the new unified function
        choices.extend(
            V.choices.get_mm_configs(
                kernel_inputs, layout1, [mm_plus_mm_template], "mm_plus_mm"
            )
        )
>>>>>>> adae7f66

    return autotune_select_algorithm(
        "mm_plus_mm", choices, kernel_inputs.nodes(), layout1
    )<|MERGE_RESOLUTION|>--- conflicted
+++ resolved
@@ -1,11 +1,7 @@
 # mypy: allow-untyped-defs
 
 import logging
-<<<<<<< HEAD
 from typing import TYPE_CHECKING, Union
-=======
-from typing import TYPE_CHECKING
->>>>>>> adae7f66
 
 import torch
 
@@ -23,10 +19,7 @@
 
 if TYPE_CHECKING:
     from torch._inductor.ir import ChoiceCaller
-<<<<<<< HEAD
     from torch._inductor.select_algorithm import KernelTemplate
-=======
->>>>>>> adae7f66
 
 log = logging.getLogger(__name__)
 
@@ -163,7 +156,6 @@
     assert layout1 == layout2
     # options to tune from
     choices: list[ChoiceCaller] = []
-<<<<<<< HEAD
 
     # Collect all templates for unified call
     templates_to_use: list[Union[ExternKernelChoice, KernelTemplate]] = []
@@ -175,24 +167,8 @@
 
     # Single unified call for all templates
     choices.extend(
-        V.choices.get_mm_configs(kernel_inputs, templates_to_use, "mm_plus_mm")
+        V.choices.get_template_configs(kernel_inputs, templates_to_use, "mm_plus_mm")
     )
-=======
-    if use_aten_gemm_kernels():
-        choices.extend(
-            V.choices.get_mm_configs(
-                kernel_inputs, layout1, [aten_mm_plus_mm], "mm_plus_mm"
-            )
-        )
-
-    if use_triton_template(layout1, check_max_autotune=False):
-        # Get template choices using the new unified function
-        choices.extend(
-            V.choices.get_mm_configs(
-                kernel_inputs, layout1, [mm_plus_mm_template], "mm_plus_mm"
-            )
-        )
->>>>>>> adae7f66
 
     return autotune_select_algorithm(
         "mm_plus_mm", choices, kernel_inputs.nodes(), layout1
