--- conflicted
+++ resolved
@@ -160,7 +160,6 @@
     # Collect all templates for unified call
     templates_to_use: list[Union[ExternKernelChoice, KernelTemplate]] = []
     if use_aten_gemm_kernels():
-<<<<<<< HEAD
         templates_to_use.append(aten_mm_plus_mm)
 
     if use_triton_template(layout1, check_max_autotune=False):
@@ -168,19 +167,8 @@
 
     # Single unified call for all templates
     choices.extend(
-        V.choices.get_mm_configs(kernel_inputs, layout1, templates_to_use, "mm_plus_mm")
+        V.choices.get_mm_configs(kernel_inputs, templates_to_use, "mm_plus_mm")
     )
-=======
-        choices.extend(
-            V.choices.get_mm_configs(kernel_inputs, [aten_mm_plus_mm], "mm_plus_mm")
-        )
-
-    if use_triton_template(layout1, check_max_autotune=False):
-        # Get template choices using the new unified function
-        choices.extend(
-            V.choices.get_mm_configs(kernel_inputs, [mm_plus_mm_template], "mm_plus_mm")
-        )
->>>>>>> eaab436a
 
     return autotune_select_algorithm(
         "mm_plus_mm", choices, kernel_inputs.nodes(), layout1
