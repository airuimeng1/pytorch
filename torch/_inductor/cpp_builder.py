# This CPP builder is designed to support both Windows and Linux OS.
# The design document please check this RFC: https://github.com/pytorch/pytorch/issues/124245

import copy
import errno
import functools
import json
import logging
import os
import platform
import re
import shlex
import shutil
import subprocess
import sys
import sysconfig
import tempfile
import textwrap
import warnings
from collections.abc import Sequence
from ctypes import cdll
from ctypes.util import find_library
from pathlib import Path
from typing import Any, Optional, Union

import torch
from torch._dynamo.utils import dynamo_timed
from torch._inductor import config, exc
from torch._inductor.cpu_vec_isa import invalid_vec_isa, VecISA
from torch._inductor.runtime.runtime_utils import cache_dir
from torch.torch_version import TorchVersion


if config.is_fbcode():
    from triton.fb.build import _run_build_command, build_paths

    from torch._inductor.fb.utils import (
        log_global_cache_errors,
        log_global_cache_stats,
        log_global_cache_vals,
        use_global_cache,
    )
else:

    def log_global_cache_errors(*args: Any, **kwargs: Any) -> None:  # type: ignore[misc]
        pass

    def log_global_cache_stats(*args: Any, **kwargs: Any) -> None:  # type: ignore[misc]
        pass

    def log_global_cache_vals(*args: Any, **kwargs: Any) -> None:  # type: ignore[misc]
        pass

    def use_global_cache() -> bool:  # type: ignore[misc]
        return False


# Windows need setup a temp dir to store .obj files.
_BUILD_TEMP_DIR = "CxxBuild"
_HERE = os.path.abspath(__file__)
_TORCH_PATH = os.path.dirname(os.path.dirname(_HERE))
_LINKER_SCRIPT = os.path.join(_TORCH_PATH, "_inductor/script.ld")

# initialize variables for compilation
_IS_LINUX = sys.platform.startswith("linux")
_IS_MACOS = sys.platform.startswith("darwin")
_IS_WINDOWS = sys.platform == "win32"

SUBPROCESS_DECODE_ARGS = ("utf-8",) if _IS_WINDOWS else ()

log = logging.getLogger(__name__)


# =============================== toolchain ===============================
@functools.lru_cache(1)
def cpp_compiler_search(search: str) -> str:
    from torch._inductor.codecache import get_lock_dir, LOCK_TIMEOUT

    for cxx in search:
        try:
            if cxx is None:
                # gxx package is only available for Linux
                # according to https://anaconda.org/conda-forge/gxx/
                if sys.platform != "linux":
                    continue
                # Do not install GXX by default
                if not os.getenv("TORCH_INDUCTOR_INSTALL_GXX"):
                    continue
                from torch.utils._filelock import FileLock

                lock_dir = get_lock_dir()
                lock = FileLock(
                    os.path.join(lock_dir, "g++.lock"), timeout=LOCK_TIMEOUT
                )
                with lock:
                    cxx = install_gcc_via_conda()
            subprocess.check_output([cxx, "--version"])
            return cxx
        except (subprocess.SubprocessError, FileNotFoundError, ImportError):
            continue
    raise exc.InvalidCxxCompiler


def install_gcc_via_conda() -> str:
    """On older systems, this is a quick way to get a modern compiler"""
    prefix = os.path.join(cache_dir(), "gcc")
    cxx_path = os.path.join(prefix, "bin", "g++")
    if not os.path.exists(cxx_path):
        log.info("Downloading GCC via conda")
        conda = os.environ.get("CONDA_EXE", "conda")
        if conda is None:
            conda = shutil.which("conda")
        if conda is not None:
            subprocess.check_call(
                [
                    conda,
                    "create",
                    f"--prefix={prefix}",
                    "--channel=conda-forge",
                    "--quiet",
                    "-y",
                    "python=3.8",
                    "gxx",
                ],
                stdout=subprocess.PIPE,
            )
    return cxx_path


@functools.lru_cache(None)
def check_compiler_exist_windows(compiler: str) -> None:
    """
    Check if compiler is ready, in case end user not activate MSVC environment.
    """
    try:
        subprocess.check_output([compiler, "/help"], stderr=subprocess.STDOUT)
    except FileNotFoundError as exc:
        raise RuntimeError(f"Compiler: {compiler} is not found.") from exc
    except subprocess.SubprocessError:
        # Expected that some compiler(clang, clang++) is exist, but they not support `/help` args.
        pass


def get_cpp_compiler() -> str:
    if _IS_WINDOWS:
        compiler = os.environ.get("CXX", "cl")
        check_compiler_exist_windows(compiler)
    else:
        if config.is_fbcode():
            return build_paths.cc
        if isinstance(config.cpp.cxx, (list, tuple)):
            search = tuple(config.cpp.cxx)
        else:
            search = (config.cpp.cxx,)
        compiler = cpp_compiler_search(search)
    return compiler


def get_ld_and_objcopy(use_relative_path: bool) -> tuple[str, str]:
    if _IS_WINDOWS:
        raise RuntimeError("Windows is not supported yet.")
    else:
        if config.is_fbcode():
            ld = build_paths.ld
            objcopy = (
                build_paths.objcopy_fallback
                if use_relative_path
                else build_paths.objcopy
            )
        else:
            ld = "ld"
            objcopy = "objcopy"
    return ld, objcopy


def convert_cubin_to_obj(
    cubin_file: str,
    kernel_name: str,
    ld: str,
    objcopy: str,
) -> str:
    obj_file = cubin_file + ".o"
    # Convert .cubin to .o
    cmd = f"{ld} -r -b binary -z noexecstack -o {obj_file} {cubin_file}"
    subprocess.run(cmd.split(), capture_output=True, text=True, check=True)
    os.remove(cubin_file)
    # Rename .data to .rodata
    cmd = f"{objcopy} --rename-section .data=.rodata,alloc,load,readonly,data,contents {obj_file}"
    subprocess.run(cmd.split(), capture_output=True, text=True, check=True)
    # By default objcopy will create *_start, *_size, *_end symbols using the full path
    # Rename to use the unique kernel name
    file_name = re.sub(r"[\W]", "_", cubin_file)
    cmd = (
        objcopy
        + f" --redefine-sym _binary_{file_name}_start=__{kernel_name}_start "
        + f"--redefine-sym _binary_{file_name}_size=__{kernel_name}_size "
        + f"--redefine-sym _binary_{file_name}_end=__{kernel_name}_end "
        + obj_file
    )
    subprocess.run(cmd.split(), capture_output=True, text=True, check=True)
    return obj_file


@functools.lru_cache(None)
def _is_apple_clang(cpp_compiler: str) -> bool:
    version_string = subprocess.check_output([cpp_compiler, "--version"]).decode("utf8")
    return "Apple" in version_string.splitlines()[0]


@functools.lru_cache(None)
def _is_clang(cpp_compiler: str) -> bool:
    # Mac OS apple clang maybe named as gcc, need check compiler info.
    if sys.platform == "darwin":
        return _is_apple_clang(cpp_compiler)
    elif _IS_WINDOWS:
        # clang suite have many compilers, and only clang-cl is supported.
        if re.search(r"((clang$)|(clang\+\+$))", cpp_compiler):
            raise RuntimeError(
                "Please use clang-cl, due to torch.compile only support MSVC-like CLI (compiler flags syntax)."
            )
        return bool(re.search(r"(clang-cl)", cpp_compiler))
    return bool(re.search(r"(clang|clang\+\+)", cpp_compiler))


@functools.lru_cache(None)
def _is_gcc(cpp_compiler: str) -> bool:
    # Since "clang++" ends with "g++", the regex match below would validate on it.
    if _is_clang(cpp_compiler):
        return False
    return bool(re.search(r"(gcc|g\+\+|gnu-c\+\+)", cpp_compiler))


@functools.lru_cache(None)
def _is_msvc_cl(cpp_compiler: str) -> bool:
    if not _IS_WINDOWS:
        return False

    try:
        output_msg = (
            subprocess.check_output([cpp_compiler, "/help"], stderr=subprocess.STDOUT)
            .strip()
            .decode(*SUBPROCESS_DECODE_ARGS)
        )
        return "Microsoft" in output_msg.splitlines()[0]
    except FileNotFoundError:
        return False

    return False


@functools.lru_cache(None)
def _is_intel_compiler(cpp_compiler: str) -> bool:
    def _check_minimal_version(compiler_version: TorchVersion) -> None:
        """
        On Windows: early version icx has `-print-file-name` issue, and can't preload correctly for inductor.
        """
        min_version = "2024.2.1" if _IS_WINDOWS else "0.0.0"
        if compiler_version < TorchVersion(min_version):
            raise RuntimeError(
                f"Intel Compiler error: less than minimal version {min_version}."
            )

    try:
        output_msg = (
            subprocess.check_output(
                [cpp_compiler, "--version"], stderr=subprocess.DEVNULL
            )
            .strip()
            .decode(*SUBPROCESS_DECODE_ARGS)
        )
        is_intel_compiler = "Intel" in output_msg.splitlines()[0]
        if is_intel_compiler:
            if _IS_WINDOWS:
                if re.search(r"((icx$)|(icx-cc$))", cpp_compiler):
                    raise RuntimeError(
                        "Please use icx-cl, due to torch.compile only support MSVC-like CLI (compiler flags syntax)."
                    )

            # Version check
            icx_ver_search = re.search(r"(\d+[.]\d+[.]\d+[.]\d+)", output_msg)
            if icx_ver_search is not None:
                icx_ver = icx_ver_search.group(1)
                _check_minimal_version(TorchVersion(icx_ver))

        return is_intel_compiler
    except FileNotFoundError:
        return False
    except subprocess.SubprocessError:
        # --version args not support.
        return False

    return False


@functools.lru_cache(None)
def is_gcc() -> bool:
    return _is_gcc(get_cpp_compiler())


@functools.lru_cache(None)
def is_clang() -> bool:
    return _is_clang(get_cpp_compiler())


@functools.lru_cache(None)
def is_intel_compiler() -> bool:
    return _is_intel_compiler(get_cpp_compiler())


@functools.lru_cache(None)
def is_apple_clang() -> bool:
    return _is_apple_clang(get_cpp_compiler())


@functools.lru_cache(None)
def is_msvc_cl() -> bool:
    return _is_msvc_cl(get_cpp_compiler())


@functools.lru_cache(None)
def get_compiler_version_info(compiler: str) -> str:
    env = os.environ.copy()
    env["LC_ALL"] = "C"  # Don't localize output
    try:
        version_string = subprocess.check_output(
            [compiler, "-v"], stderr=subprocess.STDOUT, env=env
        ).decode(*SUBPROCESS_DECODE_ARGS)
    except Exception:
        try:
            version_string = subprocess.check_output(
                [compiler, "--version"], stderr=subprocess.STDOUT, env=env
            ).decode(*SUBPROCESS_DECODE_ARGS)
        except Exception:
            return ""
    # Mutiple lines to one line string.
    version_string = version_string.replace("\r", "_")
    version_string = version_string.replace("\n", "_")
    return version_string


# =============================== cpp builder ===============================
def _append_list(dest_list: list[str], src_list: list[str]) -> None:
    dest_list.extend(copy.deepcopy(item) for item in src_list)


def _remove_duplication_in_list(orig_list: list[str]) -> list[str]:
    new_list: list[str] = []
    for item in orig_list:
        if item not in new_list:
            new_list.append(item)
    return new_list


def _create_if_dir_not_exist(path_dir: str) -> None:
    if not os.path.exists(path_dir):
        try:
            Path(path_dir).mkdir(parents=True, exist_ok=True)
        except OSError as exc:  # Guard against race condition
            if exc.errno != errno.EEXIST:
                raise RuntimeError(  # noqa: TRY200 (Use `raise from`)
                    f"Fail to create path {path_dir}"
                )


def _remove_dir(path_dir: str) -> None:
    if os.path.exists(path_dir):
        for root, dirs, files in os.walk(path_dir, topdown=False):
            for name in files:
                file_path = os.path.join(root, name)
                os.remove(file_path)
            for name in dirs:
                dir_path = os.path.join(root, name)
                os.rmdir(dir_path)
        os.rmdir(path_dir)


def _run_compile_cmd(cmd_line: str, cwd: str) -> None:
    cmd = shlex.split(cmd_line)
    try:
        subprocess.run(
            cmd, cwd=cwd, check=True, stdout=subprocess.PIPE, stderr=subprocess.STDOUT
        )
    except subprocess.CalledProcessError as e:
        output = e.stdout.decode("utf-8")
        openmp_problem = "'omp.h' file not found" in output or "libomp" in output
        if openmp_problem and sys.platform == "darwin":
            instruction = (
                "\n\nOpenMP support not found. Please try one of the following solutions:\n"
                "(1) Set the `CXX` environment variable to a compiler other than Apple clang++/g++ "
                "that has builtin OpenMP support;\n"
                "(2) install OpenMP via conda: `conda install llvm-openmp`;\n"
                "(3) install libomp via brew: `brew install libomp`;\n"
                "(4) manually setup OpenMP and set the `OMP_PREFIX` environment variable to point to a path"
                " with `include/omp.h` under it."
            )
            output += instruction
        raise exc.CppCompileError(cmd, output) from e


def run_compile_cmd(cmd_line: str, cwd: str) -> None:
    with dynamo_timed("compile_file"):
        _run_compile_cmd(cmd_line, cwd)


def normalize_path_separator(orig_path: str) -> str:
    if _IS_WINDOWS:
        return orig_path.replace(os.sep, "/")
    return orig_path


class BuildOptionsBase:
    """
    This is the Base class for store cxx build options, as a template.
    Acturally, to build a cxx shared library. We just need to select a compiler
    and maintains the suitable args.
    """

    def __init__(
        self,
        compiler: str = "",
        definitions: Optional[list[str]] = None,
        include_dirs: Optional[list[str]] = None,
        cflags: Optional[list[str]] = None,
        ldflags: Optional[list[str]] = None,
        libraries_dirs: Optional[list[str]] = None,
        libraries: Optional[list[str]] = None,
        passthrough_args: Optional[list[str]] = None,
        aot_mode: bool = False,
        use_relative_path: bool = False,
        compile_only: bool = False,
        precompiling: bool = False,
        preprocessing: bool = False,
    ) -> None:
        self._compiler = compiler
        self._definitions: list[str] = definitions or []
        self._include_dirs: list[str] = include_dirs or []
        self._cflags: list[str] = cflags or []
        self._ldflags: list[str] = ldflags or []
        self._libraries_dirs: list[str] = libraries_dirs or []
        self._libraries: list[str] = libraries or []
        # Some args are hard to abstract to OS compatible, passthrough directly.
        self._passthrough_args: list[str] = passthrough_args or []

        # Optionally, the path to a precompiled header which should be included on the
        # build command line.
        self.precompiled_header: Optional[str] = None

        self._aot_mode: bool = aot_mode
        self._use_relative_path: bool = use_relative_path
        self._compile_only: bool = compile_only
        self._precompiling: bool = precompiling
        self._preprocessing: bool = preprocessing

    def _process_compile_only_options(self) -> None:
        if self._compile_only:
            self._libraries_dirs = []
            self._libraries = []

    def _remove_duplicate_options(self) -> None:
        self._definitions = _remove_duplication_in_list(self._definitions)
        self._include_dirs = _remove_duplication_in_list(self._include_dirs)
        self._cflags = _remove_duplication_in_list(self._cflags)
        self._ldflags = _remove_duplication_in_list(self._ldflags)
        self._libraries_dirs = _remove_duplication_in_list(self._libraries_dirs)
        self._libraries = _remove_duplication_in_list(self._libraries)
        self._passthrough_args = _remove_duplication_in_list(self._passthrough_args)

    def _finalize_options(self) -> None:
        self._process_compile_only_options()
        self._remove_duplicate_options()

    def get_compiler(self) -> str:
        return self._compiler

    def get_definitions(self) -> list[str]:
        return self._definitions

    def get_include_dirs(self) -> list[str]:
        return self._include_dirs

    def get_cflags(self) -> list[str]:
        return self._cflags

    def get_ldflags(self) -> list[str]:
        return self._ldflags

    def get_libraries_dirs(self) -> list[str]:
        return self._libraries_dirs

    def get_libraries(self) -> list[str]:
        return self._libraries

    def get_passthrough_args(self) -> list[str]:
        return self._passthrough_args

    def get_aot_mode(self) -> bool:
        return self._aot_mode

    def get_use_relative_path(self) -> bool:
        return self._use_relative_path

    def get_compile_only(self) -> bool:
        return self._compile_only

    def get_precompiling(self) -> bool:
        return self._precompiling

    def get_preprocessing(self) -> bool:
        return self._preprocessing

    def save_flags_to_json(self, file: str) -> None:
        attrs = {
            "compiler": self.get_compiler(),
            "definitions": self.get_definitions(),
            "include_dirs": self.get_include_dirs(),
            "cflags": self.get_cflags(),
            "ldflags": self.get_ldflags(),
            "libraries_dirs": self.get_libraries_dirs(),
            "libraries": self.get_libraries(),
            "passthrough_args": self.get_passthrough_args(),
            "aot_mode": self.get_aot_mode(),
            "use_relative_path": self.get_use_relative_path(),
            "compile_only": self.get_compile_only(),
        }

        with open(file, "w") as f:
            json.dump(attrs, f)


def _get_warning_all_cflag(warning_all: bool = True) -> list[str]:
    if not _IS_WINDOWS:
        return ["Wall"] if warning_all else []
    else:
        return []


def _get_cpp_std_cflag(std_num: str = "c++17") -> list[str]:
    if _IS_WINDOWS:
        """
        On Windows, only c++20 can support `std::enable_if_t`.
        Ref: https://learn.microsoft.com/en-us/cpp/overview/cpp-conformance-improvements-2019?view=msvc-170#checking-for-abstract-class-types # noqa: B950
        Note:
            Only setup c++20 for Windows inductor. I tried to upgrade all project to c++20, but it is failed:
            https://github.com/pytorch/pytorch/pull/131504
        """
        std_num = "c++20"
        return [f"std:{std_num}"]
    else:
        return [f"std={std_num}"]


def _get_os_related_cpp_cflags(cpp_compiler: str) -> list[str]:
    if _IS_WINDOWS:
        cflags = [
            "wd4819",
            "wd4251",
            "wd4244",
            "wd4267",
            "wd4275",
            "wd4018",
            "wd4190",
            "wd4624",
            "wd4067",
            "wd4068",
            "EHsc",
        ]
    else:
        cflags = ["Wno-unused-variable", "Wno-unknown-pragmas"]
        if _is_clang(cpp_compiler):
            ignored_optimization_argument = (
                "Werror=ignored-optimization-argument"
                if config.aot_inductor.raise_error_on_ignored_optimization
                else "Wno-ignored-optimization-argument"
            )
            cflags.append(ignored_optimization_argument)
    return cflags


def _get_ffast_math_flags() -> list[str]:
    # ffast-math is equivalent to these flags as in
    # https://github.com/gcc-mirror/gcc/blob/4700ad1c78ccd7767f846802fca148b2ea9a1852/gcc/opts.cc#L3458-L3468
    # however gcc<13 sets the FTZ/DAZ flags for runtime on x86 even if we have
    # -ffast-math -fno-unsafe-math-optimizations because the flags for runtime
    # are added by linking in crtfastmath.o. This is done by the spec file which
    # only does globbing for -ffast-math.
    flags = [
        "fno-trapping-math",
        "funsafe-math-optimizations",
        "ffinite-math-only",
        "fno-signed-zeros",
        "fno-math-errno",
    ]

    if is_gcc():
        flags.append("fexcess-precision=fast")

    return flags


def _get_inductor_debug_symbol_cflags() -> tuple[list[str], list[str]]:
    """
    When we turn on generate debug symbol.
    On Windows, it should create a [module_name].pdb file. It helps debug by WinDBG.
    On Linux, it should create some debug sections in binary file.
    """
    cflags: list[str] = []
    ldflags: list[str] = []

    if _IS_WINDOWS:
        cflags = ["ZI", "_DEBUG"]
        ldflags = ["DEBUG", "ASSEMBLYDEBUG ", "OPT:REF", "OPT:ICF"]
    else:
        cflags.append("g")

    return cflags, ldflags


def _get_optimization_cflags(
    cpp_compiler: str, min_optimize: bool = False
) -> tuple[list[str], list[str]]:
    cflags: list[str] = []
    ldflags: list[str] = []

    b_debug_build = (
        config.aot_inductor.debug_compile
        or os.environ.get("TORCHINDUCTOR_DEBUG_SYMBOL", "0") == "1"
    )
    wrapper_opt_level = config.aot_inductor.compile_wrapper_opt_level

    if b_debug_build:
        cflags, ldflags = _get_inductor_debug_symbol_cflags()
        if _IS_WINDOWS:
            cflags += ["Od", "Ob0", "Oy-"]
        else:
            cflags.append("O0")
    else:
<<<<<<< HEAD
        wrapper_opt_level = config.aot_inductor.compile_wrapper_opt_level
        cflags = (
            ["O0", "g"]
            if config.aot_inductor.debug_compile
            else [wrapper_opt_level if min_optimize else "O3", "DNDEBUG"]
        )
        cflags += _get_ffast_math_flags()
        cflags.append("fno-finite-math-only")
        if not config.cpp.enable_unsafe_math_opt_flag:
            cflags.append("fno-unsafe-math-optimizations")
        cflags.append(f"ffp-contract={config.cpp.enable_floating_point_contract_flag}")

        if sys.platform != "darwin":
            # on macos, unknown argument: '-fno-tree-loop-vectorize'
            if _is_gcc(cpp_compiler):
                cflags.append("fno-tree-loop-vectorize")
            # https://stackoverflow.com/questions/65966969/why-does-march-native-not-work-on-apple-m1
            # `-march=native` is unrecognized option on M1
            if not config.is_fbcode():
                if platform.machine() == "ppc64le":
                    cflags.append("mcpu=native")
                else:
                    cflags.append("march=native")

        return cflags


def _get_shared_cflag(do_link: bool) -> list[str]:
=======
        if _IS_WINDOWS:
            cflags = ["O1" if min_optimize else "O2"]
        else:
            cflags = [wrapper_opt_level if min_optimize else "O3", "DNDEBUG"]

    cflags += _get_ffast_math_flags()
    cflags.append("fno-finite-math-only")
    if not config.cpp.enable_unsafe_math_opt_flag:
        cflags.append("fno-unsafe-math-optimizations")
    cflags.append(f"ffp-contract={config.cpp.enable_floating_point_contract_flag}")

    if sys.platform != "darwin":
        # on macos, unknown argument: '-fno-tree-loop-vectorize'
        if _is_gcc(cpp_compiler):
            cflags.append("fno-tree-loop-vectorize")
        # https://stackoverflow.com/questions/65966969/why-does-march-native-not-work-on-apple-m1
        # `-march=native` is unrecognized option on M1
        if not config.is_fbcode():
            if platform.machine() == "ppc64le":
                cflags.append("mcpu=native")
            else:
                cflags.append("march=native")

    if config.aot_inductor.enable_lto and _is_clang(cpp_compiler):
        cflags.append("flto=thin")

    return cflags, ldflags


def _get_shared_cflags(do_link: bool) -> list[str]:
>>>>>>> eaa5d9d3
    if _IS_WINDOWS:
        """
        MSVC `/MD` using python `ucrtbase.dll` lib as runtime.
        https://learn.microsoft.com/en-us/cpp/c-runtime-library/crt-library-features?view=msvc-170
        """
        return ["DLL", "MD"]
    if not do_link:
        return ["fPIC"]
    if platform.system() == "Darwin" and "clang" in get_cpp_compiler():
        # This causes undefined symbols to behave the same as linux
        return ["shared", "fPIC", "undefined dynamic_lookup"]
    return ["shared", "fPIC"]


def get_cpp_options(
    cpp_compiler: str,
    do_link: bool,
    warning_all: bool = True,
    extra_flags: Sequence[str] = (),
    min_optimize: bool = False,
) -> tuple[list[str], list[str], list[str], list[str], list[str], list[str], list[str]]:
    definitions: list[str] = []
    include_dirs: list[str] = []
    cflags: list[str] = []
    ldflags: list[str] = []
    libraries_dirs: list[str] = []
    libraries: list[str] = []
    passthrough_args: list[str] = []

    opt_cflags, opt_ldflags = _get_optimization_cflags(cpp_compiler, min_optimize)

    cflags = (
        opt_cflags
        + _get_shared_cflags(do_link)
        + _get_warning_all_cflag(warning_all)
        + _get_cpp_std_cflag()
        + _get_os_related_cpp_cflags(cpp_compiler)
    )

    passthrough_args.append(" ".join(extra_flags))

    return (
        definitions,
        include_dirs,
        cflags,
        ldflags + opt_ldflags,
        libraries_dirs,
        libraries,
        passthrough_args,
    )


class CppOptions(BuildOptionsBase):
    """
    This class is inherited from BuildOptionsBase, and as cxx build options.
    This option need contains basic cxx build option, which contains:
    1. OS related args.
    2. Toolchains related args.
    3. Cxx standard related args.
    Note:
    1. This Options is good for assist modules build, such as x86_isa_help.
    """

    def __init__(
        self,
        compile_only: bool = False,
        warning_all: bool = True,
        extra_flags: Sequence[str] = (),
        use_relative_path: bool = False,
        compiler: str = "",
        min_optimize: bool = False,
        precompiling: bool = False,
        preprocessing: bool = False,
    ) -> None:
        super().__init__(
            compile_only=compile_only,
            use_relative_path=use_relative_path,
            precompiling=precompiling,
            preprocessing=preprocessing,
        )
        self._compiler = compiler if compiler else get_cpp_compiler()

        (
            definitions,
            include_dirs,
            cflags,
            ldflags,
            libraries_dirs,
            libraries,
            passthrough_args,
        ) = get_cpp_options(
            cpp_compiler=self._compiler,
            do_link=not (compile_only or precompiling or preprocessing),
            extra_flags=extra_flags,
            warning_all=warning_all,
            min_optimize=min_optimize,
        )

        _append_list(self._definitions, definitions)
        _append_list(self._include_dirs, include_dirs)
        _append_list(self._cflags, cflags)
        _append_list(self._ldflags, ldflags)
        _append_list(self._libraries_dirs, libraries_dirs)
        _append_list(self._libraries, libraries)
        _append_list(self._passthrough_args, passthrough_args)
        self._finalize_options()


def _get_glibcxx_abi_build_flags() -> list[str]:
    if not _IS_WINDOWS:
        return ["-D_GLIBCXX_USE_CXX11_ABI=" + str(int(torch._C._GLIBCXX_USE_CXX11_ABI))]
    else:
        return []


def _get_torch_cpp_wrapper_definition() -> list[str]:
    return ["TORCH_INDUCTOR_CPP_WRAPPER", "STANDALONE_TORCH_HEADER"]


def _use_custom_generated_macros() -> list[str]:
    return [" C10_USING_CUSTOM_GENERATED_MACROS"]


def _use_fb_internal_macros() -> list[str]:
    if not _IS_WINDOWS:
        if config.is_fbcode():
            fb_internal_macros = [
                "C10_USE_GLOG",
                "C10_USE_MINIMAL_GLOG",
                "C10_DISABLE_TENSORIMPL_EXTENSIBILITY",
            ]
            return fb_internal_macros
        else:
            return []
    else:
        return []


def _setup_standard_sys_libs(
    cpp_compiler: str,
    aot_mode: bool,
    use_relative_path: bool,
) -> tuple[list[str], list[str], list[str]]:
    cflags: list[str] = []
    include_dirs: list[str] = []
    passthrough_args: list[str] = []
    if _IS_WINDOWS:
        return cflags, include_dirs, passthrough_args

    if config.is_fbcode():
        # TODO(T203137008) Can we unify these flags with triton_cc_command?
        cflags.append("nostdinc")
        # Note that the order of include paths do matter, as a result
        # we need to have several branches interleaved here
        include_dirs.append(build_paths.sleef_include)
        include_dirs.append(build_paths.openmp_include)
        include_dirs.append(build_paths.python_include)
        include_dirs.append(build_paths.cc_include)
        include_dirs.append(build_paths.libgcc_include)
        include_dirs.append(build_paths.libgcc_arch_include)
        include_dirs.append(build_paths.libgcc_backward_include)
        include_dirs.append(build_paths.glibc_include)
        include_dirs.append(build_paths.linux_kernel_include)
        include_dirs.append("include")

        if aot_mode and not use_relative_path:
            linker_script = _LINKER_SCRIPT
        else:
            linker_script = os.path.basename(_LINKER_SCRIPT)

        if _is_clang(cpp_compiler):
            passthrough_args.append(" --rtlib=compiler-rt")
            passthrough_args.append(" -fuse-ld=lld")
            passthrough_args.append(f" -Wl,--script={linker_script}")
            passthrough_args.append(" -B" + build_paths.glibc_lib)
            passthrough_args.append(" -L" + build_paths.glibc_lib)

    return cflags, include_dirs, passthrough_args


def _get_build_args_of_chosen_isa(vec_isa: VecISA) -> tuple[list[str], list[str]]:
    macros: list[str] = []
    build_flags: list[str] = []
    if vec_isa != invalid_vec_isa:
        # Add Windows support later.
        macros.extend(copy.deepcopy(x) for x in vec_isa.build_macro())

        build_flags = [vec_isa.build_arch_flags()]

        if config.is_fbcode():
            cap = str(vec_isa).upper()
            macros = [
                f"CPU_CAPABILITY={cap}",
                f"CPU_CAPABILITY_{cap}",
                f"HAVE_{cap}_CPU_DEFINITION",
            ]

    return macros, build_flags


def _get_torch_related_args(
    include_pytorch: bool, aot_mode: bool
) -> tuple[list[str], list[str], list[str]]:
    from torch.utils.cpp_extension import include_paths, TORCH_LIB_PATH

    include_dirs = include_paths()
    libraries_dirs = [TORCH_LIB_PATH]
    libraries = []
    if sys.platform != "darwin" and not config.is_fbcode():
        libraries = ["torch", "torch_cpu"]
        if not aot_mode:
            libraries.append("torch_python")

    if _IS_WINDOWS:
        libraries.append("sleef")

    return include_dirs, libraries_dirs, libraries


def _get_python_include_dirs() -> list[str]:
    include_dir = Path(sysconfig.get_path("include"))
    # On Darwin Python executable from a framework can return
    # non-existing /Library/Python/... include path, in which case
    # one should use Headers folder from the framework
    if not include_dir.exists() and platform.system() == "Darwin":
        std_lib = Path(sysconfig.get_path("stdlib"))
        include_dir = (std_lib.parent.parent / "Headers").absolute()
    if not (include_dir / "Python.h").exists():
        warnings.warn(f"Can't find Python.h in {str(include_dir)}")
    return [str(include_dir)]


def _get_python_related_args() -> tuple[list[str], list[str]]:
    python_include_dirs = _get_python_include_dirs()
    python_include_path = sysconfig.get_path(
        "include", scheme="nt" if _IS_WINDOWS else "posix_prefix"
    )
    if python_include_path is not None:
        python_include_dirs.append(python_include_path)

    if _IS_WINDOWS:
        python_lib_path = [
            str(
                (
                    Path(sysconfig.get_path("include", scheme="nt")).parent / "libs"
                ).absolute()  # python[ver].lib
            ),
            str(
                (
                    Path(sysconfig.get_path("include", scheme="nt")).parent
                    / "Library"
                    / "lib"
                ).absolute()  # install python librarys location, such as intel-openmp
            ),
        ]
    else:
        python_lib_path = [sysconfig.get_config_var("LIBDIR")]

    if config.is_fbcode():
        python_include_dirs.append(build_paths.python_include)

    return python_include_dirs, python_lib_path


@functools.lru_cache(None)
def is_conda_llvm_openmp_installed() -> bool:
    try:
        command = "conda list llvm-openmp --json"
        output = subprocess.check_output(command.split()).decode("utf8")
        return len(json.loads(output)) > 0
    except (subprocess.SubprocessError, FileNotFoundError):
        return False


@functools.lru_cache(None)
def homebrew_libomp() -> tuple[bool, str]:
    try:
        # check if `brew` is installed
        if shutil.which("brew") is None:
            return False, ""
        # get the location of `libomp` if it is installed
        # this is the location that `libomp` **would** be installed
        # see https://github.com/Homebrew/brew/issues/10261#issuecomment-756563567 for details
        libomp_path = (
            subprocess.check_output(["brew", "--prefix", "libomp"])
            .decode("utf8")
            .strip()
        )
        # check if `libomp` is installed
        omp_available = os.path.exists(libomp_path)
        return omp_available, libomp_path
    except subprocess.SubprocessError:
        return False, ""


@functools.lru_cache(None)
def perload_clang_libomp_win(cpp_compiler: str, omp_name: str) -> None:
    try:
        output = subprocess.check_output([cpp_compiler, "-print-file-name=bin"]).decode(
            "utf8"
        )
        omp_path = os.path.join(output.rstrip(), omp_name)
        if os.path.isfile(omp_path):
            os.environ["KMP_DUPLICATE_LIB_OK"] = "TRUE"
            cdll.LoadLibrary(omp_path)
    except subprocess.SubprocessError:
        pass


@functools.lru_cache(None)
def perload_icx_libomp_win(cpp_compiler: str) -> None:
    def _load_icx_built_in_lib_by_name(cpp_compiler: str, lib_name: str) -> bool:
        try:
            output = subprocess.check_output(
                [cpp_compiler, f"-print-file-name={lib_name}"],
                stderr=subprocess.DEVNULL,
            ).decode(*SUBPROCESS_DECODE_ARGS)
            omp_path = output.rstrip()
            if os.path.isfile(omp_path):
                os.environ["KMP_DUPLICATE_LIB_OK"] = "TRUE"
                cdll.LoadLibrary(omp_path)
                return True
        except subprocess.SubprocessError:
            pass
        return False

    """
    Intel Compiler implenmented more math libraries than clang, for performance proposal.
    We need preload them like openmp library.
    """
    preload_list = [
        "libiomp5md.dll",  # openmp
        "svml_dispmd.dll",  # svml library
        "libmmd.dll",  # libm
    ]

    for lib_name in preload_list:
        _load_icx_built_in_lib_by_name(cpp_compiler, lib_name)


def _get_openmp_args(
    cpp_compiler: str,
) -> tuple[list[str], list[str], list[str], list[str], list[str], list[str]]:
    cflags: list[str] = []
    ldflags: list[str] = []
    include_dir_paths: list[str] = []
    lib_dir_paths: list[str] = []
    libs: list[str] = []
    passthrough_args: list[str] = []
    if _IS_MACOS:
        # Per https://mac.r-project.org/openmp/ right way to pass `openmp` flags to MacOS is via `-Xclang`
        cflags.append("Xclang")
        cflags.append("fopenmp")

        # only Apple builtin compilers (Apple Clang++) require openmp
        omp_available = not _is_apple_clang(cpp_compiler)

        # check the `OMP_PREFIX` environment first
        omp_prefix = os.getenv("OMP_PREFIX")
        if omp_prefix is not None:
            header_path = os.path.join(omp_prefix, "include", "omp.h")
            valid_env = os.path.exists(header_path)
            if valid_env:
                include_dir_paths.append(os.path.join(omp_prefix, "include"))
                lib_dir_paths.append(os.path.join(omp_prefix, "lib"))
            else:
                warnings.warn("environment variable `OMP_PREFIX` is invalid.")
            omp_available = omp_available or valid_env

        if not omp_available:
            libs.append("omp")

        # prefer to use openmp from `conda install llvm-openmp`
        conda_prefix = os.getenv("CONDA_PREFIX")
        if not omp_available and conda_prefix is not None:
            omp_available = is_conda_llvm_openmp_installed()
            if omp_available:
                conda_lib_path = os.path.join(conda_prefix, "lib")
                include_dir_paths.append(os.path.join(conda_prefix, "include"))
                lib_dir_paths.append(conda_lib_path)
                # Prefer Intel OpenMP on x86 machine
                if os.uname().machine == "x86_64" and os.path.exists(
                    os.path.join(conda_lib_path, "libiomp5.dylib")
                ):
                    libs.append("iomp5")

        # next, try to use openmp from `brew install libomp`
        if not omp_available:
            omp_available, libomp_path = homebrew_libomp()
            if omp_available:
                include_dir_paths.append(os.path.join(libomp_path, "include"))
                lib_dir_paths.append(os.path.join(libomp_path, "lib"))

        # if openmp is still not available, we let the compiler to have a try,
        # and raise error together with instructions at compilation error later
    elif _IS_WINDOWS:
        """
        On Windows, `clang` and `icx` have their specific openmp implenmention.
        And the openmp lib is in compiler's some sub-directory.
        For dynamic library(DLL) load, the Windows native APIs are `LoadLibraryA` and `LoadLibraryExA`, and their search
        dependencies have some rules:
        https://learn.microsoft.com/en-us/windows/win32/api/libloaderapi/nf-libloaderapi-loadlibraryexa#searching-for-dlls-and-dependencies
        In some case, the rules may not include compiler's sub-directories.
        So, it can't search and load compiler's openmp library correctly.
        And then, the whole application would be broken.

        To avoid the openmp load failed, we can automatic locate the openmp binary and preload it.
        1. For clang, the function is `perload_clang_libomp_win`.
        2. For icx, the function is `perload_icx_libomp_win`.
        """
        if _is_clang(cpp_compiler):
            cflags.append("openmp")
            libs.append("libomp")
            perload_clang_libomp_win(cpp_compiler, "libomp.dll")
        elif _is_intel_compiler(cpp_compiler):
            cflags.append("Qiopenmp")
            libs.append("libiomp5md")
            perload_icx_libomp_win(cpp_compiler)
        else:
            cflags.append("openmp")
            cflags.append("openmp:experimental")
            libs.append("libiomp5md")  # intel-openmp
            ldflags.append("nodefaultlib:vcomp")
    else:
        if config.is_fbcode():
            include_dir_paths.append(build_paths.openmp_include)

            openmp_lib = build_paths.openmp_lib_so
            fb_openmp_extra_flags = f"-Wp,-fopenmp {openmp_lib}"
            passthrough_args.append(fb_openmp_extra_flags)

            libs.append("omp")
        else:
            if _is_clang(cpp_compiler):
                # TODO: fix issue, can't find omp.h
                cflags.append("fopenmp")
                libs.append("gomp")
            elif _is_intel_compiler(cpp_compiler):
                cflags.append("fiopenmp")
            else:
                cflags.append("fopenmp")
                libs.append("gomp")

    return cflags, ldflags, include_dir_paths, lib_dir_paths, libs, passthrough_args


def get_mmap_self_macro(use_mmap_weights: bool) -> list[str]:
    macros = []
    if use_mmap_weights:
        macros.append(" USE_MMAP_SELF")
    return macros


def get_cpp_torch_options(
    cpp_compiler: str,
    vec_isa: VecISA,
    include_pytorch: bool,
    aot_mode: bool,
    use_relative_path: bool,
    use_mmap_weights: bool,
) -> tuple[list[str], list[str], list[str], list[str], list[str], list[str], list[str]]:
    definitions: list[str] = []
    include_dirs: list[str] = []
    cflags: list[str] = []
    ldflags: list[str] = []
    libraries_dirs: list[str] = []
    libraries: list[str] = []
    passthrough_args: list[str] = []

    torch_cpp_wrapper_definitions = _get_torch_cpp_wrapper_definition()
    use_custom_generated_macros_definitions = _use_custom_generated_macros()

    (
        sys_libs_cflags,
        sys_libs_include_dirs,
        sys_libs_passthrough_args,
    ) = _setup_standard_sys_libs(cpp_compiler, aot_mode, use_relative_path)

    isa_macros, isa_ps_args_build_flags = _get_build_args_of_chosen_isa(vec_isa)

    (
        torch_include_dirs,
        torch_libraries_dirs,
        torch_libraries,
    ) = _get_torch_related_args(include_pytorch=include_pytorch, aot_mode=aot_mode)

    python_include_dirs, python_libraries_dirs = _get_python_related_args()

    (
        omp_cflags,
        omp_ldflags,
        omp_include_dir_paths,
        omp_lib_dir_paths,
        omp_lib,
        omp_passthrough_args,
    ) = _get_openmp_args(cpp_compiler)

    cxx_abi_passthrough_args = _get_glibcxx_abi_build_flags()
    fb_macro_passthrough_args = _use_fb_internal_macros()

    mmap_self_macros = get_mmap_self_macro(use_mmap_weights)

    definitions = (
        torch_cpp_wrapper_definitions
        + use_custom_generated_macros_definitions
        + isa_macros
        + fb_macro_passthrough_args
        + mmap_self_macros
    )
    include_dirs = (
        sys_libs_include_dirs
        + python_include_dirs
        + torch_include_dirs
        + omp_include_dir_paths
    )
    cflags = sys_libs_cflags + omp_cflags
    ldflags = omp_ldflags
    libraries_dirs = python_libraries_dirs + torch_libraries_dirs + omp_lib_dir_paths
    libraries = torch_libraries + omp_lib
    passthrough_args = (
        sys_libs_passthrough_args
        + isa_ps_args_build_flags
        + cxx_abi_passthrough_args
        + omp_passthrough_args
    )

    return (
        definitions,
        include_dirs,
        cflags,
        ldflags,
        libraries_dirs,
        libraries,
        passthrough_args,
    )


class CppTorchOptions(CppOptions):
    """
    This class is inherited from CppTorchOptions, which automatic contains
    base cxx build options. And then it will maintains torch related build
    args.
    1. Torch include_directories, libraries, libraries_directories.
    2. Python include_directories, libraries, libraries_directories.
    3. OpenMP related.
    4. Torch MACROs.
    5. MISC
    """

    def __init__(
        self,
        vec_isa: VecISA = invalid_vec_isa,
        include_pytorch: bool = False,
        warning_all: bool = True,
        aot_mode: bool = False,
        compile_only: bool = False,
        use_relative_path: bool = False,
        use_mmap_weights: bool = False,
        shared: bool = True,
        extra_flags: Sequence[str] = (),
        compiler: str = "",
        min_optimize: bool = False,
        precompiling: bool = False,
        preprocessing: bool = False,
    ) -> None:
        super().__init__(
            compile_only=compile_only,
            warning_all=warning_all,
            extra_flags=extra_flags,
            use_relative_path=use_relative_path,
            compiler=compiler,
            min_optimize=min_optimize,
            precompiling=precompiling,
            preprocessing=preprocessing,
        )

        self._aot_mode = aot_mode

        (
            torch_definitions,
            torch_include_dirs,
            torch_cflags,
            torch_ldflags,
            torch_libraries_dirs,
            torch_libraries,
            torch_passthrough_args,
        ) = get_cpp_torch_options(
            cpp_compiler=self._compiler,
            vec_isa=vec_isa,
            include_pytorch=include_pytorch,
            aot_mode=aot_mode,
            use_relative_path=use_relative_path,
            use_mmap_weights=use_mmap_weights,
        )

        _append_list(self._definitions, torch_definitions)
        _append_list(self._include_dirs, torch_include_dirs)
        _append_list(self._cflags, torch_cflags)
        _append_list(self._ldflags, torch_ldflags)
        _append_list(self._libraries_dirs, torch_libraries_dirs)
        _append_list(self._libraries, torch_libraries)
        _append_list(self._passthrough_args, torch_passthrough_args)
        self._finalize_options()


def _set_gpu_runtime_env() -> None:
    if (
        config.is_fbcode()
        and torch.version.hip is None
        and "CUDA_HOME" not in os.environ
        and "CUDA_PATH" not in os.environ
    ):
        os.environ["CUDA_HOME"] = build_paths.sdk_home


@functools.lru_cache(8)
def _find_libcudart_static(path: str) -> Optional[Path]:
    lib_dirs = list(Path(path).rglob("libcudart_static.a"))
    if lib_dirs:
        return lib_dirs[0].resolve().parent
    log_msg = f'"libcudart_static.a" not found under {path}'
    log.info(log_msg)
    return None


def _transform_cuda_paths(lpaths: list[str]) -> None:
    # This handles two cases:
    # 1. Cases where libs are in (e.g.) lib/cuda-12 and lib/cuda-12/stubs
    # 2. Linux machines may have CUDA installed under either lib64/ or lib/
    for i, path in enumerate(lpaths):
        if "CUDA_HOME" in os.environ and path.startswith(os.environ["CUDA_HOME"]):
            lib_dir: Optional[Path] = _find_libcudart_static(path)
            if lib_dir is None:
                continue
            lpaths[i] = str(lib_dir)
            stub_dir = lib_dir / "stubs"
            if stub_dir.exists():
                lpaths.append(str(stub_dir))


def get_cpp_torch_device_options(
    device_type: str,
    aot_mode: bool = False,
    compile_only: bool = False,
) -> tuple[list[str], list[str], list[str], list[str], list[str], list[str], list[str]]:
    definitions: list[str] = []
    include_dirs: list[str] = []
    cflags: list[str] = []
    ldflags: list[str] = []
    libraries_dirs: list[str] = []
    libraries: list[str] = []
    passthrough_args: list[str] = []
    if (
        config.is_fbcode()
        and "CUDA_HOME" not in os.environ
        and "CUDA_PATH" not in os.environ
    ):
        os.environ["CUDA_HOME"] = build_paths.sdk_home

    _set_gpu_runtime_env()
    from torch.utils import cpp_extension

    include_dirs = cpp_extension.include_paths(device_type)
    libraries_dirs = cpp_extension.library_paths(device_type)
    if device_type == "cuda":
        definitions.append(" USE_ROCM" if torch.version.hip else " USE_CUDA")

        if torch.version.hip is not None:
            if config.is_fbcode():
                libraries += ["amdhip64"]
            else:
                libraries += ["c10_hip", "torch_hip"]
            definitions.append(" __HIP_PLATFORM_AMD__")
        else:
            if config.is_fbcode():
                libraries += ["cuda"]
            else:
                libraries += ["c10_cuda", "cuda", "torch_cuda"]
            _transform_cuda_paths(libraries_dirs)

    if device_type == "xpu":
        definitions.append(" USE_XPU")
        # Suppress multi-line comment warnings in sycl headers
        cflags += ["Wno-comment"]
        libraries += ["c10_xpu", "sycl", "ze_loader", "torch_xpu"]
        if not find_library("ze_loader"):
            raise OSError(
                "Intel GPU driver is not properly installed, please follow the instruction "
                "in https://github.com/pytorch/pytorch?tab=readme-ov-file#intel-gpu-support."
            )

    if config.is_fbcode():
        include_dirs.append(build_paths.sdk_include)

        if aot_mode and device_type == "cuda":
            if torch.version.hip is None:
                if not compile_only:
                    # Only add link args, when compile_only is false.
                    passthrough_args = ["-Wl,-Bstatic -lcudart_static -Wl,-Bdynamic"]

    if config.aot_inductor.custom_op_libs:
        libraries += config.aot_inductor.custom_op_libs

    return (
        definitions,
        include_dirs,
        cflags,
        ldflags,
        libraries_dirs,
        libraries,
        passthrough_args,
    )


class CppTorchDeviceOptions(CppTorchOptions):
    """
    This class is inherited from CppTorchOptions, which automatic contains
    base cxx build options and torch common build options. And then it will
    maintains cuda/xpu device related build args.
    """

    def __init__(
        self,
        vec_isa: VecISA = invalid_vec_isa,
        include_pytorch: bool = False,
        device_type: str = "cuda",
        aot_mode: bool = False,
        compile_only: bool = False,
        use_relative_path: bool = False,
        use_mmap_weights: bool = False,
        shared: bool = True,
        extra_flags: Sequence[str] = (),
        min_optimize: bool = False,
        precompiling: bool = False,
        preprocessing: bool = False,
    ) -> None:
        super().__init__(
            vec_isa=vec_isa,
            include_pytorch=include_pytorch,
            aot_mode=aot_mode,
            compile_only=compile_only,
            use_relative_path=use_relative_path,
            use_mmap_weights=use_mmap_weights,
            extra_flags=extra_flags,
            min_optimize=min_optimize,
            precompiling=precompiling,
            preprocessing=preprocessing,
        )

        device_definitions: list[str] = []
        device_include_dirs: list[str] = []
        device_cflags: list[str] = []
        device_ldflags: list[str] = []
        device_libraries_dirs: list[str] = []
        device_libraries: list[str] = []
        device_passthrough_args: list[str] = []

        (
            device_definitions,
            device_include_dirs,
            device_cflags,
            device_ldflags,
            device_libraries_dirs,
            device_libraries,
            device_passthrough_args,
        ) = get_cpp_torch_device_options(
            device_type=device_type, aot_mode=aot_mode, compile_only=compile_only
        )
        _append_list(self._definitions, device_definitions)
        _append_list(self._include_dirs, device_include_dirs)
        _append_list(self._cflags, device_cflags)
        _append_list(self._ldflags, device_ldflags)
        _append_list(self._libraries_dirs, device_libraries_dirs)
        _append_list(self._libraries, device_libraries)
        _append_list(self._passthrough_args, device_passthrough_args)
        self._finalize_options()

    def _finalize_options(self) -> None:
        super()._finalize_options()
        if config.is_fbcode():
            # Re-order library search paths in case there are lib conflicts
            # that also live in the FBCode python lib dir.
            _, python_lib_dirs = _get_python_related_args()
            assert len(python_lib_dirs) == 1, f"Python lib dirs: {python_lib_dirs}"
            if python_lib_dirs[0] in self._libraries_dirs:
                self._libraries_dirs.remove(python_lib_dirs[0])
                self._libraries_dirs.append(python_lib_dirs[0])


def get_name_and_dir_from_output_file_path(
    file_path: str,
) -> tuple[str, str]:
    """
    This function help prepare parameters to new cpp_builder.
    Example:
        input_code: /tmp/tmpof1n5g7t/5c/c5crkkcdvhdxpktrmjxbqkqyq5hmxpqsfza4pxcf3mwk42lphygc.cpp
        name, dir = get_name_and_dir_from_output_file_path(input_code)
    Run result:
        name = c5crkkcdvhdxpktrmjxbqkqyq5hmxpqsfza4pxcf3mwk42lphygc
        dir = /tmp/tmpof1n5g7t/5c/

    put 'name' and 'dir' to CppBuilder's 'name' and 'output_dir'.
    CppBuilder --> get_target_file_path will format output path accoding OS:
    Linux: /tmp/tmppu87g3mm/zh/czhwiz4z7ca7ep3qkxenxerfjxy42kehw6h5cjk6ven4qu4hql4i.so
    Windows: [Windows temp path]/tmppu87g3mm/zh/czhwiz4z7ca7ep3qkxenxerfjxy42kehw6h5cjk6ven4qu4hql4i.dll
    """
    name_and_ext = os.path.basename(file_path)
    name, _ext = os.path.splitext(name_and_ext)
    dir = os.path.dirname(file_path)

    return name, dir


class CppBuilder:
    """
    CppBuilder is a cpp jit builder, and it supports both Windows, Linux and MacOS.
    Args:
        name:
            1. Build target name, the final target file will append extension type automatically.
            2. Due to the CppBuilder is supports mutliple OS, it will maintains ext for OS difference.
        sources:
            Source code file list to be built.
        BuildOption:
            Build options to the builder.
        output_dir:
            1. The output_dir the taget file will output to.
            2. The default value is empty string, and then the use current dir as output dir.
            3. Final target file: output_dir/name.ext
    """

    @staticmethod
    def __get_python_module_flags() -> tuple[str, str]:
        extension = ".pyd" if _IS_WINDOWS else ".so"
        output_flags = "/Fe" if _IS_WINDOWS else "-o"
        return extension, output_flags

    @staticmethod
    def __get_object_flags() -> tuple[str, str]:
        extension = ".obj" if _IS_WINDOWS else ".o"
        output_flags = "/c /Fo" if _IS_WINDOWS else "-c -o"
        return extension, output_flags

    @staticmethod
    def __get_precompiled_header_flags() -> tuple[str, str]:
        extension = ".pch" if _IS_WINDOWS or not is_gcc() else ".gch"
        output_flags = "/Fp" if _IS_WINDOWS else "-o"
        return extension, output_flags

    @staticmethod
    def __get_preprocessor_output_flags() -> tuple[str, str]:
        extension = ".i"
        output_flags = "/EP /P" if _IS_WINDOWS else "-E -P -o"
        return extension, output_flags

    def __init__(
        self,
        name: str,
        sources: Union[str, list[str]],
        BuildOption: BuildOptionsBase,
        output_dir: str = "",
    ) -> None:
        self._compiler = ""
        self._cflags_args = ""
        self._definitions_args = ""
        self._include_dirs_args = ""
        self._ldflags_args = ""
        self._libraries_dirs_args = ""
        self._libraries_args = ""
        self._passthrough_parameters_args = ""

        # When relative path is used, we need to maintain the source dir list.
        self._orig_source_paths = []
        self._output_dir = ""
        self._target_file = ""

        self._use_relative_path: bool = False
        self._aot_mode: bool = False

        self._name = name
<<<<<<< HEAD
=======
        self._target_name = (
            config.aot_inductor.model_name_for_generated_files or "aoti_model"
        )
>>>>>>> eaa5d9d3

        # Code start here, initial self internal veriables firstly.
        self._build_option = BuildOption
        self._compiler = BuildOption.get_compiler()
        self._use_relative_path = BuildOption.get_use_relative_path()
        self._aot_mode = BuildOption.get_aot_mode()

        self._output_dir = output_dir

        self._compile_only = BuildOption.get_compile_only()
        self._precompiling = BuildOption.get_precompiling()
        self._preprocessing = BuildOption.get_preprocessing()
        # Only one of these options (if any) should be true at any given time.
        assert sum((self._compile_only, self._precompiling, self._preprocessing)) <= 1
        self._do_link = not (
            self._compile_only or self._precompiling or self._preprocessing
        )

        # MSVC produces two files when precompiling: the actual .pch file, as well as an
        # object file which must be linked into the final library.  This class assumes
        # only one output file of note, so for now we'll error out here.
        assert not _IS_WINDOWS or not self._precompiling, (
            "Cannot currently precompile headers on Windows!"
        )

        if self._compile_only:
            file_ext, output_flags = self.__get_object_flags()
        elif self._precompiling:
            file_ext, output_flags = self.__get_precompiled_header_flags()
        elif self._preprocessing:
            file_ext, output_flags = self.__get_preprocessor_output_flags()
        else:
            file_ext, output_flags = self.__get_python_module_flags()
        self._target_file = os.path.join(self._output_dir, f"{self._name}{file_ext}")

        relative_target_file = (
            os.path.basename(self._target_file)
            if self._use_relative_path
            else self._target_file
        )
        if _IS_WINDOWS:
            if self._preprocessing:
                # The target file name is automatically determined by MSVC.
                self._output = output_flags
            else:
                self._output = f"{output_flags}{relative_target_file}"
        else:
            self._output = f"{output_flags} {relative_target_file}"

        if isinstance(sources, str):
            sources = [sources]

        # Use relative paths only when requested (typically for remote builds)
        if config.is_fbcode() and self._use_relative_path:
            # Will create another temp directory for building, so do NOT use the
            # absolute path.
            self._orig_source_paths = list(sources)
            sources = [os.path.basename(i) for i in sources]

        if self._precompiling:
            assert len(sources) == 1
            # See above; we can currently assume this is not on MSVC.
            self._sources_args = f"-x c++-header {sources[0]}"
        else:
            self._sources_args = " ".join(sources)

        for cflag in BuildOption.get_cflags():
            if _IS_WINDOWS:
                self._cflags_args += f"/{cflag} "
            else:
                self._cflags_args += f"-{cflag} "

        for definition in BuildOption.get_definitions():
            if _IS_WINDOWS:
                self._definitions_args += f"/D {definition} "
            else:
                self._definitions_args += f"-D {definition} "

        if precompiled_header := BuildOption.precompiled_header:
            if _IS_WINDOWS:
                log.warning(
                    "Precompiled header support for MSVC is currently unavailable; ignoring %s",
                    precompiled_header,
                )
            else:
                self._include_dirs_args = f"-include {precompiled_header} "

        for inc_dir in BuildOption.get_include_dirs():
            if _IS_WINDOWS:
                self._include_dirs_args += f'/I "{inc_dir}" '
            else:
                self._include_dirs_args += f"-I{shlex.quote(inc_dir)} "

        for ldflag in BuildOption.get_ldflags():
            if _IS_WINDOWS:
                self._ldflags_args += f"/{ldflag} "
            else:
                self._ldflags_args += f"-{ldflag} "

        for lib_dir in BuildOption.get_libraries_dirs():
            if _IS_WINDOWS:
                self._libraries_dirs_args += f'/LIBPATH:"{lib_dir}" '
            else:
                self._libraries_dirs_args += f"-L{lib_dir} "

        for lib in BuildOption.get_libraries():
            if _IS_WINDOWS:
                self._libraries_args += f'"{lib}.lib" '
            else:
                self._libraries_args += f"-l{lib} "

        for passthrough_arg in BuildOption.get_passthrough_args():
            self._passthrough_parameters_args += f"{passthrough_arg} "

    def get_command_line(self) -> str:
        def format_build_command(
            compiler: str,
            sources: str,
            include_dirs_args: str,
            definitions_args: str,
            cflags_args: str,
            ldflags_args: str,
            libraries_args: str,
            libraries_dirs_args: str,
            passthrough_args: str,
            output: str,
        ) -> str:
            if _IS_WINDOWS:
                # https://learn.microsoft.com/en-us/cpp/build/walkthrough-compile-a-c-program-on-the-command-line?view=msvc-1704
                # https://stackoverflow.com/a/31566153
                cmd = (
                    f"{compiler} {include_dirs_args} {definitions_args} {cflags_args} "
                    f"{sources} {passthrough_args} {output}"
                )
                if self._do_link:
                    cmd += f" /LD /link {libraries_dirs_args} {libraries_args} {ldflags_args}"
                cmd = normalize_path_separator(cmd)
            else:
                cmd = (
                    f"{compiler} {sources} {definitions_args} {cflags_args} "
                    f"{include_dirs_args} {passthrough_args} {output}"
                )
                if self._do_link:
                    cmd += f" {ldflags_args} {libraries_args} {libraries_dirs_args}"
            return cmd

        command_line = format_build_command(
            compiler=self._compiler,
            sources=self._sources_args,
            include_dirs_args=self._include_dirs_args,
            definitions_args=self._definitions_args,
            cflags_args=self._cflags_args,
            ldflags_args=self._ldflags_args,
            libraries_args=self._libraries_args,
            libraries_dirs_args=self._libraries_dirs_args,
            passthrough_args=self._passthrough_parameters_args,
            output=self._output,
        )
        return command_line

    def get_target_file_path(self) -> str:
        return normalize_path_separator(self._target_file)

    def build_fbcode_re(
        self,
    ) -> None:
        with dynamo_timed("compile_file"):
            command = self.get_command_line().split()
            try:
                output_path = self._target_file
                # When we build remotely, we need to make sure to carefully copy any files
                # that are required during the compilation process into our build directly.
                # This is where all of the ATen/c10/Torch includes come from.
                torch_includes_path = os.path.join(_TORCH_PATH, "include")
                with tempfile.TemporaryDirectory() as tmp_dir:
                    # Copy everything to tmp compilation folder
                    shutil.copy(_LINKER_SCRIPT, os.path.join(tmp_dir, "script.ld"))
                    for src in self._orig_source_paths:
                        shutil.copy(src, os.path.join(tmp_dir, os.path.basename(src)))
                    dest_include_path = os.path.join(tmp_dir, "include")
                    shutil.copytree(torch_includes_path, dest_include_path)
                    # Run the build
                    tmp_output_path = _run_build_command(
                        command, tmp_dir, os.path.basename(output_path)
                    )
                    # Copy output from the build
                    if os.path.exists(output_path):
                        os.remove(output_path)
                    shutil.copy(tmp_output_path, output_path)
                    if output_path.endswith(".o"):
                        os.chmod(output_path, 0o644)
                    elif output_path.endswith(".so"):
                        os.chmod(output_path, 0o755)
            except subprocess.CalledProcessError as e:
                output = e.output.decode("utf-8")
                raise exc.CppCompileError(command, output) from e

    def build(self) -> None:
        """
        It is must need a temperary directory to store object files in Windows.
        After build completed, delete the temperary directory to save disk space.
        """
        if self._use_relative_path:
            # remote build uses relative path
            return self.build_fbcode_re()
        _create_if_dir_not_exist(self._output_dir)
        _build_tmp_dir = os.path.join(
            self._output_dir, f"{self._name}_{_BUILD_TEMP_DIR}"
        )
        _create_if_dir_not_exist(_build_tmp_dir)

        build_cmd = self.get_command_line()
        run_compile_cmd(build_cmd, cwd=_build_tmp_dir)
        _remove_dir(_build_tmp_dir)

    def save_compile_cmd_to_cmake(
        self,
        cmake_path: str,
        device_type: str,
    ) -> None:
        """
        Save global cmake settings here, e.g. compiler options.
        If targeting CUDA, also emit a custom function to embed CUDA kernels.
        """

        definitions = " ".join(self._build_option.get_definitions())
        contents = textwrap.dedent(
            f"""
            cmake_minimum_required(VERSION 3.18 FATAL_ERROR)
            project(aoti_model LANGUAGES CXX)
            set(CMAKE_CXX_STANDARD 17)

<<<<<<< HEAD
            # May need to point CMAKE_PREFIX_PATH to the right torch location
            find_package(Torch REQUIRED)

            # Set a shared library target
            add_library(aoti_model SHARED)

            # Add macro definitions
            target_compile_definitions(aoti_model PRIVATE {definitions})

            # Add compile flags
            target_compile_options(aoti_model PRIVATE {self._cflags_args})
            # Backend specific flags
            target_compile_options(aoti_model PRIVATE {self._passthrough_parameters_args} -c)

=======
            # Set a library target
            add_library({self._target_name} {target_library_type})

>>>>>>> eaa5d9d3
            """
        )

        if (
            not config.aot_inductor.compile_standalone
            or config.test_configs.use_libtorch
        ):
            # When compile_standalone is True, the generated cpp project should
            # not use Torch. But for unit testing purpose, we need to use Torch here.
            contents += textwrap.dedent(
                """
                # May need to point CMAKE_PREFIX_PATH to the right torch location
                find_package(Torch REQUIRED)

                """
            )
            # flags and macros here are mostly CPU specific. Not emitting them for GPU models
            # will make the generated CMake file more portable and won't really hurt performance.
            # NOTE: standalone focuses on GPU now. For CPU, some of the flags and macros may
            # be still needed.
            contents += textwrap.dedent(
                f"""
                # Add macro definitions
                target_compile_definitions({self._target_name} PRIVATE {definitions})

                # Add compile flags
                target_compile_options({self._target_name} PRIVATE {self._cflags_args})

                # Backend-specific flags
                target_compile_options({self._target_name} PRIVATE {self._passthrough_parameters_args} -c)

                """
            )
        else:
            # When compile_standalone is True, use TorchStandalone instead of Torch
            contents += textwrap.dedent(
                f"""
                find_package(TorchStandalone REQUIRED)
                # Set up include directories to find headers at the correct paths
                target_include_directories({self._target_name} PRIVATE ${{TorchStandalone_INCLUDE_DIRS}})
                target_include_directories({self._target_name} PRIVATE ${{TorchStandalone_INCLUDE_DIRS}}/standalone)

                """
            )

        if device_type == "cuda" and torch.version.hip is None:
            from torch._inductor.codecache import _nvcc_arch_as_compile_option

            current_arch = _nvcc_arch_as_compile_option()
            contents += textwrap.dedent(
                f"""
<<<<<<< HEAD
                find_package(CUDA REQUIRED)
=======
                enable_language(CUDA)
                set(CMAKE_CUDA_STANDARD 17)
                find_package(CUDAToolkit REQUIRED)
                target_include_directories({self._target_name} PRIVATE ${{CUDAToolkit_INCLUDE_DIRS}})
                target_compile_definitions({self._target_name} PRIVATE USE_CUDA)
                target_link_libraries({self._target_name} PRIVATE cuda CUDA::cudart_static)
>>>>>>> eaa5d9d3

                find_program(OBJCOPY_EXECUTABLE objcopy)
                if(NOT OBJCOPY_EXECUTABLE)
                    message(FATAL_ERROR "objcopy not found. Cannot embed fatbin as object file")
                endif()

                set(KERNEL_TARGETS "")
                set(KERNEL_OBJECT_FILES "")
                # Function to embed a single kernel
                function(embed_gpu_kernel KERNEL_NAME PTX_FILE)
                    set(FATBIN_BASENAME ${{KERNEL_NAME}}.fatbin)
                    set(FATBIN_FILE ${{CMAKE_CURRENT_BINARY_DIR}}/${{FATBIN_BASENAME}})
                    set(OBJECT_BASENAME ${{KERNEL_NAME}}.fatbin.o)
                    set(OBJECT_FILE ${{CMAKE_CURRENT_BINARY_DIR}}/${{OBJECT_BASENAME}})

                    # --- Define UNIQUE C symbol names ---
                    set(SYMBOL_START __${{KERNEL_NAME}}_start)
                    set(SYMBOL_END __${{KERNEL_NAME}}_end)
                    set(SYMBOL_SIZE __${{KERNEL_NAME}}_size)
                    string(REGEX REPLACE "[^a-zA-Z0-9]" "_" MANGLED_BASENAME ${{FATBIN_FILE}})
                    set(OBJCOPY_START_SYM _binary_${{MANGLED_BASENAME}}_start)
                    set(OBJCOPY_END_SYM _binary_${{MANGLED_BASENAME}}_end)
                    set(OBJCOPY_SIZE_SYM _binary_${{MANGLED_BASENAME}}_size)

                    # --- PTX to FATBIN Command & Target ---
                    add_custom_command(
                        OUTPUT ${{FATBIN_FILE}}
<<<<<<< HEAD
                        COMMAND ${{CUDA_NVCC_EXECUTABLE}} --fatbin ${{PTX_FILE}} -o ${{FATBIN_FILE}} ${{NVCC_GENCODE_FLAGS}}
                                -gencode arch=compute_80,code=compute_80
=======
                        COMMAND ${{CUDAToolkit_NVCC_EXECUTABLE}} --fatbin ${{PTX_FILE}} -o ${{FATBIN_FILE}} ${{NVCC_GENCODE_FLAGS}}
                                -gencode arch=compute_{current_arch},code=compute_{current_arch}
>>>>>>> eaa5d9d3
                                -gencode arch=compute_{current_arch},code=sm_{current_arch}
                        DEPENDS ${{PTX_FILE}}
                    )

                    # --- FATBIN to Object File (.o) Command ---
                    add_custom_command(
                        OUTPUT ${{OBJECT_FILE}}
                        COMMAND ${{CMAKE_LINKER}} -r -b binary -z noexecstack -o ${{OBJECT_FILE}} ${{FATBIN_FILE}}
                        COMMAND ${{OBJCOPY_EXECUTABLE}} --rename-section .data=.rodata,alloc,load,readonly,data,contents
                                ${{OBJECT_FILE}}
                        COMMAND ${{OBJCOPY_EXECUTABLE}}
                                --redefine-sym ${{OBJCOPY_START_SYM}}=${{SYMBOL_START}}
                                --redefine-sym ${{OBJCOPY_END_SYM}}=${{SYMBOL_END}}
                                --redefine-sym ${{OBJCOPY_SIZE_SYM}}=${{SYMBOL_SIZE}}
                                ${{OBJECT_FILE}}
                        DEPENDS ${{FATBIN_FILE}}
                    )
                    add_custom_target(build_kernel_object_${{KERNEL_NAME}} DEPENDS ${{OBJECT_FILE}})

                    # --- Add to a list for linking later ---
                    set(KERNEL_TARGETS ${{KERNEL_TARGETS}} build_kernel_object_${{KERNEL_NAME}} PARENT_SCOPE)
                    set(KERNEL_OBJECT_FILES ${{KERNEL_OBJECT_FILES}} ${{OBJECT_FILE}} PARENT_SCOPE)
                endfunction()

                """
            )

        with open(cmake_path, "w") as f:
            f.write(contents)

    def save_src_to_cmake(self, cmake_path: str, src_path: str) -> None:
        # Remove the directory part of file_path
        src_path = "${CMAKE_CURRENT_SOURCE_DIR}/" + Path(src_path).name
        with open(cmake_path, "a") as f:
            f.write(f"target_sources(aoti_model PRIVATE {src_path})\n")

    def save_kernel_asm_to_cmake(self, cmake_path: str, asm_files: list[str]) -> None:
        # TODO: make this work beyond CUDA
        with open(cmake_path, "a") as f:
            for asm_file in asm_files:
                kernel_name = Path(asm_file).name.split(".")[0]
                asm_file = f"${{CMAKE_CURRENT_SOURCE_DIR}}/{Path(asm_file).name}"
                contents = textwrap.dedent(
                    f"""
                    embed_gpu_kernel({kernel_name} {asm_file})
                    """
                )
                f.write(contents)
<<<<<<< HEAD
            f.write("add_dependencies(aoti_model ${KERNEL_TARGETS})\n")
            f.write(
                "target_link_libraries(aoti_model PRIVATE ${KERNEL_OBJECT_FILES})\n"
            )
=======
            if asm_files:
                f.write(f"add_dependencies({self._target_name} ${{KERNEL_TARGETS}})\n")
                f.write(
                    f"target_link_libraries({self._target_name} PRIVATE ${{KERNEL_OBJECT_FILES}})\n"
                )
>>>>>>> eaa5d9d3

    def save_link_cmd_to_cmake(self, cmake_path: str) -> None:
        if (
            config.aot_inductor.compile_standalone
            and not config.test_configs.use_libtorch
        ):
            # When compile_standalone is True, do not link with libtorch
            return

        lflags = " ".join(self._build_option.get_ldflags())
        libs = " ".join(self._build_option.get_libraries())
        contents = textwrap.dedent(
            f"""
            # Add linker flags
            target_link_options(aoti_model PRIVATE {lflags})

            # Add libraries
            target_link_libraries(aoti_model PRIVATE {libs})
         """
        )

        assert os.path.exists(cmake_path), (
            f"save_link_cmd_to_cmakefile expects {cmake_path} to already exist"
        )
        with open(cmake_path, "a") as f:
            f.write(contents)<|MERGE_RESOLUTION|>--- conflicted
+++ resolved
@@ -127,7 +127,7 @@
     return cxx_path
 
 
-@functools.lru_cache(None)
+@functools.cache
 def check_compiler_exist_windows(compiler: str) -> None:
     """
     Check if compiler is ready, in case end user not activate MSVC environment.
@@ -144,6 +144,7 @@
 def get_cpp_compiler() -> str:
     if _IS_WINDOWS:
         compiler = os.environ.get("CXX", "cl")
+        compiler = normalize_path_separator(compiler)
         check_compiler_exist_windows(compiler)
     else:
         if config.is_fbcode():
@@ -183,7 +184,6 @@
     # Convert .cubin to .o
     cmd = f"{ld} -r -b binary -z noexecstack -o {obj_file} {cubin_file}"
     subprocess.run(cmd.split(), capture_output=True, text=True, check=True)
-    os.remove(cubin_file)
     # Rename .data to .rodata
     cmd = f"{objcopy} --rename-section .data=.rodata,alloc,load,readonly,data,contents {obj_file}"
     subprocess.run(cmd.split(), capture_output=True, text=True, check=True)
@@ -201,13 +201,13 @@
     return obj_file
 
 
-@functools.lru_cache(None)
+@functools.cache
 def _is_apple_clang(cpp_compiler: str) -> bool:
     version_string = subprocess.check_output([cpp_compiler, "--version"]).decode("utf8")
     return "Apple" in version_string.splitlines()[0]
 
 
-@functools.lru_cache(None)
+@functools.cache
 def _is_clang(cpp_compiler: str) -> bool:
     # Mac OS apple clang maybe named as gcc, need check compiler info.
     if sys.platform == "darwin":
@@ -222,7 +222,7 @@
     return bool(re.search(r"(clang|clang\+\+)", cpp_compiler))
 
 
-@functools.lru_cache(None)
+@functools.cache
 def _is_gcc(cpp_compiler: str) -> bool:
     # Since "clang++" ends with "g++", the regex match below would validate on it.
     if _is_clang(cpp_compiler):
@@ -230,7 +230,7 @@
     return bool(re.search(r"(gcc|g\+\+|gnu-c\+\+)", cpp_compiler))
 
 
-@functools.lru_cache(None)
+@functools.cache
 def _is_msvc_cl(cpp_compiler: str) -> bool:
     if not _IS_WINDOWS:
         return False
@@ -248,7 +248,7 @@
     return False
 
 
-@functools.lru_cache(None)
+@functools.cache
 def _is_intel_compiler(cpp_compiler: str) -> bool:
     def _check_minimal_version(compiler_version: TorchVersion) -> None:
         """
@@ -292,32 +292,32 @@
     return False
 
 
-@functools.lru_cache(None)
+@functools.cache
 def is_gcc() -> bool:
     return _is_gcc(get_cpp_compiler())
 
 
-@functools.lru_cache(None)
+@functools.cache
 def is_clang() -> bool:
     return _is_clang(get_cpp_compiler())
 
 
-@functools.lru_cache(None)
+@functools.cache
 def is_intel_compiler() -> bool:
     return _is_intel_compiler(get_cpp_compiler())
 
 
-@functools.lru_cache(None)
+@functools.cache
 def is_apple_clang() -> bool:
     return _is_apple_clang(get_cpp_compiler())
 
 
-@functools.lru_cache(None)
+@functools.cache
 def is_msvc_cl() -> bool:
     return _is_msvc_cl(get_cpp_compiler())
 
 
-@functools.lru_cache(None)
+@functools.cache
 def get_compiler_version_info(compiler: str) -> str:
     env = os.environ.copy()
     env["LC_ALL"] = "C"  # Don't localize output
@@ -332,7 +332,7 @@
             ).decode(*SUBPROCESS_DECODE_ARGS)
         except Exception:
             return ""
-    # Mutiple lines to one line string.
+    # Multiple lines to one line string.
     version_string = version_string.replace("\r", "_")
     version_string = version_string.replace("\n", "_")
     return version_string
@@ -411,7 +411,7 @@
 class BuildOptionsBase:
     """
     This is the Base class for store cxx build options, as a template.
-    Acturally, to build a cxx shared library. We just need to select a compiler
+    Actually, to build a cxx shared library. We just need to select a compiler
     and maintains the suitable args.
     """
 
@@ -573,6 +573,10 @@
                 else "Wno-ignored-optimization-argument"
             )
             cflags.append(ignored_optimization_argument)
+        if _is_gcc(cpp_compiler):
+            # Issue all the warnings demanded by strict ISO C and ISO C++.
+            # Ref: https://github.com/pytorch/pytorch/issues/153180#issuecomment-2986676878
+            cflags.append("pedantic")
     return cflags
 
 
@@ -634,36 +638,6 @@
         else:
             cflags.append("O0")
     else:
-<<<<<<< HEAD
-        wrapper_opt_level = config.aot_inductor.compile_wrapper_opt_level
-        cflags = (
-            ["O0", "g"]
-            if config.aot_inductor.debug_compile
-            else [wrapper_opt_level if min_optimize else "O3", "DNDEBUG"]
-        )
-        cflags += _get_ffast_math_flags()
-        cflags.append("fno-finite-math-only")
-        if not config.cpp.enable_unsafe_math_opt_flag:
-            cflags.append("fno-unsafe-math-optimizations")
-        cflags.append(f"ffp-contract={config.cpp.enable_floating_point_contract_flag}")
-
-        if sys.platform != "darwin":
-            # on macos, unknown argument: '-fno-tree-loop-vectorize'
-            if _is_gcc(cpp_compiler):
-                cflags.append("fno-tree-loop-vectorize")
-            # https://stackoverflow.com/questions/65966969/why-does-march-native-not-work-on-apple-m1
-            # `-march=native` is unrecognized option on M1
-            if not config.is_fbcode():
-                if platform.machine() == "ppc64le":
-                    cflags.append("mcpu=native")
-                else:
-                    cflags.append("march=native")
-
-        return cflags
-
-
-def _get_shared_cflag(do_link: bool) -> list[str]:
-=======
         if _IS_WINDOWS:
             cflags = ["O1" if min_optimize else "O2"]
         else:
@@ -694,7 +668,6 @@
 
 
 def _get_shared_cflags(do_link: bool) -> list[str]:
->>>>>>> eaa5d9d3
     if _IS_WINDOWS:
         """
         MSVC `/MD` using python `ucrtbase.dll` lib as runtime.
@@ -733,6 +706,10 @@
         + _get_cpp_std_cflag()
         + _get_os_related_cpp_cflags(cpp_compiler)
     )
+
+    if not _IS_WINDOWS and config.aot_inductor.enable_lto and _is_clang(cpp_compiler):
+        ldflags.append("fuse-ld=lld")
+        ldflags.append("flto=thin")
 
     passthrough_args.append(" ".join(extra_flags))
 
@@ -803,13 +780,6 @@
         self._finalize_options()
 
 
-def _get_glibcxx_abi_build_flags() -> list[str]:
-    if not _IS_WINDOWS:
-        return ["-D_GLIBCXX_USE_CXX11_ABI=" + str(int(torch._C._GLIBCXX_USE_CXX11_ABI))]
-    else:
-        return []
-
-
 def _get_torch_cpp_wrapper_definition() -> list[str]:
     return ["TORCH_INDUCTOR_CPP_WRAPPER", "STANDALONE_TORCH_HEADER"]
 
@@ -959,7 +929,7 @@
     return python_include_dirs, python_lib_path
 
 
-@functools.lru_cache(None)
+@functools.cache
 def is_conda_llvm_openmp_installed() -> bool:
     try:
         command = "conda list llvm-openmp --json"
@@ -969,7 +939,7 @@
         return False
 
 
-@functools.lru_cache(None)
+@functools.cache
 def homebrew_libomp() -> tuple[bool, str]:
     try:
         # check if `brew` is installed
@@ -990,7 +960,7 @@
         return False, ""
 
 
-@functools.lru_cache(None)
+@functools.cache
 def perload_clang_libomp_win(cpp_compiler: str, omp_name: str) -> None:
     try:
         output = subprocess.check_output([cpp_compiler, "-print-file-name=bin"]).decode(
@@ -1004,7 +974,7 @@
         pass
 
 
-@functools.lru_cache(None)
+@functools.cache
 def perload_icx_libomp_win(cpp_compiler: str) -> None:
     def _load_icx_built_in_lib_by_name(cpp_compiler: str, lib_name: str) -> bool:
         try:
@@ -1022,7 +992,7 @@
         return False
 
     """
-    Intel Compiler implenmented more math libraries than clang, for performance proposal.
+    Intel Compiler implemented more math libraries than clang, for performance proposal.
     We need preload them like openmp library.
     """
     preload_list = [
@@ -1141,6 +1111,19 @@
     return cflags, ldflags, include_dir_paths, lib_dir_paths, libs, passthrough_args
 
 
+def _get_libstdcxx_args() -> tuple[list[str], list[str]]:
+    """
+    For fbcode cpu case, we should link stdc++ instead assuming the binary where dlopen is executed is built with dynamic stdc++.
+    """
+    lib_dir_paths: list[str] = []
+    libs: list[str] = []
+    if config.is_fbcode():
+        lib_dir_paths = [sysconfig.get_config_var("LIBDIR")]
+        libs.append("stdc++")
+
+    return lib_dir_paths, libs
+
+
 def get_mmap_self_macro(use_mmap_weights: bool) -> list[str]:
     macros = []
     if use_mmap_weights:
@@ -1156,6 +1139,15 @@
     use_relative_path: bool,
     use_mmap_weights: bool,
 ) -> tuple[list[str], list[str], list[str], list[str], list[str], list[str], list[str]]:
+    """
+    This function is used to get the build args of torch related build options.
+    1. Torch include_directories, libraries, libraries_directories.
+    2. Python include_directories, libraries, libraries_directories.
+    3. OpenMP related.
+    4. Torch MACROs.
+    5. MISC
+    6. Return the build args
+    """
     definitions: list[str] = []
     include_dirs: list[str] = []
     cflags: list[str] = []
@@ -1192,7 +1184,6 @@
         omp_passthrough_args,
     ) = _get_openmp_args(cpp_compiler)
 
-    cxx_abi_passthrough_args = _get_glibcxx_abi_build_flags()
     fb_macro_passthrough_args = _use_fb_internal_macros()
 
     mmap_self_macros = get_mmap_self_macro(use_mmap_weights)
@@ -1215,10 +1206,7 @@
     libraries_dirs = python_libraries_dirs + torch_libraries_dirs + omp_lib_dir_paths
     libraries = torch_libraries + omp_lib
     passthrough_args = (
-        sys_libs_passthrough_args
-        + isa_ps_args_build_flags
-        + cxx_abi_passthrough_args
-        + omp_passthrough_args
+        sys_libs_passthrough_args + isa_ps_args_build_flags + omp_passthrough_args
     )
 
     return (
@@ -1340,6 +1328,13 @@
     aot_mode: bool = False,
     compile_only: bool = False,
 ) -> tuple[list[str], list[str], list[str], list[str], list[str], list[str], list[str]]:
+    """
+    This function is used to get the build args of device related build options.
+    1. Device include_directories, libraries, libraries_directories.
+    2. Device MACROs.
+    3. MISC
+    4. Return the build args
+    """
     definitions: list[str] = []
     include_dirs: list[str] = []
     cflags: list[str] = []
@@ -1359,6 +1354,8 @@
 
     include_dirs = cpp_extension.include_paths(device_type)
     libraries_dirs = cpp_extension.library_paths(device_type)
+    if not config.is_fbcode():
+        libraries += ["c10"]
     if device_type == "cuda":
         definitions.append(" USE_ROCM" if torch.version.hip else " USE_CUDA")
 
@@ -1386,6 +1383,9 @@
                 "in https://github.com/pytorch/pytorch?tab=readme-ov-file#intel-gpu-support."
             )
 
+    if device_type == "mps":
+        definitions.append(" USE_MPS")
+
     if config.is_fbcode():
         include_dirs.append(build_paths.sdk_include)
 
@@ -1394,6 +1394,14 @@
                 if not compile_only:
                     # Only add link args, when compile_only is false.
                     passthrough_args = ["-Wl,-Bstatic -lcudart_static -Wl,-Bdynamic"]
+
+        if device_type == "cpu":
+            (
+                stdcxx_lib_dir_paths,
+                stdcxx_libs,
+            ) = _get_libstdcxx_args()
+            libraries_dirs += stdcxx_lib_dir_paths
+            libraries += stdcxx_libs
 
     if config.aot_inductor.custom_op_libs:
         libraries += config.aot_inductor.custom_op_libs
@@ -1497,7 +1505,7 @@
         dir = /tmp/tmpof1n5g7t/5c/
 
     put 'name' and 'dir' to CppBuilder's 'name' and 'output_dir'.
-    CppBuilder --> get_target_file_path will format output path accoding OS:
+    CppBuilder --> get_target_file_path will format output path according OS:
     Linux: /tmp/tmppu87g3mm/zh/czhwiz4z7ca7ep3qkxenxerfjxy42kehw6h5cjk6ven4qu4hql4i.so
     Windows: [Windows temp path]/tmppu87g3mm/zh/czhwiz4z7ca7ep3qkxenxerfjxy42kehw6h5cjk6ven4qu4hql4i.dll
     """
@@ -1514,13 +1522,13 @@
     Args:
         name:
             1. Build target name, the final target file will append extension type automatically.
-            2. Due to the CppBuilder is supports mutliple OS, it will maintains ext for OS difference.
+            2. Due to the CppBuilder is supports multiple OS, it will maintains ext for OS difference.
         sources:
             Source code file list to be built.
         BuildOption:
             Build options to the builder.
         output_dir:
-            1. The output_dir the taget file will output to.
+            1. The output_dir the target file will output to.
             2. The default value is empty string, and then the use current dir as output dir.
             3. Final target file: output_dir/name.ext
     """
@@ -1534,7 +1542,7 @@
     @staticmethod
     def __get_object_flags() -> tuple[str, str]:
         extension = ".obj" if _IS_WINDOWS else ".o"
-        output_flags = "/c /Fo" if _IS_WINDOWS else "-c -o"
+        output_flags = "/c /Fo" if _IS_WINDOWS else "-c -o"  # codespell:ignore
         return extension, output_flags
 
     @staticmethod
@@ -1574,14 +1582,11 @@
         self._aot_mode: bool = False
 
         self._name = name
-<<<<<<< HEAD
-=======
         self._target_name = (
             config.aot_inductor.model_name_for_generated_files or "aoti_model"
         )
->>>>>>> eaa5d9d3
-
-        # Code start here, initial self internal veriables firstly.
+
+        # Code start here, initial self internal variables firstly.
         self._build_option = BuildOption
         self._compiler = BuildOption.get_compiler()
         self._use_relative_path = BuildOption.get_use_relative_path()
@@ -1779,8 +1784,8 @@
 
     def build(self) -> None:
         """
-        It is must need a temperary directory to store object files in Windows.
-        After build completed, delete the temperary directory to save disk space.
+        It is must need a temporary directory to store object files in Windows.
+        After build completed, delete the temporary directory to save disk space.
         """
         if self._use_relative_path:
             # remote build uses relative path
@@ -1806,32 +1811,19 @@
         """
 
         definitions = " ".join(self._build_option.get_definitions())
+        target_library_type = (
+            "STATIC" if config.aot_inductor.compile_standalone else "SHARED"
+        )
+
         contents = textwrap.dedent(
             f"""
-            cmake_minimum_required(VERSION 3.18 FATAL_ERROR)
-            project(aoti_model LANGUAGES CXX)
+            cmake_minimum_required(VERSION 3.27 FATAL_ERROR)
+            project({self._target_name} LANGUAGES CXX)
             set(CMAKE_CXX_STANDARD 17)
 
-<<<<<<< HEAD
-            # May need to point CMAKE_PREFIX_PATH to the right torch location
-            find_package(Torch REQUIRED)
-
-            # Set a shared library target
-            add_library(aoti_model SHARED)
-
-            # Add macro definitions
-            target_compile_definitions(aoti_model PRIVATE {definitions})
-
-            # Add compile flags
-            target_compile_options(aoti_model PRIVATE {self._cflags_args})
-            # Backend specific flags
-            target_compile_options(aoti_model PRIVATE {self._passthrough_parameters_args} -c)
-
-=======
             # Set a library target
             add_library({self._target_name} {target_library_type})
 
->>>>>>> eaa5d9d3
             """
         )
 
@@ -1883,16 +1875,12 @@
             current_arch = _nvcc_arch_as_compile_option()
             contents += textwrap.dedent(
                 f"""
-<<<<<<< HEAD
-                find_package(CUDA REQUIRED)
-=======
                 enable_language(CUDA)
                 set(CMAKE_CUDA_STANDARD 17)
                 find_package(CUDAToolkit REQUIRED)
                 target_include_directories({self._target_name} PRIVATE ${{CUDAToolkit_INCLUDE_DIRS}})
                 target_compile_definitions({self._target_name} PRIVATE USE_CUDA)
                 target_link_libraries({self._target_name} PRIVATE cuda CUDA::cudart_static)
->>>>>>> eaa5d9d3
 
                 find_program(OBJCOPY_EXECUTABLE objcopy)
                 if(NOT OBJCOPY_EXECUTABLE)
@@ -1920,13 +1908,8 @@
                     # --- PTX to FATBIN Command & Target ---
                     add_custom_command(
                         OUTPUT ${{FATBIN_FILE}}
-<<<<<<< HEAD
-                        COMMAND ${{CUDA_NVCC_EXECUTABLE}} --fatbin ${{PTX_FILE}} -o ${{FATBIN_FILE}} ${{NVCC_GENCODE_FLAGS}}
-                                -gencode arch=compute_80,code=compute_80
-=======
                         COMMAND ${{CUDAToolkit_NVCC_EXECUTABLE}} --fatbin ${{PTX_FILE}} -o ${{FATBIN_FILE}} ${{NVCC_GENCODE_FLAGS}}
                                 -gencode arch=compute_{current_arch},code=compute_{current_arch}
->>>>>>> eaa5d9d3
                                 -gencode arch=compute_{current_arch},code=sm_{current_arch}
                         DEPENDS ${{PTX_FILE}}
                     )
@@ -1961,7 +1944,7 @@
         # Remove the directory part of file_path
         src_path = "${CMAKE_CURRENT_SOURCE_DIR}/" + Path(src_path).name
         with open(cmake_path, "a") as f:
-            f.write(f"target_sources(aoti_model PRIVATE {src_path})\n")
+            f.write(f"target_sources({self._target_name} PRIVATE {src_path})\n")
 
     def save_kernel_asm_to_cmake(self, cmake_path: str, asm_files: list[str]) -> None:
         # TODO: make this work beyond CUDA
@@ -1975,18 +1958,11 @@
                     """
                 )
                 f.write(contents)
-<<<<<<< HEAD
-            f.write("add_dependencies(aoti_model ${KERNEL_TARGETS})\n")
-            f.write(
-                "target_link_libraries(aoti_model PRIVATE ${KERNEL_OBJECT_FILES})\n"
-            )
-=======
             if asm_files:
                 f.write(f"add_dependencies({self._target_name} ${{KERNEL_TARGETS}})\n")
                 f.write(
                     f"target_link_libraries({self._target_name} PRIVATE ${{KERNEL_OBJECT_FILES}})\n"
                 )
->>>>>>> eaa5d9d3
 
     def save_link_cmd_to_cmake(self, cmake_path: str) -> None:
         if (
@@ -2001,10 +1977,10 @@
         contents = textwrap.dedent(
             f"""
             # Add linker flags
-            target_link_options(aoti_model PRIVATE {lflags})
+            target_link_options({self._target_name} PRIVATE {lflags})
 
             # Add libraries
-            target_link_libraries(aoti_model PRIVATE {libs})
+            target_link_libraries({self._target_name} PRIVATE {libs})
          """
         )
 
@@ -2012,4 +1988,34 @@
             f"save_link_cmd_to_cmakefile expects {cmake_path} to already exist"
         )
         with open(cmake_path, "a") as f:
-            f.write(contents)+            f.write(contents)
+
+
+def run_asm_build_object(src: str, target: str, cwd: str) -> None:
+    def get_asm_compiler() -> str:
+        if _IS_WINDOWS:
+            ASM_CC = "ml64"
+        else:
+            ASM_CC = get_cpp_compiler()
+            # Intel compiler is not support to compile asm, switch to gcc.
+            if _is_intel_compiler(ASM_CC):
+                ASM_CC = "gcc"
+        return ASM_CC
+
+    def get_command_line(asm_cc: str, src: str, target: str) -> str:
+        if _IS_WINDOWS:
+            # Format reference:
+            # https://learn.microsoft.com/en-us/cpp/assembler/masm/ml-and-ml64-command-line-reference?view=msvc-170
+            cmd = f"{asm_cc} {src} /c /Fo {target}"  # codespell:ignore /Fo
+        else:
+            cmd = f"{asm_cc} -c {src} -o {target}"
+
+        return cmd
+
+    asm_cc = get_asm_compiler()
+    cmd = get_command_line(
+        asm_cc=asm_cc,
+        src=normalize_path_separator(src),
+        target=normalize_path_separator(target),
+    )
+    run_compile_cmd(cmd, cwd=normalize_path_separator(cwd))