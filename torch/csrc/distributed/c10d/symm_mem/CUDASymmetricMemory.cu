#include <torch/csrc/distributed/c10d/symm_mem/CUDASymmetricMemory-inl.h>
#include <torch/csrc/distributed/c10d/symm_mem/CUDASymmetricMemory.hpp>
#include <torch/csrc/distributed/c10d/symm_mem/CUDASymmetricMemoryUtils.hpp>
#include <torch/csrc/distributed/c10d/cuda/utils.hpp>

#include <ATen/ceil_div.h>
#include <ATen/cuda/CUDAContext.h>
#include <ATen/cuda/PeerToPeerAccess.h>
#include <c10/cuda/CUDACachingAllocator.h>
#include <c10/cuda/CUDAGuard.h>
#include <c10/util/error.h>

#include <sys/socket.h>
#include <unistd.h>

#if !defined(USE_ROCM) && defined(PYTORCH_C10_DRIVER_API_SUPPORTED)
#include <c10/cuda/driver_api.h>
#elif defined(USE_ROCM)
#include <hip/hip_runtime_api.h>
#endif

#if defined(CUDART_VERSION) && CUDART_VERSION >= 12030
#define CUDART_SUPPORTS_MULTICAST
#endif

// add these definitions so that we can compile with CUDA < 12.3
// borrowed from
// https://github.com/NVIDIA/nccl/blob/3ea7eedf3b9b94f1d9f99f4e55536dfcbd23c1ca/src/include/p2p.h#L20
#if CUDA_VERSION < 12030
#define CU_MEM_HANDLE_TYPE_FABRIC ((CUmemAllocationHandleType)0x8ULL)
#define CU_IPC_HANDLE_SIZE 64
typedef struct CUmemFabricHandle_st {
  unsigned char data[CU_IPC_HANDLE_SIZE];
} CUmemFabricHandle_v1;
typedef CUmemFabricHandle_v1 CUmemFabricHandle;
#endif

namespace c10d {
namespace symmetric_memory {

/* Start of CUDASymmetricMemory implementation */

// A set of exchange methods with prefix "CUDASymmetricMemory"
static StoreExchange storeExchange = StoreExchange("CUDASymmetricMemory");

AllocationRef::AllocationRef(
    void* ptr,
    HandleType handle,
    size_t block_size,
    int device_idx,
    bool is_multicast)
    : ptr(ptr),
      handle(handle),
      block_size(block_size),
      device_idx(device_idx),
      is_multicast(is_multicast) {}

AllocationRef::~AllocationRef() {
  if (is_finalizing()) {
    return;
  }
  c10::cuda::CUDAGuard guard(device_idx);
  C10_CUDA_CHECK(cudaDeviceSynchronize());
#if !defined(USE_ROCM) && defined(PYTORCH_C10_DRIVER_API_SUPPORTED)
  // Leak the cuda allocations during static deinitialization
  auto driver_api = c10::cuda::DriverAPI::get();
  C10_CUDA_DRIVER_CHECK(
      driver_api->cuMemUnmap_(reinterpret_cast<CUdeviceptr>(ptr), block_size));
#if defined(CUDART_SUPPORTS_MULTICAST)
  if (is_multicast) {
    C10_CUDA_DRIVER_CHECK(
        driver_api->cuMulticastUnbind_(handle, device_idx, 0, block_size));
  }
#endif
  C10_CUDA_DRIVER_CHECK(driver_api->cuMemRelease_(handle));
#elif defined(USE_ROCM)
  C10_HIP_CHECK(hipMemUnmap(reinterpret_cast<hipDeviceptr_t>(ptr), block_size));
  C10_HIP_CHECK(hipMemRelease(handle));
#else
  TORCH_CHECK(
      false, "CUDASymmetricMemory requires PYTORCH_C10_DRIVER_API_SUPPORTED");
#endif
}

CUDASymmetricMemory::CUDASymmetricMemory(
    std::vector<c10::intrusive_ptr<AllocationRef>> alloc_refs,
    std::vector<void*> buffers,
    std::vector<void*> signal_pads,
    HandleType mc_handle,
    void* mc_addr,
    size_t buffer_size,
    int local_device_idx,
    int rank,
    int world_size)
    : alloc_refs_(std::move(alloc_refs)),
      buffers_(std::move(buffers)),
      signal_pads_(std::move(signal_pads)),
      mc_handle_(mc_handle),
      mc_addr_(mc_addr),
      buffer_size_(buffer_size),
      local_device_idx_(local_device_idx),
      rank_(rank),
      world_size_(world_size) {
  const size_t arr_size = sizeof(void*) * world_size_;
  buffers_dev_ = reinterpret_cast<void**>(
      c10::cuda::CUDACachingAllocator::raw_alloc(arr_size));
  signal_pads_dev_ = reinterpret_cast<void**>(
      c10::cuda::CUDACachingAllocator::raw_alloc(arr_size));

  c10::cuda::CUDAGuard guard(local_device_idx);
  AT_CUDA_CHECK(cudaMemcpy(
      buffers_dev_, buffers_.data(), arr_size, cudaMemcpyHostToDevice));
  AT_CUDA_CHECK(cudaMemcpy(
      signal_pads_dev_, signal_pads_.data(), arr_size, cudaMemcpyHostToDevice));
}

std::vector<void*> CUDASymmetricMemory::get_buffer_ptrs() {
  return buffers_;
}

std::vector<void*> CUDASymmetricMemory::get_signal_pad_ptrs() {
  return signal_pads_;
}

void** CUDASymmetricMemory::get_buffer_ptrs_dev() {
  return buffers_dev_;
}

void** CUDASymmetricMemory::get_signal_pad_ptrs_dev() {
  return signal_pads_dev_;
}

size_t CUDASymmetricMemory::get_buffer_size() {
  return buffer_size_;
}

size_t CUDASymmetricMemory::get_signal_pad_size() {
  return signal_pad_size;
}

bool CUDASymmetricMemory::has_multicast_support() {
  return mc_addr_ != nullptr;
}

void* CUDASymmetricMemory::get_multicast_ptr() {
  return mc_addr_;
}

at::Tensor CUDASymmetricMemory::get_buffer(
    int rank,
    c10::IntArrayRef sizes,
    c10::ScalarType dtype,
    int64_t storage_offset) {
  const size_t numel = std::accumulate(
      sizes.begin(),
      sizes.end(),
      static_cast<size_t>(1),
      std::multiplies<size_t>());
  const auto element_size = c10::elementSize(dtype);
  const auto req_size = (numel + storage_offset) * element_size;
  TORCH_CHECK(
      req_size <= buffer_size_,
      "CUDASymmetricMemory::get_buffer: the requested size (",
      req_size,
      " bytes) exceeds the allocated size (",
      buffer_size_,
      " bytes)");
  auto data_ptr = reinterpret_cast<uint8_t*>(buffers_[rank]) +
      storage_offset * element_size;
  auto device = c10::Device(c10::DeviceType::CUDA, local_device_idx_);
  auto options = at::TensorOptions().dtype(dtype).device(device);
  return at::for_blob(data_ptr, sizes)
      .options(options)
      .target_device(device)
      .make_tensor();
}

at::Tensor CUDASymmetricMemory::get_signal_pad(
    int rank,
    c10::IntArrayRef sizes,
    std::optional<c10::ScalarType> dtype,
    int64_t storage_offset) {
  // If the dtype is unspecified, default it to UInt32, as it
  // is the most common type for signaling purposes.
  if (!dtype.has_value()) {
    dtype = c10::ScalarType::UInt32;
  }

  // If the shape is unspecified, treat the signal pad as a 1d tensor.
  const auto element_size = c10::elementSize(*dtype);
  std::vector<int64_t> shape;
  if (!sizes.empty()) {
    shape = sizes.vec();
  } else {
    shape.push_back(signal_pad_size / element_size);
  }

  const size_t numel = std::accumulate(
      shape.begin(),
      shape.end(),
      static_cast<size_t>(1),
      std::multiplies<size_t>());
  const auto req_size = (numel + storage_offset) * element_size;
  TORCH_CHECK(
      req_size <= signal_pad_size,
      "CUDASymmetricMemory::get_signal_pad: the requested size (",
      req_size,
      " bytes) exceeds the allocated size (",
      signal_pad_size,
      " bytes)");
  auto data_ptr = reinterpret_cast<uint8_t*>(signal_pads_[rank]) +
      storage_offset * element_size;
  auto device = c10::Device(c10::DeviceType::CUDA, local_device_idx_);
  auto options = at::TensorOptions().dtype(*dtype).device(device);
  return at::for_blob(data_ptr, shape)
      .options(options)
      .target_device(device)
      .make_tensor();
}

void check_channel(int channel, int world_size) {
  TORCH_CHECK(
      channel >= 0,
      "channel for barrier(), put_signal() and wait_signal() ",
      "must be greater than 0 (got ",
      channel,
      ")");
  const size_t num_channels = signal_pad_size / sizeof(uint32_t) * world_size;
  TORCH_CHECK(
      static_cast<size_t>(channel) < num_channels,
      "The maximum supported channel for barrier(), put_signal() and wait_signal() is ",
      num_channels - 1,
      " (got ",
      channel,
      ")");
}

static __global__ void barrier_kernel(
    uint32_t** signal_pads,
    int channel,
    int rank,
    int world_size,
    size_t timeout_ms) {
  if (threadIdx.x < world_size) {
    auto target_rank = threadIdx.x;
    if (target_rank == rank) {
      return;
    }
    auto put_success = try_put_signal<std::memory_order_release>(
        signal_pads[target_rank] + world_size * channel + rank, timeout_ms);
    if (!put_success) {
      printf(
          "[FATAL] CUDASymmetricMemory::barrier: rank %d failed to send signal "
          "to rank %d on channel %d after %lu microseconds\n",
          rank,
          target_rank,
          channel,
          timeout_ms);
      trap();
    }
    auto wait_success = try_wait_signal<std::memory_order_acquire>(
        signal_pads[rank] + world_size * channel + target_rank, timeout_ms);
    if (!wait_success) {
      printf(
          "[FATAL] CUDASymmetricMemory::barrier: rank %d failed to receive signal "
          "from rank %d on channel %d after %lu microseconds\n",
          rank,
          target_rank,
          channel,
          timeout_ms);
      trap();
    }
  }
}

void CUDASymmetricMemory::barrier(int channel, size_t timeout_ms) {
  check_channel(channel, world_size_);
  c10::cuda::CUDAGuard guard(local_device_idx_);
  barrier_kernel<<<1, at::cuda::warp_size(), 0, at::cuda::getCurrentCUDAStream()>>>(
      reinterpret_cast<uint32_t**>(signal_pads_dev_),
      channel,
      rank_,
      world_size_,
      timeout_ms);
  C10_CUDA_KERNEL_LAUNCH_CHECK();
}

static __global__ void put_signal_kernel(
    uint32_t** signal_pads,
    int dst_rank,
    int channel,
    int rank,
    int world_size,
    size_t timeout_ms) {
  if (threadIdx.x == 0) {
    bool success = try_put_signal<std::memory_order_release>(
        signal_pads[dst_rank] + world_size * channel + rank, timeout_ms);
    if (!success) {
      printf(
          "[FATAL] CUDASymmetricMemory::put_signal: rank %d failed to send signal "
          "to rank %d on channel %d after %lu microseconds\n",
          rank,
          dst_rank,
          channel,
          timeout_ms);
      trap();
    }
  }
}

void CUDASymmetricMemory::put_signal(
    int dst_rank,
    int channel,
    size_t timeout_ms) {
  check_channel(channel, world_size_);
  c10::cuda::CUDAGuard guard(local_device_idx_);
  put_signal_kernel<<<1, at::cuda::warp_size(), 0, at::cuda::getCurrentCUDAStream()>>>(
      reinterpret_cast<uint32_t**>(signal_pads_dev_),
      dst_rank,
      channel,
      rank_,
      world_size_,
      timeout_ms);
  C10_CUDA_KERNEL_LAUNCH_CHECK();
}

static __global__ void wait_signal_kernel(
    uint32_t** signal_pads,
    int src_rank,
    int channel,
    int rank,
    int world_size,
    size_t timeout_ms) {
  if (threadIdx.x == 0) {
    bool success = try_wait_signal<std::memory_order_acquire>(
        signal_pads[rank] + world_size * channel + src_rank, timeout_ms);
    if (!success) {
      printf(
          "[FATAL] CUDASymmetricMemory::wait_signal rank %d failed to receive signal "
          "from rank %d on channel %d after %lu microseconds\n",
          rank,
          src_rank,
          channel,
          timeout_ms);
#if !defined(USE_ROCM)
      __trap();
#else
      assert(0);
#endif
    }
  }
  __threadfence_system();
}

void CUDASymmetricMemory::wait_signal(
    int src_rank,
    int channel,
    size_t timeout_ms) {
  check_channel(channel, world_size_);
  c10::cuda::CUDAGuard guard(local_device_idx_);
  wait_signal_kernel<<<1, at::cuda::warp_size(), 0, at::cuda::getCurrentCUDAStream()>>>(
      reinterpret_cast<uint32_t**>(signal_pads_dev_),
      src_rank,
      channel,
      rank_,
      world_size_,
      timeout_ms);
  C10_CUDA_KERNEL_LAUNCH_CHECK();
}

int CUDASymmetricMemory::get_rank() {
  return rank_;
}

int CUDASymmetricMemory::get_world_size() {
  return world_size_;
}

Block::Block(
    c10::intrusive_ptr<AllocationRef> alloc_ref,
    int device_idx,
    size_t block_size,
    size_t buffer_size,
    size_t signal_pad_offset,
    const std::optional<std::string>& group_name)
    : alloc_ref(std::move(alloc_ref)),
      device_idx(device_idx),
      block_size(block_size),
      buffer_size(buffer_size),
      signal_pad_offset(signal_pad_offset),
      default_group_name(std::move(group_name)) {}

void* CUDASymmetricMemoryAllocator::alloc(
    size_t size,
    int device_idx,
    const std::optional<std::string>& group_name) {

  size_t signal_pad_offset = at::round_up(size, 16UL);
  size_t block_size = signal_pad_offset + signal_pad_size;
  c10::cuda::CUDAGuard guard(device_idx);
  device_idx = static_cast<int>(guard.current_device().index());
#if !defined(USE_ROCM) && defined(PYTORCH_C10_DRIVER_API_SUPPORTED)
  CUmemAllocationProp prop = {};
  prop.type = CU_MEM_ALLOCATION_TYPE_PINNED;
  prop.location.type = CU_MEM_LOCATION_TYPE_DEVICE;
  // NOLINTNEXTLINE(bugprone-signed-char-misuse)
  prop.location.id = device_idx;
<<<<<<< HEAD
  prop.requestedHandleTypes = CU_MEM_HANDLE_TYPE_POSIX_FILE_DESCRIPTOR;

=======
  bool has_fabric_support = at::cuda::get_fabric_access(device_idx);
  LOG(INFO) << "CUDASymmetricMemoryAllocator::alloc: has_fabric_support " << has_fabric_support;
  if (handle_type_ == Expandable_Segments_Handle_Type::UNSPECIFIED) {
    handle_type_ = has_fabric_support ? Expandable_Segments_Handle_Type::FABRIC_HANDLE : Expandable_Segments_Handle_Type::POSIX_FD;
  }
  if (handle_type_ == Expandable_Segments_Handle_Type::POSIX_FD) {
    prop.requestedHandleTypes = CU_MEM_HANDLE_TYPE_POSIX_FILE_DESCRIPTOR;
  } else {
    prop.requestedHandleTypes = CU_MEM_HANDLE_TYPE_FABRIC;
  }
>>>>>>> 74c4c758

  size_t granularity;
  auto driver_api = c10::cuda::DriverAPI::get();
  C10_CUDA_DRIVER_CHECK(driver_api->cuMemGetAllocationGranularity_(
      &granularity, &prop, CU_MEM_ALLOC_GRANULARITY_RECOMMENDED));
  block_size = at::round_up(block_size, granularity);

  HandleType handle;
<<<<<<< HEAD
  C10_CUDA_DRIVER_CHECK(
      driver_api->cuMemCreate_(&handle, block_size, &prop, 0));
=======
  C10_CUDA_DRIVER_CHECK(driver_api->cuMemCreate_(&handle, block_size, &prop, 0));
>>>>>>> 74c4c758

#elif defined(USE_ROCM)
  hipMemAllocationProp prop = {};
  prop.type = hipMemAllocationTypePinned;
  prop.location.type = hipMemLocationTypeDevice;
  // NOLINTNEXTLINE(bugprone-signed-char-misuse)
  prop.location.id = device_idx;
  prop.requestedHandleType = hipMemHandleTypePosixFileDescriptor;


  size_t granularity;
  C10_HIP_CHECK(hipMemGetAllocationGranularity(
      &granularity, &prop, hipMemAllocationGranularityRecommended));
  block_size = at::round_up(block_size, granularity);

  HandleType handle;
  C10_HIP_CHECK(hipMemCreate(reinterpret_cast<hipMemGenericAllocationHandle_t*>(&handle), block_size, &prop, 0));

#else
  TORCH_CHECK(
      false, "CUDASymmetricMemory requires PYTORCH_C10_DRIVER_API_SUPPORTED");
#endif
  void* ptr = nullptr;
  map_block(&ptr, handle, block_size, device_idx);

  AT_CUDA_CHECK(cudaMemset(ptr, 0, block_size));

  auto alloc_ref =
      c10::make_intrusive<AllocationRef>(ptr, handle, block_size, device_idx);
  auto block = c10::make_intrusive<Block>(
      std::move(alloc_ref),
      device_idx,
      block_size,
      size,
      signal_pad_offset,
      group_name);
  {
    std::unique_lock lock(mutex_);
    ptr_to_block_.emplace(ptr, std::move(block));
  }
  return ptr;
}

void CUDASymmetricMemoryAllocator::free(void* ptr) {
  std::unique_lock lock(mutex_);
  ptr_to_block_.erase(ptr);
}

size_t CUDASymmetricMemoryAllocator::get_alloc_size(void* ptr) {
  auto block = find_block(ptr);
  TORCH_CHECK(
      block != nullptr,
      "CUDASymmetricMemoryAllocator::get_alloc_size: input must be allocated ",
      "via CUDASymmetricMemoryAllocator::alloc");
  return block->buffer_size;
}

struct RendezvousRequest {
  int device_idx;
  int pid;
  size_t block_size;
  size_t buffer_size;
  size_t signal_pad_offset;
  bool has_multicast_support;
};

void validate_rendezvous_requests(
    const std::vector<RendezvousRequest>& reqs,
    int world_size) {
  TORCH_CHECK(reqs.size() == (size_t)world_size);

  std::unordered_set<int> device_indices;
  device_indices.reserve(world_size);
  for (auto req : reqs) {
    device_indices.insert(req.device_idx);
  }
  if (!allow_overlapping_devices() &&
      device_indices.size() < (size_t)world_size) {
    TORCH_CHECK(
        false,
        "CUDASymmetricMemoryAllocator::rendezvous: ",
        "detected allocations from overlapping devices ",
        "from different ranks.");
  }

  for (int r = 1; r < world_size; ++r) {
    TORCH_CHECK(reqs[r].block_size == reqs[0].block_size);
    TORCH_CHECK(reqs[r].buffer_size == reqs[0].buffer_size);
    TORCH_CHECK(reqs[r].signal_pad_offset == reqs[0].signal_pad_offset);
  }
}

static bool check_group_multicast_support(
    const std::vector<RendezvousRequest>& reqs) {
  std::vector<size_t> ranks_with_multicast_support;
  for (size_t r = 0; r < reqs.size(); ++r) {
    if (reqs[r].has_multicast_support) {
      ranks_with_multicast_support.push_back(r);
    }
  }
  if (ranks_with_multicast_support.size() == reqs.size()) {
    return true;
  } else {
    // We don't expect this to happen. But we want to let the user to know if
    // this happens.
    if (ranks_with_multicast_support.size() != 0) {
      LOG(WARNING)
          << "Only a subset of ranks in the group has multicast support: "
          << ranks_with_multicast_support << " (world_size=" << reqs.size()
          << "). Skipping multicast initialization because this is unexpected.";
    }
    return false;
  }
}

static void init_multicast_for_block(
    HandleType& mc_handle,
    void*& mc_addr,
    const c10::intrusive_ptr<Block>& block,
    IpcChannel& ipc_channel,
    const std::vector<int>& pids,
    const c10::intrusive_ptr<c10d::Store>& store,
    int rank,
    int world_size) {
#if !defined(USE_ROCM) && defined(PYTORCH_C10_DRIVER_API_SUPPORTED) && \
    defined(CUDART_SUPPORTS_MULTICAST)
  auto driver_api = c10::cuda::DriverAPI::get();
  if (rank == 0) {
    CUmulticastObjectProp mc_prop{};
    mc_prop.numDevices = world_size;
    mc_prop.handleTypes = CU_MEM_HANDLE_TYPE_POSIX_FILE_DESCRIPTOR;
    mc_prop.size = block->block_size;

    // create a multicast object, which acts as a handle that allows multiple
    // devices or processes to access the same memory allocation coherently.
    auto err = driver_api->cuMulticastCreate_(&mc_handle, &mc_prop);
    if (err != CUDA_SUCCESS) {
      const char* err_str;
      CUresult get_error_str_err = driver_api->cuGetErrorString_(err, &err_str);
      if (get_error_str_err != CUDA_SUCCESS) {
        err_str = "unknown cuda driver error";
      }
      LOG(WARNING)
          << "SymmetricMemory: cuMulticastCreate failed with: \"" << err_str
          << "\". Gracefully skipping multicast initialization. "
          << "However, this is unexpected. Please report the issue on GitHub.";
      // Allow peers gracefully skip multicast initialization by sending -1
      ipc_channel.broadcast_fds(rank, 0, pids, -1);
      return;
    }

    int mc_fd;
    // using the CUDA Driver API to export a multicast object into a POSIX file descriptor.
    C10_CUDA_DRIVER_CHECK(driver_api->cuMemExportToShareableHandle_(
        &mc_fd, mc_handle, CU_MEM_HANDLE_TYPE_POSIX_FILE_DESCRIPTOR, 0));
    ipc_channel.broadcast_fds(rank, 0, pids, mc_fd);
    // Ref count is incremented as soon as SCM_RIGHTS send happens
    close(mc_fd);
  } else {
    int mc_fd = ipc_channel.broadcast_fds(rank, 0, pids, -1);
    if (mc_fd == -1) {
      return;
    }
    // Convert back to a handle from the broadcasted POSIX file descriptor.
    C10_CUDA_DRIVER_CHECK(driver_api->cuMemImportFromShareableHandle_(
        &mc_handle,
        (void*)(uintptr_t)mc_fd,
        CU_MEM_HANDLE_TYPE_POSIX_FILE_DESCRIPTOR));
    close(mc_fd);
  }

  // All rank adds their physical allocation to the multicast object
  C10_CUDA_DRIVER_CHECK(
      driver_api->cuMulticastAddDevice_(mc_handle, block->device_idx));
  C10_CUDA_DRIVER_CHECK(driver_api->cuMulticastBindMem_(
      mc_handle, 0, block->alloc_ref->handle, 0, block->block_size, 0));

  map_block(&mc_addr, mc_handle, block->block_size, block->device_idx);
  storeExchange.barrier(store, rank, world_size);
#endif
}

c10::intrusive_ptr<SymmetricMemory> CUDASymmetricMemoryAllocator::rendezvous(
    void* ptr,
    const std::optional<std::string>& group_name) {

  auto block = find_block(ptr);
  if (block == nullptr) {
    return nullptr;
  }

  // The group_name passed to rendezvous() takes precedence over
  // the default group_name specified during allocation.
  std::string group_name_;
  // Treat empty string and std::nullopt the same as empty string seems to be
  // implicitly used that way
  if (group_name.has_value() && group_name != "") {
    group_name_ = *group_name;
  } else {
    if (!block->default_group_name.has_value()) {
      TORCH_CHECK(
          false,
          "CUDASymmetricMemory::rendezvous: `group_name` is neither "
          "specified during allocation nor passed to rendezvous().");
    }
    group_name_ = *block->default_group_name;
  }

  auto it = block->symm_mems.find(group_name_);
  if (it != block->symm_mems.end()) {
    return it->second;
  }

  c10::cuda::CUDAGuard guard(block->device_idx);

  // Currently, IpcChannel is using a file based socket for inter-process communication
  IpcChannel ipc_channel;
  auto group_info = get_group_info(group_name_);
  auto store = group_info.store;
  int rank = group_info.rank;
  int world_size = group_info.world_size;
  int block_fd;

#if !defined(USE_ROCM) && defined(PYTORCH_C10_DRIVER_API_SUPPORTED)
  auto driver_api = c10::cuda::DriverAPI::get();
  // using the CUDA Driver API to export a GPU memory block as a
  // POSIX file descriptor (FD), so it can be shared across processes via IPC.
  C10_CUDA_DRIVER_CHECK(driver_api->cuMemExportToShareableHandle_(
      &block_fd,
      block->alloc_ref->handle,
      CU_MEM_HANDLE_TYPE_POSIX_FILE_DESCRIPTOR,
      0));
#elif defined (USE_ROCM)
  C10_HIP_CHECK(hipMemExportToShareableHandle(
      &block_fd, block->alloc_ref->handle, hipMemHandleTypePosixFileDescriptor, 0));
#else
  TORCH_CHECK(
      false, "CUDASymmetricMemory requires PYTORCH_C10_DRIVER_API_SUPPORTED");
#endif

  auto local_req = RendezvousRequest{
      .device_idx = block->device_idx,
      .pid = getpid(),
      .block_size = block->block_size,
      .buffer_size = block->buffer_size,
      .signal_pad_offset = block->signal_pad_offset,
      .has_multicast_support = device_has_multicast_support(block->device_idx)};
  auto reqs = storeExchange.all_gather(store, rank, world_size, local_req);
  validate_rendezvous_requests(reqs, world_size);

  std::vector<int> pids(world_size);
  for (int r = 0; r < world_size; ++r) {
    pids[r] = reqs[r].pid;
  }
  auto imported_fds = ipc_channel.all_gather_fds(rank, pids, block_fd);

  std::vector<HandleType> handles(world_size);
  std::vector<void*> buffers(world_size, nullptr);
  std::vector<void*> signal_pads(world_size, nullptr);

  for (int r = 0; r < world_size; ++r) {
    if (r == rank) {
      handles[r] = block->alloc_ref->handle;
      buffers[r] = ptr;
      signal_pads[r] = (void*)((uintptr_t)ptr + block->signal_pad_offset);
      continue;
    }
    // This api imports a GPU memory allocation that was previously exported as a file
    // descriptor and it returns a memory handle.
#if !defined(USE_ROCM) && defined(PYTORCH_C10_DRIVER_API_SUPPORTED)
    C10_CUDA_DRIVER_CHECK(driver_api->cuMemImportFromShareableHandle_(
        &handles[r],
        (void*)(uintptr_t)imported_fds[r],
        CU_MEM_HANDLE_TYPE_POSIX_FILE_DESCRIPTOR));
#elif defined (USE_ROCM)
    C10_HIP_CHECK(hipMemImportFromShareableHandle(
        &handles[r],
        (void*)(uintptr_t)&(imported_fds[r]),
        hipMemHandleTypePosixFileDescriptor));
#else
  TORCH_CHECK(
      false, "CUDASymmetricMemory requires PYTORCH_C10_DRIVER_API_SUPPORTED");
#endif
    map_block(&buffers[r], handles[r], block->block_size, block->device_idx);
    signal_pads[r] = (void*)((uintptr_t)buffers[r] + block->signal_pad_offset);
    close(imported_fds[r]);
  }
  storeExchange.barrier(store, rank, world_size);
  close(block_fd);

  HandleType mc_handle{};
  void* mc_addr = nullptr;
  bool group_has_multicast_support = check_group_multicast_support(reqs);
  if (!allow_overlapping_devices() && group_has_multicast_support) {
    init_multicast_for_block(
        mc_handle, mc_addr, block, ipc_channel, pids, store, rank, world_size);
  }

  std::vector<c10::intrusive_ptr<AllocationRef>> alloc_refs;
  for (int r = 0; r < world_size; ++r) {
    if (r == rank) {
      alloc_refs.emplace_back(block->alloc_ref);
      if (mc_addr != nullptr) {
        alloc_refs.push_back(c10::make_intrusive<AllocationRef>(
            mc_addr, mc_handle, block->block_size, block->device_idx, true));
      }
      continue;
    }
    alloc_refs.push_back(c10::make_intrusive<AllocationRef>(
        buffers[r], handles[r], block->block_size, block->device_idx));
  }

  auto symm_mem = c10::make_intrusive<CUDASymmetricMemory>(
      std::move(alloc_refs),
      std::move(buffers),
      std::move(signal_pads),
      mc_handle,
      mc_addr,
      block->buffer_size,
      block->device_idx,
      group_info.rank,
      group_info.world_size);
  block->symm_mems[group_name_] = symm_mem;
  return symm_mem;
}

bool CUDASymmetricMemoryAllocator::has_multicast_support(int device_idx) {
  return device_has_multicast_support(device_idx);
}

c10::DeviceType CUDASymmetricMemoryAllocator::supported_device_type() {
  return c10::DeviceType::CUDA;
}

std::string CUDASymmetricMemoryAllocator::name() {
  return "CUDA";
}

c10::intrusive_ptr<Block> CUDASymmetricMemoryAllocator::find_block(void* ptr) {
  std::shared_lock lock(mutex_);
  auto it = ptr_to_block_.find(ptr);
  if (it == ptr_to_block_.end()) {
    return nullptr;
  }
  return it->second;
}

struct RegisterCUDASymmetricMemoryAllocator {
  RegisterCUDASymmetricMemoryAllocator() {
    auto allocator = c10::make_intrusive<CUDASymmetricMemoryAllocator>();
    // Query backend used for CUDA tensor
    // "CUDA" backend stands for this implementation
    if (getSymmMemBackendCUDA() == "CUDA") {
      // Direct set (static registration)
      register_allocator(
          c10::DeviceType::CUDA,
          allocator);
    } else {
      // Register availability in case `set_backend` is called dynamically
      register_availability("CUDA", allocator);
    }
  }
};

static RegisterCUDASymmetricMemoryAllocator register_allocator_;

} // namespace symmetric_memory
} // namespace c10d<|MERGE_RESOLUTION|>--- conflicted
+++ resolved
@@ -1,7 +1,7 @@
+#include <torch/csrc/distributed/c10d/cuda/utils.hpp>
 #include <torch/csrc/distributed/c10d/symm_mem/CUDASymmetricMemory-inl.h>
 #include <torch/csrc/distributed/c10d/symm_mem/CUDASymmetricMemory.hpp>
 #include <torch/csrc/distributed/c10d/symm_mem/CUDASymmetricMemoryUtils.hpp>
-#include <torch/csrc/distributed/c10d/cuda/utils.hpp>
 
 #include <ATen/ceil_div.h>
 #include <ATen/cuda/CUDAContext.h>
@@ -276,7 +276,11 @@
 void CUDASymmetricMemory::barrier(int channel, size_t timeout_ms) {
   check_channel(channel, world_size_);
   c10::cuda::CUDAGuard guard(local_device_idx_);
-  barrier_kernel<<<1, at::cuda::warp_size(), 0, at::cuda::getCurrentCUDAStream()>>>(
+  barrier_kernel<<<
+      1,
+      at::cuda::warp_size(),
+      0,
+      at::cuda::getCurrentCUDAStream()>>>(
       reinterpret_cast<uint32_t**>(signal_pads_dev_),
       channel,
       rank_,
@@ -314,7 +318,11 @@
     size_t timeout_ms) {
   check_channel(channel, world_size_);
   c10::cuda::CUDAGuard guard(local_device_idx_);
-  put_signal_kernel<<<1, at::cuda::warp_size(), 0, at::cuda::getCurrentCUDAStream()>>>(
+  put_signal_kernel<<<
+      1,
+      at::cuda::warp_size(),
+      0,
+      at::cuda::getCurrentCUDAStream()>>>(
       reinterpret_cast<uint32_t**>(signal_pads_dev_),
       dst_rank,
       channel,
@@ -358,7 +366,11 @@
     size_t timeout_ms) {
   check_channel(channel, world_size_);
   c10::cuda::CUDAGuard guard(local_device_idx_);
-  wait_signal_kernel<<<1, at::cuda::warp_size(), 0, at::cuda::getCurrentCUDAStream()>>>(
+  wait_signal_kernel<<<
+      1,
+      at::cuda::warp_size(),
+      0,
+      at::cuda::getCurrentCUDAStream()>>>(
       reinterpret_cast<uint32_t**>(signal_pads_dev_),
       src_rank,
       channel,
@@ -390,11 +402,15 @@
       signal_pad_offset(signal_pad_offset),
       default_group_name(std::move(group_name)) {}
 
+namespace {
+using Expandable_Segments_Handle_Type =
+    c10::cuda::CUDACachingAllocator::Expandable_Segments_Handle_Type;
+}
+
 void* CUDASymmetricMemoryAllocator::alloc(
     size_t size,
     int device_idx,
     const std::optional<std::string>& group_name) {
-
   size_t signal_pad_offset = at::round_up(size, 16UL);
   size_t block_size = signal_pad_offset + signal_pad_size;
   c10::cuda::CUDAGuard guard(device_idx);
@@ -405,10 +421,6 @@
   prop.location.type = CU_MEM_LOCATION_TYPE_DEVICE;
   // NOLINTNEXTLINE(bugprone-signed-char-misuse)
   prop.location.id = device_idx;
-<<<<<<< HEAD
-  prop.requestedHandleTypes = CU_MEM_HANDLE_TYPE_POSIX_FILE_DESCRIPTOR;
-
-=======
   bool has_fabric_support = at::cuda::get_fabric_access(device_idx);
   LOG(INFO) << "CUDASymmetricMemoryAllocator::alloc: has_fabric_support " << has_fabric_support;
   if (handle_type_ == Expandable_Segments_Handle_Type::UNSPECIFIED) {
@@ -419,7 +431,6 @@
   } else {
     prop.requestedHandleTypes = CU_MEM_HANDLE_TYPE_FABRIC;
   }
->>>>>>> 74c4c758
 
   size_t granularity;
   auto driver_api = c10::cuda::DriverAPI::get();
@@ -428,12 +439,7 @@
   block_size = at::round_up(block_size, granularity);
 
   HandleType handle;
-<<<<<<< HEAD
-  C10_CUDA_DRIVER_CHECK(
-      driver_api->cuMemCreate_(&handle, block_size, &prop, 0));
-=======
   C10_CUDA_DRIVER_CHECK(driver_api->cuMemCreate_(&handle, block_size, &prop, 0));
->>>>>>> 74c4c758
 
 #elif defined(USE_ROCM)
   hipMemAllocationProp prop = {};
@@ -443,14 +449,17 @@
   prop.location.id = device_idx;
   prop.requestedHandleType = hipMemHandleTypePosixFileDescriptor;
 
-
   size_t granularity;
   C10_HIP_CHECK(hipMemGetAllocationGranularity(
       &granularity, &prop, hipMemAllocationGranularityRecommended));
   block_size = at::round_up(block_size, granularity);
 
   HandleType handle;
-  C10_HIP_CHECK(hipMemCreate(reinterpret_cast<hipMemGenericAllocationHandle_t*>(&handle), block_size, &prop, 0));
+  C10_HIP_CHECK(hipMemCreate(
+      reinterpret_cast<hipMemGenericAllocationHandle_t*>(&handle),
+      block_size,
+      &prop,
+      0));
 
 #else
   TORCH_CHECK(
@@ -549,11 +558,12 @@
   }
 }
 
+template <bool use_fabric_handle>
 static void init_multicast_for_block(
     HandleType& mc_handle,
     void*& mc_addr,
     const c10::intrusive_ptr<Block>& block,
-    IpcChannel& ipc_channel,
+    std::conditional_t<!use_fabric_handle, IpcChannel&, int&> ipc_channel,
     const std::vector<int>& pids,
     const c10::intrusive_ptr<c10d::Store>& store,
     int rank,
@@ -561,10 +571,16 @@
 #if !defined(USE_ROCM) && defined(PYTORCH_C10_DRIVER_API_SUPPORTED) && \
     defined(CUDART_SUPPORTS_MULTICAST)
   auto driver_api = c10::cuda::DriverAPI::get();
+  auto handleType = use_fabric_handle
+      ? CU_MEM_HANDLE_TYPE_FABRIC
+      : CU_MEM_HANDLE_TYPE_POSIX_FILE_DESCRIPTOR;
+  using McHandleType =
+      std::conditional_t<use_fabric_handle, CUmemFabricHandle, int>;
+
   if (rank == 0) {
     CUmulticastObjectProp mc_prop{};
     mc_prop.numDevices = world_size;
-    mc_prop.handleTypes = CU_MEM_HANDLE_TYPE_POSIX_FILE_DESCRIPTOR;
+    mc_prop.handleTypes = handleType;
     mc_prop.size = block->block_size;
 
     // create a multicast object, which acts as a handle that allows multiple
@@ -581,28 +597,46 @@
           << "\". Gracefully skipping multicast initialization. "
           << "However, this is unexpected. Please report the issue on GitHub.";
       // Allow peers gracefully skip multicast initialization by sending -1
-      ipc_channel.broadcast_fds(rank, 0, pids, -1);
+      // TODO: allow graceful skip for fabric
+      if constexpr (!use_fabric_handle) {
+        ipc_channel.broadcast_fds(rank, 0, pids, -1);
+      }
       return;
     }
 
-    int mc_fd;
-    // using the CUDA Driver API to export a multicast object into a POSIX file descriptor.
+    McHandleType mc_exported_handle;
+    // using the CUDA Driver API to export a multicast object into a POSIX file
+    // descriptor.
     C10_CUDA_DRIVER_CHECK(driver_api->cuMemExportToShareableHandle_(
-        &mc_fd, mc_handle, CU_MEM_HANDLE_TYPE_POSIX_FILE_DESCRIPTOR, 0));
-    ipc_channel.broadcast_fds(rank, 0, pids, mc_fd);
-    // Ref count is incremented as soon as SCM_RIGHTS send happens
-    close(mc_fd);
+        &mc_exported_handle, mc_handle, handleType, 0));
+    if constexpr (!use_fabric_handle) {
+      ipc_channel.broadcast_fds(rank, 0, pids, mc_exported_handle);
+      // Ref count is incremented as soon as SCM_RIGHTS send happens
+      close(mc_exported_handle);
+    } else {
+      // TODO implement storeExchange.broadcast
+      storeExchange.all_gather(store, rank, world_size, mc_exported_handle);
+    }
+
   } else {
-    int mc_fd = ipc_channel.broadcast_fds(rank, 0, pids, -1);
-    if (mc_fd == -1) {
-      return;
-    }
-    // Convert back to a handle from the broadcasted POSIX file descriptor.
-    C10_CUDA_DRIVER_CHECK(driver_api->cuMemImportFromShareableHandle_(
-        &mc_handle,
-        (void*)(uintptr_t)mc_fd,
-        CU_MEM_HANDLE_TYPE_POSIX_FILE_DESCRIPTOR));
-    close(mc_fd);
+    if constexpr (!use_fabric_handle) {
+      int mc_fd = ipc_channel.broadcast_fds(rank, 0, pids, -1);
+      if (mc_fd == -1) {
+        return;
+      }
+      // Convert back to a handle from the broadcasted POSIX file descriptor.
+      C10_CUDA_DRIVER_CHECK(driver_api->cuMemImportFromShareableHandle_(
+          &mc_handle,
+          (void*)(uintptr_t)mc_fd,
+          CU_MEM_HANDLE_TYPE_POSIX_FILE_DESCRIPTOR));
+      close(mc_fd);
+    } else {
+      CUmemFabricHandle null_handle{};
+      auto mc_handles =
+          storeExchange.all_gather(store, rank, world_size, null_handle);
+      C10_CUDA_DRIVER_CHECK(driver_api->cuMemImportFromShareableHandle_(
+          &mc_handle, (void*)&(mc_handles[0]), CU_MEM_HANDLE_TYPE_FABRIC));
+    }
   }
 
   // All rank adds their physical allocation to the multicast object
@@ -616,10 +650,170 @@
 #endif
 }
 
+namespace {
+template <bool use_fabric_handle>
+c10::intrusive_ptr<CUDASymmetricMemory> make_symm_mem(
+    void* ptr,
+    c10::intrusive_ptr<Block> block,
+    const GroupInfo& group_info) {
+#if defined(USE_ROCM)
+  using BlockHandleType = int;
+#else
+  using BlockHandleType =
+      std::conditional_t<use_fabric_handle, CUmemFabricHandle, int>;
+#endif
+  BlockHandleType block_handle;
+  c10::cuda::CUDAGuard guard(block->device_idx);
+  if constexpr (!use_fabric_handle) {
+    LOG(INFO) << "using posix fd to import symmetric memory handles.";
+  } else {
+    LOG(INFO) << "using fabric handle to import symmetric memory handles.";
+  }
+
+  auto store = group_info.store;
+  int rank = group_info.rank;
+  int world_size = group_info.world_size;
+
+  // Currently, IpcChannel is using a file based socket for inter-process
+  // communication
+  // Note: don't move ipc_channel construction closer to the use
+  // there needs to be a barrier between constructor and first use,
+  // and this barrier is provided when we are exchanging rendezvous requests
+  using IpcChannelType = std::conditional_t<use_fabric_handle, int, IpcChannel>;
+  IpcChannelType ipc_channel;
+
+#if !defined(USE_ROCM) && defined(PYTORCH_C10_DRIVER_API_SUPPORTED)
+  auto driver_api = c10::cuda::DriverAPI::get();
+  // using the CUDA Driver API to export a GPU memory block as a
+  // POSIX file descriptor (FD), so it can be shared across processes via IPC.
+  C10_CUDA_DRIVER_CHECK(driver_api->cuMemExportToShareableHandle_(
+      &block_handle,
+      block->alloc_ref->handle,
+      use_fabric_handle ? CU_MEM_HANDLE_TYPE_FABRIC
+                        : CU_MEM_HANDLE_TYPE_POSIX_FILE_DESCRIPTOR,
+      0));
+#elif defined(USE_ROCM)
+  C10_HIP_CHECK(hipMemExportToShareableHandle(
+      &block_handle,
+      block->alloc_ref->handle,
+      hipMemHandleTypePosixFileDescriptor,
+      0));
+#else
+  TORCH_CHECK(
+      false, "CUDASymmetricMemory requires PYTORCH_C10_DRIVER_API_SUPPORTED");
+#endif
+
+  auto local_req = RendezvousRequest{
+      .device_idx = block->device_idx,
+      .pid = getpid(),
+      .block_size = block->block_size,
+      .buffer_size = block->buffer_size,
+      .signal_pad_offset = block->signal_pad_offset,
+      .has_multicast_support = device_has_multicast_support(block->device_idx)};
+  auto reqs = storeExchange.all_gather(store, rank, world_size, local_req);
+  validate_rendezvous_requests(reqs, world_size);
+
+  std::vector<int> pids(world_size);
+  for (int r = 0; r < world_size; ++r) {
+    pids[r] = reqs[r].pid;
+  }
+
+  std::vector<BlockHandleType> imported_handles;
+  if constexpr (!use_fabric_handle) {
+    imported_handles = ipc_channel.all_gather_fds(rank, pids, block_handle);
+  } else {
+    imported_handles =
+        storeExchange.all_gather(store, rank, world_size, block_handle);
+  }
+
+  std::vector<HandleType> handles(world_size);
+  std::vector<void*> buffers(world_size, nullptr);
+  std::vector<void*> signal_pads(world_size, nullptr);
+
+  for (int r = 0; r < world_size; ++r) {
+    if (r == rank) {
+      handles[r] = block->alloc_ref->handle;
+      buffers[r] = ptr;
+      signal_pads[r] = (void*)((uintptr_t)ptr + block->signal_pad_offset);
+      continue;
+    }
+    // This api imports a GPU memory allocation that was previously exported as
+    // a file descriptor or fabric handle and it returns a memory handle.
+#if !defined(USE_ROCM) && defined(PYTORCH_C10_DRIVER_API_SUPPORTED)
+    // note how in one case it's directly imported_handles[r] and in another
+    // &(imported_handles[r]) so can't do with just type definitions
+    if constexpr (!use_fabric_handle) {
+      C10_CUDA_DRIVER_CHECK(driver_api->cuMemImportFromShareableHandle_(
+          &handles[r],
+          (void*)(uintptr_t)imported_handles[r],
+          CU_MEM_HANDLE_TYPE_POSIX_FILE_DESCRIPTOR));
+    } else {
+      C10_CUDA_DRIVER_CHECK(driver_api->cuMemImportFromShareableHandle_(
+          &handles[r],
+          (void*)&(imported_handles[r]),
+          CU_MEM_HANDLE_TYPE_FABRIC));
+    }
+#elif defined(USE_ROCM)
+    C10_HIP_CHECK(hipMemImportFromShareableHandle(
+        &handles[r],
+        (void*)(uintptr_t) & (imported_handles[r]),
+        hipMemHandleTypePosixFileDescriptor));
+#else
+    TORCH_CHECK(
+        false, "CUDASymmetricMemory requires PYTORCH_C10_DRIVER_API_SUPPORTED");
+#endif
+    map_block(&buffers[r], handles[r], block->block_size, block->device_idx);
+    signal_pads[r] = (void*)((uintptr_t)buffers[r] + block->signal_pad_offset);
+    if constexpr (!use_fabric_handle) {
+      close(imported_handles[r]);
+    }
+  }
+  storeExchange.barrier(store, rank, world_size);
+  if constexpr (!use_fabric_handle) {
+    close(block_handle);
+  }
+
+  HandleType mc_handle{};
+  void* mc_addr = nullptr;
+  bool group_has_multicast_support = check_group_multicast_support(reqs);
+  if (!allow_overlapping_devices() && group_has_multicast_support) {
+    init_multicast_for_block<use_fabric_handle>(
+        mc_handle, mc_addr, block, ipc_channel, pids, store, rank, world_size);
+  }
+
+  std::vector<c10::intrusive_ptr<AllocationRef>> alloc_refs;
+  for (int r = 0; r < world_size; ++r) {
+    if (r == rank) {
+      alloc_refs.emplace_back(block->alloc_ref);
+      if (mc_addr != nullptr) {
+        alloc_refs.push_back(c10::make_intrusive<AllocationRef>(
+            mc_addr, mc_handle, block->block_size, block->device_idx, true));
+      }
+      continue;
+    }
+    alloc_refs.push_back(c10::make_intrusive<AllocationRef>(
+        buffers[r], handles[r], block->block_size, block->device_idx));
+  }
+
+  auto symm_mem = c10::make_intrusive<CUDASymmetricMemory>(
+      std::move(alloc_refs),
+      std::move(buffers),
+      std::move(signal_pads),
+      mc_handle,
+      mc_addr,
+      block->buffer_size,
+      block->device_idx,
+      group_info.rank,
+      group_info.world_size);
+
+  return symm_mem;
+}
+
+} // namespace
+
 c10::intrusive_ptr<SymmetricMemory> CUDASymmetricMemoryAllocator::rendezvous(
     void* ptr,
     const std::optional<std::string>& group_name) {
-
   auto block = find_block(ptr);
   if (block == nullptr) {
     return nullptr;
@@ -647,115 +841,14 @@
     return it->second;
   }
 
-  c10::cuda::CUDAGuard guard(block->device_idx);
-
-  // Currently, IpcChannel is using a file based socket for inter-process communication
-  IpcChannel ipc_channel;
   auto group_info = get_group_info(group_name_);
-  auto store = group_info.store;
-  int rank = group_info.rank;
-  int world_size = group_info.world_size;
-  int block_fd;
-
-#if !defined(USE_ROCM) && defined(PYTORCH_C10_DRIVER_API_SUPPORTED)
-  auto driver_api = c10::cuda::DriverAPI::get();
-  // using the CUDA Driver API to export a GPU memory block as a
-  // POSIX file descriptor (FD), so it can be shared across processes via IPC.
-  C10_CUDA_DRIVER_CHECK(driver_api->cuMemExportToShareableHandle_(
-      &block_fd,
-      block->alloc_ref->handle,
-      CU_MEM_HANDLE_TYPE_POSIX_FILE_DESCRIPTOR,
-      0));
-#elif defined (USE_ROCM)
-  C10_HIP_CHECK(hipMemExportToShareableHandle(
-      &block_fd, block->alloc_ref->handle, hipMemHandleTypePosixFileDescriptor, 0));
-#else
-  TORCH_CHECK(
-      false, "CUDASymmetricMemory requires PYTORCH_C10_DRIVER_API_SUPPORTED");
-#endif
-
-  auto local_req = RendezvousRequest{
-      .device_idx = block->device_idx,
-      .pid = getpid(),
-      .block_size = block->block_size,
-      .buffer_size = block->buffer_size,
-      .signal_pad_offset = block->signal_pad_offset,
-      .has_multicast_support = device_has_multicast_support(block->device_idx)};
-  auto reqs = storeExchange.all_gather(store, rank, world_size, local_req);
-  validate_rendezvous_requests(reqs, world_size);
-
-  std::vector<int> pids(world_size);
-  for (int r = 0; r < world_size; ++r) {
-    pids[r] = reqs[r].pid;
-  }
-  auto imported_fds = ipc_channel.all_gather_fds(rank, pids, block_fd);
-
-  std::vector<HandleType> handles(world_size);
-  std::vector<void*> buffers(world_size, nullptr);
-  std::vector<void*> signal_pads(world_size, nullptr);
-
-  for (int r = 0; r < world_size; ++r) {
-    if (r == rank) {
-      handles[r] = block->alloc_ref->handle;
-      buffers[r] = ptr;
-      signal_pads[r] = (void*)((uintptr_t)ptr + block->signal_pad_offset);
-      continue;
-    }
-    // This api imports a GPU memory allocation that was previously exported as a file
-    // descriptor and it returns a memory handle.
-#if !defined(USE_ROCM) && defined(PYTORCH_C10_DRIVER_API_SUPPORTED)
-    C10_CUDA_DRIVER_CHECK(driver_api->cuMemImportFromShareableHandle_(
-        &handles[r],
-        (void*)(uintptr_t)imported_fds[r],
-        CU_MEM_HANDLE_TYPE_POSIX_FILE_DESCRIPTOR));
-#elif defined (USE_ROCM)
-    C10_HIP_CHECK(hipMemImportFromShareableHandle(
-        &handles[r],
-        (void*)(uintptr_t)&(imported_fds[r]),
-        hipMemHandleTypePosixFileDescriptor));
-#else
-  TORCH_CHECK(
-      false, "CUDASymmetricMemory requires PYTORCH_C10_DRIVER_API_SUPPORTED");
-#endif
-    map_block(&buffers[r], handles[r], block->block_size, block->device_idx);
-    signal_pads[r] = (void*)((uintptr_t)buffers[r] + block->signal_pad_offset);
-    close(imported_fds[r]);
-  }
-  storeExchange.barrier(store, rank, world_size);
-  close(block_fd);
-
-  HandleType mc_handle{};
-  void* mc_addr = nullptr;
-  bool group_has_multicast_support = check_group_multicast_support(reqs);
-  if (!allow_overlapping_devices() && group_has_multicast_support) {
-    init_multicast_for_block(
-        mc_handle, mc_addr, block, ipc_channel, pids, store, rank, world_size);
-  }
-
-  std::vector<c10::intrusive_ptr<AllocationRef>> alloc_refs;
-  for (int r = 0; r < world_size; ++r) {
-    if (r == rank) {
-      alloc_refs.emplace_back(block->alloc_ref);
-      if (mc_addr != nullptr) {
-        alloc_refs.push_back(c10::make_intrusive<AllocationRef>(
-            mc_addr, mc_handle, block->block_size, block->device_idx, true));
-      }
-      continue;
-    }
-    alloc_refs.push_back(c10::make_intrusive<AllocationRef>(
-        buffers[r], handles[r], block->block_size, block->device_idx));
-  }
-
-  auto symm_mem = c10::make_intrusive<CUDASymmetricMemory>(
-      std::move(alloc_refs),
-      std::move(buffers),
-      std::move(signal_pads),
-      mc_handle,
-      mc_addr,
-      block->buffer_size,
-      block->device_idx,
-      group_info.rank,
-      group_info.world_size);
+
+  TORCH_INTERNAL_ASSERT(
+      handle_type_ != Expandable_Segments_Handle_Type::UNSPECIFIED)
+  bool use_fabric =
+      handle_type_ == Expandable_Segments_Handle_Type::FABRIC_HANDLE;
+  auto symm_mem = use_fabric ? make_symm_mem<true>(ptr, block, group_info)
+                             : make_symm_mem<false>(ptr, block, group_info);
   block->symm_mems[group_name_] = symm_mem;
   return symm_mem;
 }
@@ -788,9 +881,7 @@
     // "CUDA" backend stands for this implementation
     if (getSymmMemBackendCUDA() == "CUDA") {
       // Direct set (static registration)
-      register_allocator(
-          c10::DeviceType::CUDA,
-          allocator);
+      register_allocator(c10::DeviceType::CUDA, allocator);
     } else {
       // Register availability in case `set_backend` is called dynamically
       register_availability("CUDA", allocator);
