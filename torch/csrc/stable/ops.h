--- conflicted
+++ resolved
@@ -7,37 +7,13 @@
 #include <string>
 #include <vector>
 
+#include <torch/headeronly/core/ScalarType.h>
 #include <torch/csrc/inductor/aoti_torch/generated/c_shim_aten.h>
 
-<<<<<<< HEAD
-#include <c10/core/ScalarType.h>
-
-=======
->>>>>>> d00df4f2
 using torch::stable::Tensor;
 
 namespace torch::stable {
 
-<<<<<<< HEAD
-inline Tensor new_empty(
-    const Tensor& self,
-    std::vector<int64_t> size,
-    std::optional<c10::ScalarType> dtype = std::nullopt) {
-  const auto num_args = 6;
-  std::array<StableIValue, num_args> stack{
-      from(self),
-      from(size),
-      from(dtype),
-      from(std::nullopt),
-      from(std::nullopt),
-      from(std::nullopt)};
-  AOTI_TORCH_ERROR_CODE_CHECK(
-      aoti_torch_call_dispatcher("aten::new_empty", "", stack.data()));
-  return to<Tensor>(stack[0]);
-}
-
-=======
->>>>>>> d00df4f2
 // We expect this to be the stable version of the empty_like op that takes in
 // no kwargs (device, dtype, layout, memory_format). We will add kwargs
 // support in the future.
@@ -73,6 +49,48 @@
 
   TORCH_ERROR_CODE_CHECK(
       aoti_torch_aten_narrow(self.get(), dim, start, length, &ret0));
+  return Tensor(ret0);
+}
+
+// We expect this to be a stable version of the new_empty op that takes in
+// only dtype information.
+inline Tensor new_empty(
+    const Tensor& self,
+    std::vector<int64_t> size,
+    std::optional<c10::ScalarType> dtype = std::nullopt) {
+  // Get device information from input tensor
+  int32_t device_type;
+  TORCH_ERROR_CODE_CHECK(aoti_torch_get_device_type(self.get(), &device_type));
+
+  int32_t device_index;
+  TORCH_ERROR_CODE_CHECK(
+      aoti_torch_get_device_index(self.get(), &device_index));
+
+  // Handle dtype - use input tensor's dtype if not specified
+  int32_t target_dtype;
+  if (dtype.has_value()) {
+    target_dtype = static_cast<int32_t>(dtype.value());
+  } else {
+    TORCH_ERROR_CODE_CHECK(aoti_torch_get_dtype(self.get(), &target_dtype));
+  }
+
+  // Get layout from input tensor
+  int32_t layout;
+  TORCH_ERROR_CODE_CHECK(aoti_torch_get_layout(self.get(), &layout));
+
+  // Create new empty tensor with specified size
+  AtenTensorHandle ret0 = nullptr;
+  TORCH_ERROR_CODE_CHECK(aoti_torch_aten_new_empty(
+      self.get(),
+      size.data(),
+      static_cast<int64_t>(size.size()),
+      &target_dtype,
+      &layout,
+      &device_type,
+      device_index,
+      nullptr, // pin_memory (nullptr for default)
+      &ret0));
+
   return Tensor(ret0);
 }
 
