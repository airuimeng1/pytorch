--- conflicted
+++ resolved
@@ -233,34 +233,30 @@
                 (layoutA[i] for i in range(len(layoutB), len(layoutA))),
             )
         )
-<<<<<<< HEAD
-    elif is_tuple(layoutB.shape) and len(layoutB.shape) > 1:  # type: ignore[union-attr]
-        return make_layout(composition(layoutA, layoutB_i) for layoutB_i in layoutB)  # type: ignore[arg-type,union-attr]
-=======
-    elif is_tuple(layoutB.shape):
+    elif is_tuple(layoutB.shape) and len(layoutB.shape) > 1:
         return make_layout(composition(layoutA, layoutB_i) for layoutB_i in layoutB)  # type: ignore[arg-type, attr-defined]
->>>>>>> 59908491
 
     if layoutB.stride == 0:
         return Layout(layoutB.shape, 0)
     else:
         result_shape = []
         result_stride = []
-<<<<<<< HEAD
         rest_shape = layoutB.shape if is_int(layoutB.shape) else layoutB.shape[0]  # type: ignore[union-attr,index]
         rest_stride = layoutB.stride if is_int(layoutB.stride) else layoutB.stride[0]  # type: ignore[union-attr,index]
-=======
-        rest_shape = layoutB.shape
-        rest_stride = layoutB.stride
->>>>>>> 59908491
         flat_A = coalesce(layoutA)
 
         # Process from right to left for lexicographic ordering
         flat_A_shapes = flatten(flat_A.shape)
         flat_A_strides = flatten(flat_A.stride)
 
-        # Build lists in reverse order (append to end), then reverse at the end for efficiency
-        # Iterate from last element down to second element (index len-1 down to 1)
+        # when left layout is multi-dimensional sublayout, aka, self = (a,b,...,c):(x,y,...,z), layout = s:d,
+        # for integral s and d means that we want:
+        # (1) “remove” the first d elements from left, starting from rightmost. (This will increase the stride.)
+        # (2) “keep” the first s of those strided elements. (This does not affect the stride.)
+        # For example, if self = (6,2):(2,1), layout = (3:2)
+        # Step 1: remove the first 2 elements from self with stride increase, i.e., (6,2):(2,1) -> (6,1):(2,2)
+        # Step 2: keep the first 3 of those strided elements, i.e., (6,1):(2,2) -> (3,1):(2,2)
+        # Because we are going lexicographically, we go through left layout from right to left.
         for i in range(len(flat_A_shapes) - 1, 0, -1):
             curr_shape = flat_A_shapes[i]
             curr_stride = flat_A_strides[i]
@@ -277,12 +273,14 @@
                 -rest_stride // curr_shape  # type: ignore[operator]
             )  # Python exclusive impl: "//" is always floor div so == ceil_div(abs(rest_stride), curr_shape) * signum(rest_stride)
 
-        # Handle the first element (index 0) separately
+        # When left has single-size sublayout or reach the last sublayout, aka, left = a:b, layout = s:d,
+        # the result is rather trivial: left o layout = a:b o s:d = s:(b*d).
+        # For example, if self = (6:2), layout = (3:2), the result is (3:(2*2)) = (3:4).
         if rest_shape != 1 or len(result_shape) == 0:
             result_shape.append(rest_shape)  # Append to end, will reverse later
             result_stride.append(rest_stride * flat_A_strides[0])
 
-        # Reverse the lists to get lexicographic order
+        # Reverse the lists because we build lists in reverse order (append to end), this way it is more efficient.
         result_shape.reverse()
         result_stride.reverse()
 
