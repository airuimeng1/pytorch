# mypy: allow-untyped-decorators
# mypy: allow-untyped-defs
import dataclasses
import functools
import inspect
import logging
import re
import sys
import time
import warnings
from contextlib import contextmanager, nullcontext
from typing import Any, Callable, Optional, Union
from typing_extensions import TypeAlias

import torch
import torch._dynamo
import torch.fx
import torch.utils._pytree as pytree
from torch._dispatch.python import enable_python_dispatcher
from torch._dynamo.exc import UserError, UserErrorType
from torch._export.db.logging import (
    exportdb_error_message,
    get_class_if_classified_error,
)
from torch._export.non_strict_utils import (
    _fakify_module_inputs,
    _fakify_script_objects,
    _gather_constant_attrs,
    _NonStrictTorchFunctionHandler,
    _override_builtin_ops,
    make_constraints,
    make_fake_inputs,
    produce_guards_and_solve_constraints,
)
from torch._export.passes.collect_tracepoints_pass import CollectTracepointsPass
from torch._export.passes.lift_constants_pass import (
    _materialize_and_lift_constants,
    ConstantAttrMap,
)
from torch._export.utils import (
    _collect_param_buffer_metadata,
    _compiling_state_context,
    _fakify_params_buffers,
    _populate_param_buffer_metadata_to_new_gm,
    _update_gm_meta_if_possible,
    apply_runtime_assertion_pass,
    placeholder_naming_pass,
    placeholder_prefixes,
)
from torch._export.verifier import SpecViolationError
from torch._export.wrappers import _wrap_submodules
from torch._functorch._aot_autograd.graph_capture_wrappers import create_functional_call
from torch._functorch._aot_autograd.input_output_analysis import (
    _graph_input_names,
    _graph_output_names,
)
from torch._functorch._aot_autograd.schemas import GraphSignature
from torch._functorch._aot_autograd.subclass_utils import get_subclass_typing_container
from torch._functorch._aot_autograd.utils import (
    create_tree_flattened_fn,
    register_buffer_assignment_hook,
)
from torch._functorch.aot_autograd import (
    _detect_attribute_assignment,
    aot_export_module,
)
from torch._guards import detect_fake_mode, tracing, TracingContext
from torch._library.fake_class_registry import FakeScriptObject
from torch._logging import dtrace_structured
from torch._subclasses.fake_tensor import FakeTensorMode
from torch._utils_internal import log_export_usage
from torch.export._unlift import _check_input_constraints_pre_hook
from torch.export.dynamic_shapes import (
    _check_dynamic_shapes,
    _combine_args,
    _DimHintType,
    _IntWrapper,
    _process_dynamic_shapes,
)
from torch.export.exported_program import OutputKind
from torch.fx._symbolic_trace import _ConstantAttributeType
from torch.fx.experimental.proxy_tensor import (
    get_proxy_slot,
    make_fx,
    PreDispatchTorchFunctionMode,
    track_tensor_tree,
)
from torch.fx.experimental.symbolic_shapes import (
    ConstraintViolationError,
    free_unbacked_symbols,
    GuardOnDataDependentSymNode,
    ShapeEnv,
)
from torch.fx.graph import _PyTreeCodeGen, _PyTreeInfo
from torch.utils._pytree import TreeSpec
from torch.utils._sympy.value_ranges import ValueRangeError

from .exported_program import (
    _disable_prexisiting_fake_mode,
    ExportedProgram,
    InputKind,
    ModuleCallEntry,
    ModuleCallSignature,
)
from .graph_signature import _convert_to_export_graph_signature, ExportGraphSignature


log = logging.getLogger(__name__)


# Type alias for dynamic shapes specification
_DynamicShapesSpec: TypeAlias = Union[dict[str, Any], tuple[Any, ...], list[Any]]


@dataclasses.dataclass
class ExportDynamoConfig:
    """
    Manage Export-specific configurations of Dynamo.
    """

    allow_rnn: bool = True
    reorderable_logging_functions: set[Callable] = dataclasses.field(
        default_factory=set
    )
    # Emit runtime asserts after AOTAutograd instead.
    # This isn't really necessary, and isn't much more efficient since the runtime asserts pass does CSE,
    # but if we want to reason more about what guards/runtime asserts to emit,
    # this makes it a bit cleaner to do from the export side. Also no real point in running this twice.
    do_not_emit_runtime_asserts: bool = True
    specialize_int: bool = True
    specialize_float: bool = True
    assume_static_by_default: bool = False
    automatic_dynamic_shapes: bool = False
    capture_dynamic_output_shape_ops: bool = True
    capture_scalar_outputs: bool = True
    prefer_deferred_runtime_asserts_over_guards: bool = False


@dataclasses.dataclass
class ATenExportArtifact:
    gm: torch.fx.GraphModule
    sig: ExportGraphSignature
    constants: dict[str, _ConstantAttributeType]


@dataclasses.dataclass(frozen=True)
class ExportArtifact:
    aten: ATenExportArtifact
    in_spec: TreeSpec
    out_spec: TreeSpec
    fake_mode: FakeTensorMode
    module_call_specs: dict[str, dict[str, pytree.TreeSpec]]


DEFAULT_EXPORT_DYNAMO_CONFIG = ExportDynamoConfig()
DEFAULT_EXPORT_DYNAMO_CONFIG.reorderable_logging_functions = {
    logging.critical,
    logging.debug,
    logging.error,
    logging.exception,
    logging.info,
    logging.log,
    logging.warning,
    print,
    warnings.warn,
}


@contextmanager
def _ignore_backend_decomps():
    orig_mkldnn_flag = torch.backends.mkldnn.set_flags(False)
    orig_nnpack_flag = torch.backends.nnpack.set_flags(False)
    try:
        yield
    finally:
        torch.backends.mkldnn.set_flags(*orig_mkldnn_flag)
        torch.backends.nnpack.set_flags(*orig_nnpack_flag)


@contextmanager
def _disable_custom_triton_op_functional_decomposition():
    old = torch._functorch.config.decompose_custom_triton_ops
    try:
        torch._functorch.config.decompose_custom_triton_ops = False
        yield torch._functorch.config.decompose_custom_triton_ops
    finally:
        torch._functorch.config.decompose_custom_triton_ops = old


def custom_triton_ops_decomposition_disabled():
    return not torch._functorch.config.decompose_custom_triton_ops


def _fixup_key(x):
    return "L__self__" + _strip_root(x)


def _strip_root(x):
    if isinstance(x, str) and x.startswith("_export_root"):
        stripped = x[len("_export_root") :]
        return stripped.removeprefix(".")
    return x


def _rewrite_tracepoint_node(gm: torch.fx.GraphModule):
    """
    In-place modify input graph module by replacing the export tracepoint with a new node
    that has the same target and args, but with the _export_root stripped from path.
    """
    for node in gm.graph.nodes:
        if node.target == torch.ops.higher_order._export_tracepoint:
            if "path" in node.kwargs:
                path = _strip_root(node.kwargs["path"])
                with gm.graph.inserting_before(node):
                    new_node = gm.graph.create_node(
                        "call_function",
                        torch.ops.higher_order._export_tracepoint,
                        args=node.args,
                        kwargs={
                            "path": path,
                            "kind": node.kwargs["kind"],
                        },
                    )
                    new_node.meta = node.meta
                    node.replace_all_uses_with(new_node)
                    gm.graph.erase_node(node)


def detect_shape_env(inputs: Any = None):
    shape_envs = []

    for i, flat_input in enumerate(inputs):
        if isinstance(flat_input, torch.SymInt):
            shape_envs.append((flat_input.node.shape_env, "symint input", i))

    if shape_envs:
        shape_env, desc1, i1 = shape_envs[0]
        for m, desc2, i2 in shape_envs[1:]:
            assert shape_env is m, (
                f"shape env ({shape_env}) from {desc1} {i1} doesn't match mode ({m}) from {desc2} {i2}\n\n"
                f"shape env from {desc1} {i1} allocated at:\n{shape_env.stack}\n"
                f"shape env from {desc2} {i2} allocated at:\n{m.stack}"
            )
        return shape_env
    else:
        return None


def _extract_fake_inputs(gm, args, kwargs):
    """
    Given a graph module, extract fakified input tensors from the metadata of
    its placeholders, and map them to the structure of given args and kwargs.
    Also return the fake mode used to fakify those inputs.
    """
    fake_inps: list[Any] = []
    fake_vals: list[Any] = []
    for node in gm.graph.nodes:
        if node.op == "placeholder":
            fake_inps.append(node.meta.get("val"))
        else:
            fake_vals.append(node.meta.get("example_value"))

    # We get both because now we might have a combination of symint and tensor
    # inputs, and we want to check that the shape env is consistent between
    # both. Unfortunately we can't see what fake mode is attached to the shape
    # env, then we can just compare fake modes.
    detected_fake_mode = detect_fake_mode(fake_inps + fake_vals)
    detected_shape_env = detect_shape_env(fake_inps + fake_vals)

    if detected_fake_mode:
        if detected_shape_env:
            assert detected_shape_env is detected_fake_mode.shape_env, (
                "Detected shape env does not match fake mode's shape env"
            )
        fake_mode = detected_fake_mode
    elif detected_shape_env:
        fake_mode = FakeTensorMode(shape_env=detected_shape_env, export=True)
    else:
        fake_mode = FakeTensorMode(shape_env=ShapeEnv(), export=True)

    count = 0

    def lookup_fake(x):
        nonlocal count
        val = fake_inps[count] if isinstance(x, (int, torch.Tensor)) else x
        count += 1
        return val

    fake_args = pytree.tree_map(lookup_fake, args)
    fake_kwargs = pytree.tree_map(lookup_fake, kwargs)

    return fake_args, fake_kwargs, fake_mode


def _replace_param_buffer_names(param_buffer_table, sig):
    for spec in sig.input_specs:
        if spec.kind in (
            InputKind.PARAMETER,
            InputKind.BUFFER,
        ):
            spec.target = param_buffer_table[spec.target]
    for spec in sig.output_specs:
        if spec.kind in (
            OutputKind.BUFFER_MUTATION,
            OutputKind.GRADIENT_TO_PARAMETER,
        ):
            spec.target = param_buffer_table[spec.target]


def _convert_to_positional_args(orig_arg_names, args, kwargs):
    assert len(orig_arg_names) == len(args) + len(kwargs), (
        f"Total number of arg names is expected to be {len(orig_arg_names)} "
        f"but got {len(args)} positional args, {len(kwargs)} kwargs."
    )
    reordered_kwargs = [kwargs[kw_name] for kw_name in orig_arg_names[len(args) :]]
    return (
        *args,
        *reordered_kwargs,
    )


def _normalize_nn_module_stack(gm_torch_level, root_cls):
    # Append a root module to every nn_module_stack.
    root = "L['self']"
    root_key = re.sub(r"[^a-zA-Z0-9]", "_", root)
    for gm in gm_torch_level.modules():
        if not isinstance(gm, torch.fx.GraphModule):
            continue
        for node in gm.graph.nodes:
            if node.op in ["placeholder", "output"]:
                continue
            add_root = True
            if nn_module_stack := node.meta.get("nn_module_stack", {}):
                path, ty = next(iter(nn_module_stack.values()))
                # After deserializing the class `ty` might not exist anymore so
                # it could be a string
                if inspect.isclass(ty) and issubclass(ty, torch.nn.Module):
                    # TODO Figure out why sometimes we have root sometimes we don't.
                    if path == root and ty is root_cls:
                        add_root = False
                else:
                    assert isinstance(ty, str)
            if add_root:

                def normalize_path(path):
                    try:
                        parts = []

                        class Path:
                            def __getattr__(self, name):
                                if name != "_modules":
                                    parts.append(name)
                                return self

                            def __getitem__(self, idx):
                                parts.append(str(idx))
                                return self

                        eval(path, {"L": {"self": Path()}})
                        return ".".join(parts)
                    except Exception:  # TODO(zhxchen17) Remove this.
                        return path

                nn_module_stack = {
                    root_key: (root, root_cls.__module__ + "." + root_cls.__qualname__),
                    **nn_module_stack,
                }
                node.meta["nn_module_stack"] = {
                    key: (normalize_path(path), ty)
                    for key, (path, ty) in nn_module_stack.items()
                }


def _get_param_buffer_mapping(
    original_module: torch.nn.Module,
    traced_module: torch.nn.Module,
) -> dict[str, str]:
    """
    Returns a mapping of parameter/buffer names from the new module to the
    original model. This is to help with restoring the FQN for parameter/buffers
    of a traced module to what the original module contains.
    """

    param_lookup: dict[int, str] = {}
    buffer_lookup: dict[int, str] = {}
    for name, param in original_module.named_parameters(remove_duplicate=False):
        if param_lookup.get(id(param)) is None:
            # we only want to keep the first occurrence of a parameter to guarantee parity of original and traced module.
            param_lookup[id(param)] = name
    for name, buffer in original_module.named_buffers(remove_duplicate=False):
        buffer_lookup[id(buffer)] = name

    param_buffer_table: dict[str, str] = {}
    for dynamo_name, dynamo_param in traced_module.named_parameters(
        remove_duplicate=False
    ):
        assert dynamo_name not in param_buffer_table
        if id(dynamo_param) in param_lookup:
            param_buffer_table[dynamo_name] = param_lookup[id(dynamo_param)]

    for dynamo_name, dynamo_buffer in traced_module.named_buffers(
        remove_duplicate=False
    ):
        assert dynamo_name not in param_buffer_table
        if id(dynamo_buffer) in buffer_lookup:
            param_buffer_table[dynamo_name] = buffer_lookup[id(dynamo_buffer)]

    return param_buffer_table


def _preserve_requires_grad_pass(
    gm: torch.fx.GraphModule,
    sig: ExportGraphSignature,
    fake_params_buffers: dict[str, torch.Tensor],
    constants: dict[str, _ConstantAttributeType],
    flat_fake_args: list[Any],
):
    placeholders = [node for node in gm.graph.nodes if node.op == "placeholder"]
    assert len(sig.input_specs) == len(placeholders)
    i = 0
    for node, spec in zip(placeholders, sig.input_specs):
        if spec.kind in (
            InputKind.PARAMETER,
            InputKind.BUFFER,
        ):
            assert spec.target is not None
            node.meta["val"].requires_grad = fake_params_buffers[
                spec.target
            ].requires_grad
        elif spec.kind == InputKind.USER_INPUT:
            fake_arg = flat_fake_args[i]
            if isinstance(fake_arg, torch.Tensor):
                node.meta["val"].requires_grad = fake_arg.requires_grad
            i += 1
        elif spec.kind == InputKind.CONSTANT_TENSOR:
            assert spec.target is not None
            constant = constants[spec.target]
            if isinstance(constant, torch.Tensor):
                # If the tensor is not leaf, it should already have a correct requires grad field
                if node.meta["val"].is_leaf:
                    node.meta["val"].requires_grad = constant.requires_grad
                else:
                    assert node.meta["val"].requires_grad == constant.requires_grad
        elif spec.kind in (InputKind.CUSTOM_OBJ, InputKind.TOKEN):
            continue
        else:
            raise AssertionError(spec.kind)


def _remap_constants(
    orig_constant_attrs: ConstantAttrMap,
    graph_signature: ExportGraphSignature,
    constants: dict[str, _ConstantAttributeType],
) -> None:
    """Rewrite the graph signature and constants table to use the FQN from the original module."""
    remap_table: dict[str, list[str]] = {}
    for name, value in constants.items():
        if value in orig_constant_attrs:
            remap_table[name] = orig_constant_attrs[value]

    for spec in graph_signature.input_specs:
        if spec.kind in (
            InputKind.CONSTANT_TENSOR,
            InputKind.CUSTOM_OBJ,
        ):
            orig_target = spec.target
            assert orig_target is not None
            targets = remap_table.get(orig_target, [orig_target])
            spec.target = targets[0]

            constant = constants[orig_target]
            del constants[orig_target]
            for target in targets:
                constants[target] = constant


def _replace_unbacked_bindings(gm: torch.fx.GraphModule) -> None:
    """
    When we run an interpreter-based pass over a GraphModule, execution of data-dependent operators
    will produce example values with new unbacked symbols. To track that the new/old symbols are equivalent,
    we used to rely on the unbacked_renamings mapping. This led to problematic metadata where the unbacked_bindings
    keys mapped new symbols (u2) to paths containing old symbols (u0) in the example values, or worse, backed symbols
    or constants (e.g. if the original unbacked was replaced/specialized). Additionally this created problems with
    de/serialized programs, since we didn't comprehensively serialize ShapeEnv/unbacked renamings/node bindings.

    This pass attempts a simpler way of handling these for export, by throwing away the previously computed bindings, and re-running
    the pattern match used in compute_unbacked_bindings. This ensures we keep the original symbols contained in the example values,
    or delete bindings if they've been replaced/specialized.
    """
    from torch._export.utils import _get_shape_env_from_gm
    from torch.fx.experimental.symbolic_shapes import _free_unbacked_symbols_with_path
    from torch.utils._sympy.symbol import symbol_is_type, SymT

    if (shape_env := _get_shape_env_from_gm(gm)) is None:
        return

    base_unbacked_symbols = {
        symbol
        for symbol in shape_env.var_to_range
        if symbol_is_type(symbol, (SymT.UNBACKED_INT, SymT.UNBACKED_FLOAT))
        and symbol not in shape_env.unbacked_renamings
    }
    for node in gm.graph.nodes:
        node.meta.pop("unbacked_bindings", None)
        if (val := node.meta.get("val")) is not None and (
            unbacked_bindings := _free_unbacked_symbols_with_path(
                val,
                (),
                shape_env=shape_env,
                pending=base_unbacked_symbols,
                simplify=True,
            )
        ):
            node.meta["unbacked_bindings"] = unbacked_bindings


def _produce_aten_artifact(
    *,
    gm: torch.fx.GraphModule,
    mod,
    constant_attrs,
    graph_signature,
    pre_dispatch,
    fake_args,
    fake_kwargs,
    fake_params_buffers,
    _prettify_placeholder_names=True,
) -> ATenExportArtifact:
    """
    This is a helper function that is shared between export_to_aten_ir and export_to_aten_ir_make_fx
    to produce the aten artifact. (export compatible graph module + signature)

    It does:
    1. Applies runtime assertion pass
    2. Recompute unbacked_bindings pass
    3. Populate meta val when missing
    4. Lift constants as placeholders
    5. Replace raw autograd and autocast ops with HOPs
    6. Prettify names for placeholders
    7. Preserve requires_grad value on node meta val
    """
    # Run runtime asserts pass before creating input/output specs, since size-related CSE/DCE might affect output signature.
    # Overwrite output specs afterwards.
    flat_fake_args = pytree.tree_leaves((fake_args, fake_kwargs))
    gm, graph_signature = apply_runtime_assertion_pass(gm, graph_signature)

    # Simplify unbacked_bindings by recomputing them.
    # Useful for any pass that's interpreter-based and might call rebind_unbacked(),
    # e.g. AOTAutograd in this case.
    _replace_unbacked_bindings(gm)

    total_non_user_inputs = (
        len(graph_signature.parameters)
        + len(graph_signature.buffers)
        + len(graph_signature.input_tokens)
    )
    set_missing_meta_vals(gm, flat_fake_args, total_non_user_inputs)

    export_graph_signature: Optional[ExportGraphSignature]
    export_graph_signature = _convert_to_export_graph_signature(
        graph_signature, gm, _get_non_persistent_buffers(mod)
    )

    # script objects are always stored in constants no matter whether they're initial inputs or
    # they're lifted in aot" before rewrite_script_object_meta
    constants = _materialize_and_lift_constants(
        gm, export_graph_signature, constant_attrs
    )

    if pre_dispatch:
        from torch._export.passes.replace_autocast_with_hop_pass import (
            replace_autocast_with_hop_pass,
        )
        from torch._export.passes.replace_set_grad_with_hop_pass import (
            replace_set_grad_with_hop_pass,
        )

        # Note: replace_set_grad_with_hop_pass need to be after lift_constant_pass because
        # a getattr of a constant tensor doesn't have meta["val"] until after lift_constant_pass.
        # If replace_set_grad_with_hop_pass is before lift_constant_pass,
        # and the constant_tensor is passed as input of the set grad hop, the placeholder's
        # meta["val"] will be None and fails our verifier for placeholder.
        gm, export_graph_signature = replace_set_grad_with_hop_pass(
            gm, export_graph_signature
        )

        gm, export_graph_signature = replace_autocast_with_hop_pass(
            gm, export_graph_signature
        )

    # Remove nn_module_stack, stack_trace metadata from all placeholders/inputs nodes.
    for _mod in gm.modules():
        if not isinstance(_mod, torch.fx.GraphModule):
            continue
        for node in _mod.graph.nodes:
            if node.op in ["placeholder", "output"]:
                node.meta.pop("nn_module_stack", None)
                node.meta.pop("stack_trace", None)

    # Prettify names for placeholder nodes.
    assert export_graph_signature is not None
    if _prettify_placeholder_names:
        placeholder_naming_pass(
            gm,
            export_graph_signature,
            mod,
            fake_args,
            fake_kwargs,
            fake_params_buffers,
            constants,
        )

    _preserve_requires_grad_pass(
        gm, export_graph_signature, fake_params_buffers, constants, flat_fake_args
    )

    return ATenExportArtifact(
        gm,
        export_graph_signature,
        constants,
    )


def _rename_constants_nodes(
    gm: torch.fx.GraphModule,
    graph_signature: ExportGraphSignature,
) -> None:
    """
    For strict mode, rename constants nodes that were previously annotated as buffers.
    """
    # handle name collisions with existing constants
    node_names = {node.name for node in gm.graph.nodes}

    def rename_constant(name):
        if name in node_names:
            n = 1
            while (dup_name := f"{name}_{n}") in node_names:
                n += 1
            name = dup_name
        node_names.add(name)
        return name

    # use input specs to map names from buffers to constants
    buffer_prefix = placeholder_prefixes[InputKind.BUFFER]
    const_prefix = placeholder_prefixes[InputKind.CONSTANT_TENSOR]
    buffer_to_constant = {}
    for spec in graph_signature.input_specs:
        if spec.kind == InputKind.CONSTANT_TENSOR and not spec.arg.name.startswith(
            const_prefix
        ):
            if spec.arg.name.startswith(buffer_prefix):  # map from buffer to constants
                c_name = rename_constant(
                    const_prefix + spec.arg.name[len(buffer_prefix) :]
                )
            else:  # lifted constant
                c_name = rename_constant(const_prefix + spec.arg.name)
            buffer_to_constant[spec.arg.name] = c_name
            spec.arg.name = c_name
    for spec in graph_signature.output_specs:
        if spec.arg.name in buffer_to_constant:
            spec.arg.name = buffer_to_constant[spec.arg.name]

    # Rename constants nodes for all modules
    for mod in gm.modules():
        if not isinstance(mod, torch.fx.GraphModule):
            continue
        for node in mod.graph.nodes:
            if node.name in buffer_to_constant:
                node.name = node.target = buffer_to_constant[node.name]
        mod.recompile()


def _restore_state_dict(
    original_module: torch.nn.Module, traced_module: torch.fx.GraphModule
) -> None:
    """
    Restores the state dict of the traced module to that of the original module.
    """
    param_buffer_table = _get_param_buffer_mapping(original_module, traced_module)
    # Since the graph module is flattened (no module hierarchy), we
    # need to normalize the module by replacing "." with "_". If we
    # don't, it will try to save the weight to a submodule which no
    # longer exists.
    for name, fqn in param_buffer_table.items():
        param_buffer_table[name] = fqn.replace(".", "_")

    # Replace state dict attr names with the fqn
    for name, fqn in param_buffer_table.items():
        if not hasattr(traced_module, name):
            continue

        attr = getattr(traced_module, name)
        if isinstance(attr, torch.Tensor) and not isinstance(attr, torch.nn.Parameter):
            traced_module.register_buffer(fqn, attr)
        else:
            setattr(traced_module, fqn, attr)
        delattr(traced_module, name)

    # Replace graph getattr nodes with the correct name
    for node in traced_module.graph.nodes:
        if node.op == "get_attr":
            attr_name = node.target
            if attr_name in param_buffer_table:
                node.target = param_buffer_table[attr_name]

    traced_module.recompile()


def _get_module_hierarchy(mod: torch.nn.Module) -> dict[str, str]:
    return {
        name: type(m).__name__ for name, m in mod.named_modules(remove_duplicate=False)
    }


def _make_module_call_graph(
    in_spec: TreeSpec,
    out_spec: TreeSpec,
    module_call_signatures: dict[str, ModuleCallSignature],
    forward_arg_names: Optional[list[str]] = None,
) -> list[ModuleCallEntry]:
    original = [
        ModuleCallEntry(fqn=fqn, signature=module_call_signatures.get(fqn))
        for fqn in _EXPORT_MODULE_HIERARCHY  # type: ignore[union-attr]
    ]
    assert original[0].fqn == ""
    original[0].signature = ModuleCallSignature(
        inputs=[],
        outputs=[],
        in_spec=in_spec,
        out_spec=out_spec,
        forward_arg_names=forward_arg_names,
    )
    additional = [
        ModuleCallEntry(fqn=fqn, signature=signature)
        for fqn, signature in module_call_signatures.items()
        if fqn not in _EXPORT_MODULE_HIERARCHY  # type: ignore[operator]
    ]
    return [*original, *additional]


class _ExportModuleSpecTrackerDict(dict):
    pass


def _export_to_torch_ir(
    f: Callable,
    args: tuple[Any, ...],
    kwargs: Optional[dict[str, Any]] = None,
    dynamic_shapes: Optional[Union[dict[str, Any], tuple[Any], list[Any]]] = None,
    *,
    preserve_module_call_signature: tuple[str, ...] = (),
    disable_constraint_solver: bool = False,
    allow_complex_guards_as_runtime_asserts: bool = False,
    restore_fqn: bool = True,
    _log_export_usage: bool = True,
    same_signature: bool = True,
    _use_new_tracer_experimental: bool = False,
) -> torch.fx.GraphModule:
    """
    Traces either an nn.Module's forward function or just a callable with PyTorch
    operations inside and produce a torch.fx.GraphModule in torch IR.
    """

    if _log_export_usage:
        log_export_usage(event="export.private_api", flags={"_export_to_torch_ir"})

    if not isinstance(args, tuple):
        raise UserError(
            UserErrorType.INVALID_INPUT,
            f"Expecting `args` to be a tuple of example positional inputs, got {type(args)}",
        )

    kwargs = kwargs or {}

    # Map ints to a wrapper structure to help us mark it as dynamic, if it is
    # dynamic. We will unwrap ints in fakify later.
    args, kwargs = pytree.tree_map_only(int, _IntWrapper, (args, kwargs))

    combined_args = _combine_args(f, args, kwargs)
    _check_dynamic_shapes(combined_args, dynamic_shapes)
    constraints = _process_dynamic_shapes(combined_args, dynamic_shapes)

    # Unwrap static ints -- in the case where we have an empty graph
    # containing just integer computation, dynamo will run its generated
    # bytecode with these args/kwargs, which will error because we cannot
    # directly apply int operations on IntWrapper. So we will just unwrap
    # them here.
    args, kwargs = pytree.tree_map_only(
        _IntWrapper,
        lambda a: a.val
        if a.dynamism is None or a.dynamism.type == _DimHintType.STATIC
        else a,
        (args, kwargs),
    )

    with torch._dynamo.config.patch(dataclasses.asdict(DEFAULT_EXPORT_DYNAMO_CONFIG)):
        try:
            module_call_specs: dict[str, dict[str, pytree.TreeSpec]] = (
                _ExportModuleSpecTrackerDict()
            )
            ctx = nullcontext()
            if not isinstance(f, torch.fx.GraphModule):
                ctx = _wrap_submodules(  # type: ignore[assignment]
                    f, preserve_module_call_signature, module_call_specs
                )
            with ctx, _ignore_backend_decomps():
<<<<<<< HEAD
                if _use_new_tracer_experimental:
                    from torch._dynamo.functional_export import _dynamo_graph_capture_for_export
                    try:
                        gm_torch_level = _dynamo_graph_capture_for_export(f, constraints=constraints, dynamic_shapes=dynamic_shapes)(*args, **kwargs)
                    except Exception as e:
                        raise e
                else:
                    gm_torch_level, _ = torch._dynamo.export(
                        f,
                        dynamic_shapes=dynamic_shapes,  # type: ignore[arg-type]
                        constraints=constraints,  # type: ignore[arg-type]
                        assume_static_by_default=True,
                        tracing_mode="symbolic",
                        disable_constraint_solver=disable_constraint_solver,
                        # currently the following 2 flags are tied together for export purposes,
                        # but untangle for sake of dynamo export api
                        prefer_deferred_runtime_asserts_over_guards=True,
                        allow_complex_guards_as_runtime_asserts=allow_complex_guards_as_runtime_asserts,
                        _log_export_usage=_log_export_usage,
                        same_signature=same_signature,
                    )(
                        *args,
                        **kwargs,
                    )
                    gm_torch_level.meta["module_call_specs"] = module_call_specs
=======
                gm_torch_level, _ = torch._dynamo.export(
                    f,
                    dynamic_shapes=dynamic_shapes,  # type: ignore[arg-type]
                    constraints=constraints,  # type: ignore[arg-type]
                    assume_static_by_default=True,
                    tracing_mode="symbolic",
                    disable_constraint_solver=disable_constraint_solver,
                    # currently the following 2 flags are tied together for export purposes,
                    # but untangle for sake of dynamo export api
                    prefer_deferred_runtime_asserts_over_guards=allow_complex_guards_as_runtime_asserts,
                    allow_complex_guards_as_runtime_asserts=allow_complex_guards_as_runtime_asserts,
                    _log_export_usage=_log_export_usage,
                    same_signature=same_signature,
                )(
                    *args,
                    **kwargs,
                )
>>>>>>> 7f3780c2
        except (ConstraintViolationError, ValueRangeError) as e:
            raise UserError(UserErrorType.CONSTRAINT_VIOLATION, str(e))  # noqa: B904
        except GuardOnDataDependentSymNode as e:
            raise UserError(  # noqa: B904
                UserErrorType.ANTI_PATTERN,
                f"Consider annotating your code using torch._check*(). {str(e)}",
                case_name="constrain_as_size_example",
            )


    if isinstance(f, torch.nn.Module) and restore_fqn:
        _restore_state_dict(f, gm_torch_level)

    return gm_torch_level


def _export_to_aten_ir(
    mod: torch.nn.Module,
    fake_args,
    fake_kwargs,
    fake_params_buffers,
    constant_attrs: ConstantAttrMap,
    produce_guards_callback=None,
    *,
    transform=lambda x: x,  # TODO(zhxchen17) Revisit if this is needed later.
    pre_dispatch=False,
    decomp_table=None,
    _prettify_placeholder_names: bool = True,
    decompose_custom_triton_ops: bool = False,
) -> ATenExportArtifact:
    custom_triton_ops_decomposition_ctx = (
        nullcontext
        if decompose_custom_triton_ops
        else _disable_custom_triton_op_functional_decomposition
    )
    # This _reparametrize_module makes sure inputs and module.params/buffers have the same fake_mode,
    # otherwise aot_export_module will error out because it sees a mix of fake_modes.
    # And we want aot_export_module to use the fake_tensor mode in dynamo to keep the pipeline easy to reason about.
    with (
        torch.nn.utils.stateless._reparametrize_module(
            mod,
            fake_params_buffers,
            tie_weights=True,
            strict=True,
            stack_weights=True,
        ),
        _ignore_backend_decomps(),
        _compiling_state_context(),
        custom_triton_ops_decomposition_ctx(),
    ):
        gm, graph_signature = transform(aot_export_module)(
            mod,
            fake_args,
            trace_joint=False,
            pre_dispatch=pre_dispatch,
            decompositions=decomp_table,
            kwargs=fake_kwargs,
        )

    def _maybe_fixup_gm_and_output_node_meta(old_gm, new_gm):
        if isinstance(old_gm, torch.fx.GraphModule):
            if hasattr(old_gm, "meta"):
                new_gm.meta.update(old_gm.meta)
            old_output_node = list(old_gm.graph.nodes)[-1]
            new_output_node = list(new_gm.graph.nodes)[-1]
            assert old_output_node.op == "output" and new_output_node.op == "output"
            # make sure we don't override any meta
            if "desc" in new_output_node.meta:
                del new_output_node.meta["desc"]
            assert len(new_output_node.meta) == 0
            new_output_node.meta.update(old_output_node.meta)

    # TODO unfortunately preserving graph-level metadata and output node's meta
    # is not working well with aot_export. So we manually copy it.
    # (The node-level meta is addressed above.)
    _maybe_fixup_gm_and_output_node_meta(mod, gm)

    # Run produce guards before we handle runtime asserts.
    # This means we run the export solver before the runtime asserts pass.
    # Right now this doesn't mean much - the export solver is only there for suggested fixes,
    # and we won't even get to constraint solving if that's needed.
    # But if in future we want to control what runtime asserts are emitted for export,
    # or rely on produce_guards + solver for some simplification on runtime asserts, this probably makes sense.
    if produce_guards_callback:
        try:
            produce_guards_callback(gm)
        except (ConstraintViolationError, ValueRangeError) as e:
            raise UserError(UserErrorType.CONSTRAINT_VIOLATION, str(e))  # noqa: B904

    return _produce_aten_artifact(
        gm=gm,
        mod=mod,
        constant_attrs=constant_attrs,
        graph_signature=graph_signature,
        pre_dispatch=pre_dispatch,
        fake_args=fake_args,
        fake_kwargs=fake_kwargs,
        fake_params_buffers=fake_params_buffers,
        _prettify_placeholder_names=_prettify_placeholder_names,
    )


def _get_forward_arg_names(
    mod: torch.nn.Module,
    args: tuple[Any, ...],
    kwargs: Optional[dict[str, Any]] = None,
) -> list[str]:
    """
    Gets the argument names to forward that are used, for restoring the
    original signature when unlifting the exported program module.
    - Positional args: retain the original argument names, and enumerate
        *args as args_0, args_1, ...
    - Keyword args: retain the original kwarg names in the order specified
        by the user. This order seems to matter for the current state of
        export lifted modules.
    """
    sig = inspect.signature(mod.forward)
    _args = sig.bind_partial(*args).arguments

    names: list[str] = []
    for name, value in _args.items():
        # handle variable number of positional args
        if sig.parameters[name].kind == inspect._ParameterKind.VAR_POSITIONAL:
            names.extend([f"{name}_{i}" for i, _ in enumerate(value)])
        else:
            names.append(name)
    # order of kwargs matters for input spec
    if kwargs:
        names.extend([kwarg for kwarg, _ in kwargs.items()])

    return names


def _get_non_persistent_buffers(mod: torch.nn.Module) -> set[str]:
    """
    Returns set of non-persistent buffers in a module and its submodules.
    """
    result: set[str] = set()
    for name, m in mod.named_modules(remove_duplicate=False):
        if name:
            result.update(f"{name}.{b}" for b in m._non_persistent_buffers_set)
        else:
            result.update(m._non_persistent_buffers_set)
    return result


def _rewrite_dynamo_tensor_constants(
    orig_mod_buffers: set[torch.Tensor],
    traced_mod_buffers: dict[str, torch.Tensor],
    graph_signature: ExportGraphSignature,
    constants: dict[str, _ConstantAttributeType],
) -> None:
    """
    Dynamo erroneously marks tensor attributes on modules as buffers.
    Rewrite them to be tensor constants.
    """
    for spec in graph_signature.input_specs:
        if spec.kind == InputKind.BUFFER:
            assert spec.target is not None
            value = traced_mod_buffers[spec.target]
            if value not in orig_mod_buffers:
                # This was a tensor constant erroneously marked as a buffer.
                # Convert it into a constant in the graph signature, and add its
                # value to the constants table.
                spec.kind = InputKind.CONSTANT_TENSOR
                constants[spec.target] = value  # type: ignore[arg-type]


def _move_non_persistent_buffers_to_tensor_constants(
    orig_mod: torch.nn.Module,
    graph_signature: ExportGraphSignature,
    constants: dict[str, _ConstantAttributeType],
) -> None:
    """
    Moves non-persistent buffers to tensor constants.
    """
    for spec in graph_signature.input_specs:
        if spec.kind == InputKind.BUFFER and not spec.persistent:
            assert spec.target is not None
            assert spec.target not in constants
            constants[spec.target] = orig_mod.get_buffer(spec.target)  # type: ignore[arg-type]


def _verify_nn_module_stack(graph_module: torch.fx.GraphModule) -> None:
    """
    Perform nn_module_stack checks on the graph.
    Current constraints:
        For the top level graph:
        - populated for 'call_function', 'get_attr'
        - None for 'placeholder', 'output'
        For submodule graphs:
        - None for 'placeholder', output'

    TODO(pianpwk): make this a consistent node-level check once nn_module_stack is populated for cond submodules.
    """
    # Check top-level graph for all nodes, all graphs for placeholder & output nodes
    for i, mod in enumerate([graph_module] + list(graph_module.modules())):
        if not isinstance(mod, torch.fx.GraphModule):
            continue
        for node in mod.graph.nodes:
            if node.op in ["call_function", "get_attr"]:
                if i == 0:
                    if (
                        nn_module_stack := node.meta.get("nn_module_stack", None)
                    ) is None:
                        raise SpecViolationError(
                            f"Node {node} of type {node.op} is missing nn_module_stack metadata"
                        )
                    if not all(
                        isinstance(k, str)
                        and isinstance(v, tuple)
                        and len(v) == 2
                        and all(isinstance(x, str) for x in v)
                        for k, v in nn_module_stack.items()
                    ):
                        raise SpecViolationError(
                            f"Node {node} of type {node.op} has incorrect nn_module_stack metadata format"
                            f"expected Dict[str, Tuple[str, str]], but got {nn_module_stack}"
                        )
            elif node.op in ["placeholder", "output"]:
                if node.meta.get("nn_module_stack", None):
                    raise SpecViolationError(
                        f"Node {node} of type {node.op} contains nn_module_stack metadata, this should be None"
                    )


def _verify_stack_trace(graph_module: torch.fx.GraphModule) -> None:
    """
    Perform stack trace checks on the graph.
    Constraints:
        - None or non-empty str for 'call_function', 'get_attr'
        - None for 'placeholder', 'output'
    """
    for mod in [graph_module, *graph_module.modules()]:
        if not isinstance(mod, torch.fx.GraphModule):
            continue
        for node in graph_module.graph.nodes:
            stack_trace = node.meta.get("stack_trace", None)
            if node.op in ["call_function", "get_attr"]:
                if not (stack_trace is None or isinstance(stack_trace, str)):
                    raise SpecViolationError(
                        f"Node {node} of type {node.op} has invalid stack_trace metadata, "
                        f"expected a string or None but instead found: {stack_trace}"
                    )
            elif node.op in ["placeholder", "output"]:
                if stack_trace:
                    raise SpecViolationError(
                        f"Node {node} of type {node.op} contains stack_trace metadata, "
                        f"expected None but instead found: {stack_trace}"
                    )


def _verify_placeholder_names(
    gm: torch.fx.GraphModule, sig: ExportGraphSignature
) -> None:
    """
    Performs a sanity check on the placeholder node names.
    - User input nodes: no restrictions, should match the original forward() signature
    - Params/buffers/constants/custom_obj/token nodes: should start with prefixes defined in <placeholder_prefixes>
    """
    name_to_kind = {spec.arg.name: spec.kind for spec in sig.input_specs}
    for mod in gm.modules():
        if not isinstance(mod, torch.fx.GraphModule):
            continue
        for node in mod.graph.nodes:
            if node.op == "placeholder":
                if node.name not in name_to_kind:
                    continue
                node_kind = name_to_kind[node.name]
                prefix = placeholder_prefixes[node_kind]
                if not node.name.startswith(prefix):
                    raise SpecViolationError(
                        f"Placeholder node name {node.name} does not follow spec for {node_kind}, name should have prefix: {prefix}"
                    )


def get_ep_stats(ep: ExportedProgram) -> dict[str, Any]:
    op_count = 0
    op_set = set()
    for m in ep.graph_module.modules():
        if not isinstance(m, torch.fx.GraphModule):
            continue
        for node in m.graph.nodes:
            if node.op != "call_function":
                continue
            op_count += 1
            assert hasattr(node.target, "__module__")
            assert hasattr(node.target, "__name__")
            op_set.add(f"{node.target.__module__}.{node.target.__name__}")
    return {"op_count": op_count, "op_set": op_set}


_EXPORT_FLAGS: Optional[set[str]] = None
_EXPORT_MODULE_HIERARCHY: Optional[dict[str, str]] = None


def _log_export_wrapper(fn):
    @functools.wraps(fn)
    def wrapper(*args, **kwargs):
        global _EXPORT_FLAGS, _EXPORT_MODULE_HIERARCHY
        try:
            start = time.time()
            ep = fn(*args, **kwargs)
            end = time.time()
            log_export_usage(
                event="export.time",
                metrics=end - start,
                flags=_EXPORT_FLAGS,
                **get_ep_stats(ep),
            )
        except Exception as e:
            t = type(e)
            error_type = t.__module__ + "." + t.__qualname__
            case_name = get_class_if_classified_error(e)
            if case_name is not None:
                log.error(exportdb_error_message(case_name))
                log_export_usage(
                    event="export.error.classified",
                    type=error_type,
                    message=str(e),
                    flags=_EXPORT_FLAGS,
                )
            else:
                log_export_usage(
                    event="export.error.unclassified",
                    type=error_type,
                    message=str(e),
                    flags=_EXPORT_FLAGS,
                )

            if hasattr(e, "partial_fx_graph"):
                print(
                    e.partial_fx_graph,
                    file=sys.stderr,
                )

            raise e
        finally:
            _EXPORT_FLAGS = None
            _EXPORT_MODULE_HIERARCHY = None

        return ep

    return wrapper


def _process_jit_trace_inputs_for_export(example_inputs, example_kwarg_inputs):
    if not isinstance(example_inputs, (tuple, list, dict)):
        example_inputs = (example_inputs,)

    elif isinstance(example_inputs, list):
        example_inputs = tuple(example_inputs)

    elif (
        isinstance(example_inputs, (torch.Tensor, dict))
        and example_kwarg_inputs is None
    ):
        example_inputs = (example_inputs,)

    if example_kwarg_inputs is None:
        example_kwarg_inputs = {}
    return example_inputs, example_kwarg_inputs


def _get_original_state_dict(mod: torch.nn.Module) -> dict[str, Any]:
    # Explicitly not calling mode.state_dict() as we do not want the module state for serialization
    # but the running module state so we can always match by id() the entries here with the graph inputs
    named_parameters = dict(mod.named_parameters(remove_duplicate=False))
    named_buffers = dict(mod.named_buffers(remove_duplicate=False))
    original_state_dict = named_parameters | named_buffers

    non_persistent_buffers = _get_non_persistent_buffers(mod)
    for k in non_persistent_buffers:
        original_state_dict.pop(k, None)

    return original_state_dict


def _process_export_inputs(
    mod: torch.nn.Module,
    args: tuple[object, ...],
    kwargs: Optional[dict[str, object]],
    dynamic_shapes: Optional[
        Union[
            _DynamicShapesSpec,
            torch.export.AdditionalInputs,
            torch.export.ShapesCollection,
        ]
    ],
) -> tuple[
    tuple[object, ...],
    dict[str, object],
    TreeSpec,
    Optional[_DynamicShapesSpec],
    Callable[[ExportedProgram], None],
]:
    """
    Process and validate export inputs for the torch.export API.

    This function validates the input arguments, normalizes kwargs, computes input tree specs,
    and handles special dynamic shapes cases like AdditionalInputs and ShapesCollection.

    Args:
        mod: The PyTorch module to be exported.
        args: Tuple of example positional inputs for the module.
        kwargs: Optional dictionary of example keyword inputs.
        dynamic_shapes: Optional specification for dynamic shapes. Can be:
            - dict mapping argument names to dynamic shape specifications
            - tuple/list specifying dynamic shapes for each input in order
            - torch.export.AdditionalInputs object with verification callback
            - torch.export.ShapesCollection object

    Returns:
        A tuple containing:
        - args: Validated tuple of positional inputs
        - kwargs: Normalized dictionary of keyword inputs (empty dict if None was passed)
        - original_in_spec: TreeSpec representing the flattened input structure
        - dynamic_shapes: Processed dynamic shapes specification
        - verify_additional_inputs: Callback function for additional input verification

    Raises:
        UserError: If args is not a tuple.
    """
    if not isinstance(args, tuple):
        raise UserError(
            UserErrorType.INVALID_INPUT,
            f"Expecting `args` to be a tuple of example positional inputs, got {type(args)}",
        )
    kwargs = kwargs if kwargs is not None else {}
    _, original_in_spec = pytree.tree_flatten((args, kwargs))

    verify_additional_inputs: Callable[[ExportedProgram], None]
    out_dynamic_shapes: Optional[_DynamicShapesSpec]
    if isinstance(dynamic_shapes, torch.export.AdditionalInputs):
        verify_additional_inputs = dynamic_shapes.verify  # type: ignore[assignment]
        out_dynamic_shapes = dynamic_shapes.dynamic_shapes(mod, args, kwargs)  # type: ignore[assignment]
    else:
        verify_additional_inputs = lambda ep: None  # noqa: E731
        if isinstance(dynamic_shapes, torch.export.ShapesCollection):
            out_dynamic_shapes = dynamic_shapes.dynamic_shapes(mod, args, kwargs)  # type: ignore[assignment]
        else:
            out_dynamic_shapes = dynamic_shapes

    return args, kwargs, original_in_spec, out_dynamic_shapes, verify_additional_inputs


def _get_module_call_graph(
    export_artifact: ExportArtifact,
    preserve_module_call_signature: tuple[str, ...],
    strict_mode_export: bool,
    forward_arg_names: Optional[list[str]] = None,
) -> tuple[torch.fx.GraphModule, list[ModuleCallEntry]]:
    """
    In-place modify the graph module in export_artifact, remove _export_tracepoint nodes and
    return module_call_graph.
    """
    gm: torch.fx.GraphModule = export_artifact.aten.gm
    export_graph_signature: ExportGraphSignature = export_artifact.aten.sig
    module_call_specs: dict[str, dict[str, TreeSpec]] = (
        export_artifact.module_call_specs
    )
    in_spec: TreeSpec = export_artifact.in_spec
    out_spec: TreeSpec = export_artifact.out_spec

    # Make module signatures.
    module_call_signatures: dict[str, ModuleCallSignature] = {}
    for fqn, specs in module_call_specs.items():
        mod_fqn = _strip_root(fqn) if not strict_mode_export else fqn
        module_call_signatures[mod_fqn] = ModuleCallSignature(
            inputs=[],
            outputs=[],
            in_spec=specs["in_spec"],
            out_spec=specs["out_spec"],
            forward_arg_names=None,  # we only propagate forward_arg_names for the top level module
        )

    if len(preserve_module_call_signature) > 0:
        if not strict_mode_export:
            _rewrite_tracepoint_node(gm)
        res = CollectTracepointsPass(module_call_signatures, export_graph_signature)(gm)
        assert res is not None
        gm = res.graph_module

    assert _EXPORT_MODULE_HIERARCHY is not None
    module_call_graph = _make_module_call_graph(
        in_spec,
        out_spec,
        module_call_signatures,
        forward_arg_names,
    )
    return gm, module_call_graph


def _get_range_constraints(
    mod: torch.nn.Module,
    export_artifact: ExportArtifact,
    args,
    kwargs,
    dynamic_shapes,
):
    gm: torch.fx.GraphModule = export_artifact.aten.gm
    export_graph_signature: ExportGraphSignature = export_artifact.aten.sig
    fake_mode: FakeTensorMode = export_artifact.fake_mode
    num_lifted = next(
        (
            i
            for i, s in enumerate(export_graph_signature.input_specs)
            if s.kind == InputKind.USER_INPUT
        ),
        len(export_graph_signature.input_specs),
    )
    combined_args = _combine_args(mod, args, kwargs)

    # This is because we trace based on the kwargs passed in from user
    # not based on the signature. I feel it would be better to just enforce
    # one ordering at the start of tracing to avoid confusions, but that is
    # bigger refactor, so do this to unblock for now.
    combined_args_traced_order = {}
    for arg in combined_args:
        if arg not in kwargs:
            combined_args_traced_order[arg] = combined_args[arg]

    for key in kwargs:
        combined_args_traced_order[key] = kwargs[key]

    combined_args = combined_args_traced_order

    range_constraints = make_constraints(
        fake_mode,
        gm,
        combined_args,
        dynamic_shapes,
        num_lifted,
    )
    return range_constraints


def _get_inline_constraints(fake_mode: FakeTensorMode):
    assert fake_mode.shape_env is not None
    return {
        k: v
        for k, v in fake_mode.shape_env.var_to_range.items()
        if free_unbacked_symbols(k)
    }


@contextmanager
def patch_forward(obj: torch.nn.Module, new_method):
    """Helper method to make it easier to cleanly torch.export() a method on a
    module that is not `forward`.
    """
    # Save the original method
    original_method = obj.forward

    # Patch the method
    obj.forward = new_method.__get__(obj, obj.__class__)

    try:
        yield
    finally:
        # Restore the original method
        obj.forward = original_method


@contextmanager
def _temp_disable_texpr_fuser():
    original_state = torch._C._jit_texpr_fuser_enabled()
    torch._C._jit_set_texpr_fuser_enabled(False)
    try:
        yield
    finally:
        torch._C._jit_set_texpr_fuser_enabled(original_state)


def _strict_export(
    mod: torch.nn.Module,
    args: tuple[Any, ...],
    kwargs: dict[str, Any],
    dynamic_shapes: Optional[Union[dict[str, Any], tuple[Any], list[Any]]],
    preserve_module_call_signature: tuple[str, ...],
    orig_in_spec: TreeSpec,
    allow_complex_guards_as_runtime_asserts: bool,
    _to_aten_func: Callable,
    _use_new_tracer_experimental: bool = False,
) -> ExportArtifact:
    """
    _to_aten_func can either be `_export_to_aten_ir_make_fx` or `_export_to_aten_ir`
    """

    gm_torch_level = _export_to_torch_ir(
        mod,
        args,
        kwargs,
        dynamic_shapes,
        preserve_module_call_signature=preserve_module_call_signature,
        restore_fqn=False,  # don't need to restore because we will do it later
        allow_complex_guards_as_runtime_asserts=allow_complex_guards_as_runtime_asserts,
        _log_export_usage=False,
        _use_new_tracer_experimental=_use_new_tracer_experimental,
    )

    # We detect the fake_mode by looking at gm_torch_level's placeholders, this is the fake_mode created in dynamo.
    (
        fake_args,
        fake_kwargs,
        dynamo_fake_mode,
    ) = _extract_fake_inputs(gm_torch_level, args, kwargs)

    fake_params_buffers = _fakify_params_buffers(dynamo_fake_mode, gm_torch_level)

    # First, we want to pass through the graph to try populating
    # val field for getattr if there is anything missing.
    # This can happen when quantization adds extra params and forgets
    # to update "val"
    for node in gm_torch_level.graph.nodes:
        if node.op == "get_attr" and "val" not in node.meta:
            attr = getattr(gm_torch_level, node.target)
            # Checks if it is not a HigherOrderOp branch or a module
            if not isinstance(attr, torch.nn.Module):
                assert dynamo_fake_mode is not None, (
                    "Cannot find dynamo_fake_mode. This could be due to the exported graph module have no placeholders."
                )
                node.meta["val"] = dynamo_fake_mode.from_tensor(
                    attr, static_shapes=True
                )

    # Fix the graph output signature to be tuple if scalar

    # gm_torch_level.graph._codegen is made a _PyTreeCodeGen in rewrite_signature in eval_frame.py
    assert isinstance(gm_torch_level.graph._codegen, torch.fx.graph._PyTreeCodeGen)

    # Calling gm_torch_level._out_spec is not safe because gm_torch_level might be
    # a _LazyGraphModule, which does not populate _out_spec when calling recompile().
    # TODO: Fix recompile() in  _LazyGraphModule. T207713214
    out_spec = orig_out_spec = gm_torch_level.graph._codegen.pytree_info.out_spec

    # Used to get rid of lint type error.
    assert out_spec is not None
    assert orig_out_spec is not None

    # aot_export expect the return type to always be a tuple.
    if out_spec.type not in (list, tuple):
        out_spec = pytree.TreeSpec(tuple, None, [out_spec])

    orig_arg_names = gm_torch_level.graph._codegen.pytree_info.orig_args  # type: ignore[attr-defined]

    gm_torch_level.graph._codegen = _PyTreeCodeGen(
        _PyTreeInfo(
            orig_arg_names,
            gm_torch_level._in_spec,
            out_spec,
        )
    )
    gm_torch_level.recompile()

    _normalize_nn_module_stack(gm_torch_level, type(mod))

    params_buffers_to_node_meta = _collect_param_buffer_metadata(gm_torch_level)

    # When aot_export lifts the params, we lose metadata (e.g. source_fn_stack, stack_trace)
    # from the param nodes as they are treated as fresh inputs
    # Therefore, we manually extract them before calling into aot_export
    # params_buffers_to_node_meta = _collect_param_buffer_metadata(gm_torch_level)

    constant_attrs = _gather_constant_attrs(mod)
    param_buffer_table: dict[str, str] = _get_param_buffer_mapping(mod, gm_torch_level)

    # Dynamo does not track which buffers were registered as non-persistent. This info
    # is available in the original module, so we transfer it to the traced module. Also,
    # since we didn't restore original param/buffer names yet, we must use traced names.
    non_persistent_buffers = _get_non_persistent_buffers(mod)
    reverse_name_lookup = {orig: traced for traced, orig in param_buffer_table.items()}
    gm_torch_level._non_persistent_buffers_set = {
        reverse_name_lookup[name]
        for name in non_persistent_buffers
        if name in reverse_name_lookup
    }

    tx = TracingContext(dynamo_fake_mode)
    with dynamo_fake_mode, tracing(tx):
        aten_export_artifact = _to_aten_func(
            gm_torch_level,
            # NOTE: graph module expects only positional args
            _convert_to_positional_args(orig_arg_names, fake_args, fake_kwargs),
            {},
            fake_params_buffers,
            constant_attrs,
        )

    # Decompose for readability.
    gm = aten_export_artifact.gm
    export_graph_signature = aten_export_artifact.sig
    constants = aten_export_artifact.constants

    _populate_param_buffer_metadata_to_new_gm(
        params_buffers_to_node_meta, gm, export_graph_signature
    )

    # Do some cleanups on the graph module to restore the state dict to the
    # expected form. Each of these steps should probably get fixed upstream.
    # 1. Remove tensor constants that were added as buffers.
    _rewrite_dynamo_tensor_constants(
        orig_mod_buffers=set(mod.buffers()),
        traced_mod_buffers=dict(gm_torch_level.named_buffers()),
        graph_signature=export_graph_signature,
        constants=constants,
    )
    # 2. Restore FQN of param/buffers
    _replace_param_buffer_names(param_buffer_table, export_graph_signature)

    # 3. Move non-persistent buffers to tensor constants
    _move_non_persistent_buffers_to_tensor_constants(
        mod, export_graph_signature, constants
    )

    # 4. Rewrite constants to have the same FQN as the original module.
    _remap_constants(constant_attrs, export_graph_signature, constants)

    # 5. Rename constants nodes in graph module from buffers to constants
    _rename_constants_nodes(gm, export_graph_signature)

    return ExportArtifact(
        aten=aten_export_artifact,
        in_spec=orig_in_spec,
        out_spec=orig_out_spec,
        fake_mode=dynamo_fake_mode,
        module_call_specs=gm_torch_level.meta["module_call_specs"],
    )


def _export_to_aten_ir_make_fx(
    mod: torch.nn.Module,
    fake_args,
    fake_kwargs,
    fake_params_buffers,
    constant_attrs: ConstantAttrMap,
    produce_guards_callback=None,
    transform=lambda x: x,
) -> ATenExportArtifact:
    def _make_fx_helper(mod, args, kwargs, **flags):
        kwargs = kwargs or {}

        named_parameters = dict(mod.named_parameters(remove_duplicate=False))
        named_buffers = dict(mod.named_buffers(remove_duplicate=False))

        params_and_buffers = {**named_parameters, **named_buffers}
        params_and_buffers_flat, params_spec = pytree.tree_flatten(params_and_buffers)
        params_and_buffers_flat = tuple(params_and_buffers_flat)

        param_len = len(named_parameters)
        buffer_len = len(named_buffers)
        params_len = len(params_and_buffers)

        functional_call = create_functional_call(
            mod, params_spec, params_len, store_orig_mod=True
        )

        params_buffers_args: list[Any] = []
        params_buffers_args.extend(params_and_buffers_flat)
        params_buffers_args.extend(args)

        flat_fn, out_spec = create_tree_flattened_fn(
            functional_call, params_buffers_args, kwargs
        )
        flat_args, in_spec = pytree.tree_flatten((params_buffers_args, kwargs))

        @functools.wraps(flat_fn)
        def wrapped_fn(*args):
            return tuple(flat_fn(*args))

        with enable_python_dispatcher():
            ctx = nullcontext()
            non_strict_root = getattr(mod, "_export_root", None)
            if non_strict_root is not None:
                ctx = _detect_attribute_assignment(non_strict_root)  # type: ignore[assignment]

                # For any buffer that is assigned, we want to associate it to the final proxy node
                # that it is assigned to. This node can then be copied into the buffer.
                assigned_buffers: dict[str, str] = {}
                hook = register_buffer_assignment_hook(
                    non_strict_root, assigned_buffers
                )

            def custom_getattribute(self, attr, *, original_getattr, attrs_to_proxy):
                """
                The idea here is that we override subclass getattr methods to proxy
                inner tensors and metadata. Because of infinite loop shenanigans, we have
                to manually construct the getattr proxy nodes without relying on torch function
                system.
                """
                out = original_getattr(self, attr)
                if attr in attrs_to_proxy:
                    if torch._C._is_torch_function_mode_enabled():
                        if isinstance(out, torch.Tensor):
                            # When we get here there is no guarantee that we will hit the
                            # PreDispatchTorchFunctionMode, so we manually peak into the torch
                            # function mode list and tweak the PreDispatchTorchFunctionMode.
                            # This has side effect of proxying stuff like
                            # proxy.node.meta["val"] = extract_val(val) because at that time, torch function
                            # mode is still active. It seems bad to turn it off inside proxy_tensor.py, so
                            # I guess we will just rely on DCE for now to remove extra stuff like detach
                            torch_function_mode_stack = (
                                torch.overrides._get_current_function_mode_stack()
                            )
                            for mode in torch_function_mode_stack:
                                if isinstance(mode, PreDispatchTorchFunctionMode):
                                    tracer = mode.tracer
                                    proxy = get_proxy_slot(self, tracer).proxy
                                    inner_proxy = tracer.create_proxy(
                                        "call_function",
                                        torch.ops.export.access_subclass_inner_tensor.default,
                                        (proxy, attr),
                                        {},
                                    )
                                    track_tensor_tree(
                                        out, inner_proxy, constant=None, tracer=tracer
                                    )
                return out

            @contextmanager
            def override_getattribute_for_subclasses(args):
                """
                Context manager that temporarily monkey patches
                tensor.__getattribute__ so that we can intercept it at
                torch_function layer.
                """

                # Dictionary that tracks subclass type to original getattr function
                # and the attributes we can proxy.
                tensor_type_to_old_getattribute: dict[
                    type[torch.Tensor], tuple[Callable, set[str]]
                ] = {}
                for arg in args:
                    subclass_types_to_instances: dict[
                        type[torch.Tensor], list[type[torch.Tensor]]
                    ] = get_subclass_typing_container(arg)
                    for subclass_type in subclass_types_to_instances:
                        if subclass_type not in tensor_type_to_old_getattribute:
                            assert len(subclass_types_to_instances[subclass_type]) > 0
                            instance = subclass_types_to_instances[subclass_type][0]
                            # Query subclass specific attrs
                            attrs_to_proxy = set(dir(instance)) - set(dir(torch.Tensor))
                            tensor_type_to_old_getattribute[subclass_type] = (
                                subclass_type.__getattribute__,  # type: ignore[attr-defined]
                                attrs_to_proxy,
                            )

                try:
                    for k, (
                        old_getattr,
                        attrs_to_proxy,
                    ) in tensor_type_to_old_getattribute.items():
                        custom = functools.partialmethod(
                            custom_getattribute,
                            original_getattr=old_getattr,
                            attrs_to_proxy=attrs_to_proxy,
                        )
                        k.__getattribute__ = custom  # type: ignore[assignment, attr-defined]
                    yield
                finally:
                    for k, (old_getattr, _) in tensor_type_to_old_getattribute.items():
                        k.__getattribute__ = old_getattr  # type: ignore[method-assign, attr-defined]

            @contextmanager
            def _maybe_restore_grad_state():
                """
                When pre-dispatch export accidentally change grad state, we restore it back.
                This can happen when we are calling torch._C._set_grad_enabled directly in the
                forward.
                """
                old_state = torch.is_grad_enabled()
                try:
                    yield
                finally:
                    torch._C._set_grad_enabled(old_state)

            with (
                ctx,
                override_getattribute_for_subclasses(flat_args),
                _maybe_restore_grad_state(),
            ):
                gm = make_fx(
                    wrapped_fn,
                    record_module_stack=True,
                    pre_dispatch=True,
                )(*flat_args)

            if non_strict_root is not None:
                input_names = _graph_input_names(gm)
                buffer_input_names = {
                    name: input_names[param_len + i]
                    for i, (name, buf) in enumerate(non_strict_root._buffers.items())
                    if buf is not None
                }
                output_node = list(gm.graph.nodes)[-1]
                # We copy nodes corresponding to buffer assignments to buffers in the graph.
                for buf, name in assigned_buffers.items():  # type: ignore[possibly-undefined]
                    buf_node = _find_node(gm, buffer_input_names[buf])
                    name_node = _find_node(gm, name)
                    with gm.graph.inserting_before(output_node):
                        new_node = gm.graph.create_node(
                            "call_function",
                            torch.ops.aten.copy_.default,
                            args=(buf_node, name_node),
                        )
                        new_node.meta = name_node.meta

                hook.remove()  # type: ignore[possibly-undefined]

            def _is_impure(node):
                if node.op == "call_function" and node.target in (
                    # In export, we ignore any op that is related to
                    # eager mode profiling call. The expectation is
                    # that either runtimes provide their own profiling
                    # OR user wrap the compiled region on a profiling in
                    # later stage.
                    torch.ops.profiler._record_function_enter.default,
                    torch.ops.profiler._record_function_enter_new.default,
                    torch.ops.profiler._record_function_exit._RecordFunction,
                    # In theory, we could fix this dead detach and getattr nodes
                    # from subclass tensors if we carefully rewrite track_tensor_tree
                    # in a way that it doesn't do any tensor methods.
                    torch.ops.aten.detach.default,
                    torch.ops.export.access_subclass_inner_tensor.default,
                ):
                    return False
                return True

            gm.graph.eliminate_dead_code(_is_impure)

        # create graph signature
        assert out_spec.spec is not None, "out_spec.spec is None!"
        input_names = _graph_input_names(gm)
        output_names = _graph_output_names(gm)
        sig = GraphSignature(
            parameters=list(named_parameters),
            buffers=list(named_buffers),
            user_inputs=input_names[params_len:],
            user_outputs=output_names,
            inputs_to_parameters=dict(zip(input_names[0:param_len], named_parameters)),
            inputs_to_buffers=dict(
                zip(input_names[param_len : param_len + buffer_len], named_buffers)
            ),
            buffers_to_mutate={},
            parameters_to_mutate={},
            user_inputs_to_mutate={},
            in_spec=in_spec,
            out_spec=out_spec.spec,
            backward_signature=None,
            input_tokens=[],
            output_tokens=[],
        )
        return gm, sig

    # This _reparametrize_module makes sure inputs and module.params/buffers have the same fake_mode,
    # otherwise aot_export_module will error out because it sees a mix of fake_modes.
    # And we want aot_export_module to use the fake_tensor mode in dynamo to keep the pipeline easy to reason about.
    with (
        torch.nn.utils.stateless._reparametrize_module(
            mod,
            fake_params_buffers,
            tie_weights=True,
            strict=True,
            stack_weights=True,
        ),
        _ignore_backend_decomps(),
        _compiling_state_context(),
    ):
        gm, graph_signature = transform(_make_fx_helper)(
            mod,
            fake_args,
            trace_joint=False,
            kwargs=fake_kwargs,
        )

        # [NOTE] In training IR, we don't run
        # any DCE as a result we preserve constant
        # nodes in the graph. make_fx invariant is that
        # they don't guarantee every node gets a meta['val']
        # field. Since the actual value is already hardcoded in
        # graph, the node.meta here actually doesn't matter. But
        # we do this to make spec verifier happy.
        for node in gm.graph.nodes:
            if (
                node.op == "call_function"
                and len(node.users) == 0
                and "val" not in node.meta
            ):
                node.meta["val"] = None

        if isinstance(mod, torch.fx.GraphModule) and hasattr(mod, "meta"):
            gm.meta.update(mod.meta)

    # See comment in _export_to_aten_ir()
    if produce_guards_callback:
        try:
            produce_guards_callback(gm)
        except (ConstraintViolationError, ValueRangeError) as e:
            raise UserError(UserErrorType.CONSTRAINT_VIOLATION, str(e))  # noqa: B904

    return _produce_aten_artifact(
        gm=gm,
        mod=mod,
        constant_attrs=constant_attrs,
        graph_signature=graph_signature,
        pre_dispatch=True,
        fake_args=fake_args,
        fake_kwargs=fake_kwargs,
        fake_params_buffers=fake_params_buffers,
    )


def set_missing_meta_vals(gm, flat_args, num_params_buffers):
    # Sets missing metadata to address two problems:
    # 1. aot_export adds symint metadata for placeholders with int values; since
    #    these become specialized, we replace such metadata with the original values.
    # 2. any tensor attributes that are not params / buffers, i.e., are constants
    #    need to have their metadata set before lifting them because it is needed
    #    for computing the exported program's signature.
    index = 0
    for node in gm.graph.nodes:
        if node.op == "placeholder":
            if index >= num_params_buffers:
                user_arg = flat_args[index - num_params_buffers]
                if not isinstance(user_arg, torch.Tensor):
                    node.meta["val"] = user_arg
            index += 1


def _find_node(gm: torch.fx.GraphModule, name: str) -> torch.fx.Node:
    return next(iter(node for node in gm.graph.nodes if node.name == name))


def _non_strict_export(
    mod: torch.nn.Module,
    args: tuple[Any, ...],
    kwargs: dict[str, Any],
    dynamic_shapes: Optional[Union[dict[str, Any], tuple[Any], list[Any]]],
    preserve_module_call_signature: tuple[str, ...],
    orig_in_spec: TreeSpec,
    allow_complex_guards_as_runtime_asserts: bool,
    _to_aten_func: Callable,
) -> ExportArtifact:
    """
    _to_aten_func can either be `_export_to_aten_ir_make_fx` or `_export_to_aten_ir`
    """

    out_spec: Optional[TreeSpec] = None
    in_spec: Optional[TreeSpec] = None

    module_call_specs: dict[str, dict[str, pytree.TreeSpec]] = {}

    def _tuplify_outputs(aot_export):
        def _aot_export_non_strict(mod, args, kwargs=None, **flags):
            kwargs = kwargs or {}

            class Wrapper(torch.nn.Module):
                def __init__(self, mod):
                    super().__init__()
                    self._export_root = mod

                def forward(self, *args, **kwargs):
                    nonlocal out_spec
                    nonlocal in_spec
                    mod = self._export_root
                    _, in_spec = pytree.tree_flatten((args, kwargs))
                    if isinstance(mod, torch.fx.GraphModule):
                        # NOTE: We're going to run this graph module with an fx interpreter,
                        # which will not run any forward hooks. Thus, ideally, we should run
                        # all forward hooks here. But the general logic for running them is
                        # complicated (see nn/module.py), and probably not worth duplicating.
                        # Instead we only look for, and run, an export-specific forward hook.
                        if (
                            _check_input_constraints_pre_hook
                            in mod._forward_pre_hooks.values()
                        ):
                            _check_input_constraints_pre_hook(mod, args, kwargs)
                        with torch.fx.traceback.preserve_node_meta():
                            args = (*args, *kwargs.values())
                            tree_out = torch.fx.Interpreter(mod).run(*args)
                    else:
                        tree_out = mod(*args, **kwargs)
                    flat_outs, out_spec = pytree.tree_flatten(tree_out)
                    return tuple(flat_outs)

            wrapped_mod = Wrapper(mod)
            # Patch export_root to the signatures so that wrapper module correctly populates the
            # in/out spec
            new_preserved_call_signatures = [
                "_export_root." + i for i in preserve_module_call_signature
            ]
            ctx = nullcontext()
            if not isinstance(mod, torch.fx.GraphModule):
                ctx = _wrap_submodules(  # type: ignore[assignment]
                    wrapped_mod, new_preserved_call_signatures, module_call_specs
                )
            with ctx:
                gm, sig = aot_export(wrapped_mod, args, kwargs=kwargs, **flags)
                log.debug("Exported program from AOTAutograd:\n%s", gm)

            sig.parameters = pytree.tree_map(_strip_root, sig.parameters)
            sig.buffers = pytree.tree_map(_strip_root, sig.buffers)
            sig.inputs_to_buffers = pytree.tree_map(_strip_root, sig.inputs_to_buffers)
            sig.inputs_to_parameters = pytree.tree_map(
                _strip_root, sig.inputs_to_parameters
            )
            sig.buffers_to_mutate = pytree.tree_map(_strip_root, sig.buffers_to_mutate)
            sig.parameters_to_mutate = pytree.tree_map(
                _strip_root, sig.parameters_to_mutate
            )

            for node in gm.graph.nodes:
                if "nn_module_stack" in node.meta:
                    nn_module_stack = node.meta["nn_module_stack"]
                    node.meta["nn_module_stack"] = {
                        _fixup_key(key): val
                        for key, val in pytree.tree_map(
                            _strip_root, nn_module_stack
                        ).items()
                    }

            return gm, sig

        return _aot_export_non_strict

    (
        fake_mode,
        fake_args,
        fake_kwargs,
        equalities_inputs,
        original_signature,
        dynamic_shapes,
    ) = make_fake_inputs(
        mod,
        args,
        kwargs,
        dynamic_shapes,
        allow_complex_guards_as_runtime_asserts=allow_complex_guards_as_runtime_asserts,  # for shape env initialization
    )

    fake_params_buffers = _fakify_params_buffers(fake_mode, mod)

    def _produce_guards_callback(gm):
        return produce_guards_and_solve_constraints(
            fake_mode=fake_mode,
            gm=gm,
            dynamic_shapes=dynamic_shapes,
            equalities_inputs=equalities_inputs,
            original_signature=original_signature,
        )

    tx = TracingContext(fake_mode)

    # We also need to attach dynamo configs as these will be used in HOOs that
    # use torch.compile, like cond
    dynamo_config = dataclasses.asdict(DEFAULT_EXPORT_DYNAMO_CONFIG)
    dynamo_config["do_not_emit_runtime_asserts"] = (
        False  # We want to emit runtime asserts
    )

    with (
        fake_mode,
        _NonStrictTorchFunctionHandler(),
        tracing(tx),
        torch._dynamo.config.patch(dynamo_config),
    ):
        with (
            _fakify_script_objects(mod, fake_args, fake_kwargs, fake_mode) as (
                patched_mod,
                new_fake_args,
                new_fake_kwargs,
                new_fake_constant_attrs,
                map_fake_to_real,
            ),
            _fakify_module_inputs(fake_args, fake_kwargs, fake_mode),
            _override_builtin_ops(),
        ):
            aten_export_artifact = _to_aten_func(  # type: ignore[operator]
                patched_mod,
                new_fake_args,
                new_fake_kwargs,
                fake_params_buffers,
                new_fake_constant_attrs,
                produce_guards_callback=_produce_guards_callback,
                transform=_tuplify_outputs,
            )
            # aten_export_artifact.constants contains only fake script objects, we need to map them back
            aten_export_artifact.constants = {
                fqn: map_fake_to_real[obj] if isinstance(obj, FakeScriptObject) else obj
                for fqn, obj in aten_export_artifact.constants.items()
            }

    _move_non_persistent_buffers_to_tensor_constants(
        mod, aten_export_artifact.sig, aten_export_artifact.constants
    )

    assert out_spec is not None
    assert in_spec is not None

    return ExportArtifact(
        aten=aten_export_artifact,
        in_spec=in_spec,
        out_spec=out_spec,
        fake_mode=fake_mode,
        module_call_specs=module_call_specs,
    )


@_log_export_wrapper
@_disable_prexisiting_fake_mode
def _export_for_training(
    mod: torch.nn.Module,
    args: tuple[Any, ...],
    kwargs: Optional[dict[str, Any]] = None,
    dynamic_shapes: Optional[Union[dict[str, Any], tuple[Any], list[Any]]] = None,
    *,
    strict: bool = True,
    preserve_module_call_signature: tuple[str, ...] = (),
<<<<<<< HEAD
    _use_new_tracer_experimental = False,
=======
    allow_complex_guards_as_runtime_asserts: bool = False,
>>>>>>> 7f3780c2
) -> ExportedProgram:
    global _EXPORT_MODULE_HIERARCHY
    _EXPORT_MODULE_HIERARCHY = _get_module_hierarchy(mod)

    (
        args,
        kwargs,
        orig_in_spec,
        dynamic_shapes,
        verify_additional_inputs,
    ) = _process_export_inputs(mod, args, kwargs, dynamic_shapes)

    original_state_dict = _get_original_state_dict(mod)

    # Call the appropriate export function based on the strictness of tracing.
    export_func = functools.partial(_strict_export, _use_new_tracer_experimental=_use_new_tracer_experimental) if strict else _non_strict_export

    export_artifact = export_func(
        mod=mod,
        args=args,
        kwargs=kwargs,
        dynamic_shapes=dynamic_shapes,
        preserve_module_call_signature=preserve_module_call_signature,
        orig_in_spec=orig_in_spec,
        allow_complex_guards_as_runtime_asserts=allow_complex_guards_as_runtime_asserts,
        _to_aten_func=_export_to_aten_ir_make_fx,
    )

    export_graph_signature = export_artifact.aten.sig

    forward_arg_names = _get_forward_arg_names(mod, args, kwargs)
    inline_constraints = _get_inline_constraints(export_artifact.fake_mode)
    # The unbacked symint symbols are updated in aot_export
    # so we serialize them here instead of inside dynamo.
    # Note: _get_range_constraints depends on "inline_constraints" to be set.
    export_artifact.aten.gm.meta["inline_constraints"] = inline_constraints
    range_constraints = _get_range_constraints(
        mod,
        export_artifact,
        args,
        kwargs,
        dynamic_shapes,
    )
    # The returned the gm is in-place modified
    gm, module_call_graph = _get_module_call_graph(
        export_artifact,
        preserve_module_call_signature,
        strict,
        forward_arg_names,
    )

    _verify_nn_module_stack(gm)
    _verify_stack_trace(gm)
    _verify_placeholder_names(gm, export_graph_signature)

    _update_gm_meta_if_possible(gm, mod)

    from torch._export.verifier import TrainingIRVerifier

    exported_program = ExportedProgram(
        root=gm,
        graph=gm.graph,
        graph_signature=export_graph_signature,
        state_dict=original_state_dict,
        range_constraints=range_constraints,
        module_call_graph=module_call_graph,
        example_inputs=(args, kwargs),
        constants=export_artifact.aten.constants,
        verifiers=[TrainingIRVerifier],
    )

    verify_additional_inputs(exported_program)
    return exported_program


@_log_export_wrapper
@_disable_prexisiting_fake_mode
def _export(
    mod: torch.nn.Module,
    args: tuple[Any, ...],
    kwargs: Optional[dict[str, Any]] = None,
    dynamic_shapes: Optional[Union[dict[str, Any], tuple[Any], list[Any]]] = None,
    *,
    strict: bool = True,
    preserve_module_call_signature: tuple[str, ...] = (),
    pre_dispatch: bool = False,
    allow_complex_guards_as_runtime_asserts: bool = False,
    _use_new_tracer_experimental = False,
) -> ExportedProgram:
    """
    Traces either an nn.Module's forward function or just a callable with PyTorch
    operations inside and produce a ExportedProgram.

    Args:
        mod: the `nn.Module` to trace.

        args: example positional inputs.

        kwargs: optional example keyword inputs.

        dynamic_shapes:
         An optional argument where the type should either be:
         1) a dict from argument names of ``f`` to their dynamic shape specifications,
         2) a tuple that specifies dynamic shape specifications for each input in original order.
         If you are specifying dynamism on keyword args, you will need to pass them in the order that
         is defined in the original function signature.

         The dynamic shape of a tensor argument can be specified as either
         (1) a dict from dynamic dimension indices to :func:`Dim` types, where it is
         not required to include static dimension indices in this dict, but when they are,
         they should be mapped to None; or (2) a tuple / list of :func:`Dim` types or None,
         where the :func:`Dim` types correspond to dynamic dimensions, and static dimensions
         are denoted by None. Arguments that are dicts or tuples / lists of tensors are
         recursively specified by using mappings or sequences of contained specifications.

        preserve_module_call_signature: A list of submodule paths for which the original
            calling conventions are preserved as metadata.

        allow_complex_guards_as_runtime_asserts:
         With the current dynamic shapes language for dims and derived dims, we can run into constraints
         that are not expressible with the language. For example, flattening a matrix and adding to a vector,
         both fully dynamic (i.e. x.reshape([-1]) + y) emits a guard s0 * s1 = s2, which is not expressible.
         By default, we either raise a constraint violation error or specialize to static values.
         If this flag is set to True, we avoid erroring out and instead allow complex constraints to exist as runtime
         assertions in the graph. The sympy interpreter (torch/utils/_sympy/interp.py) will produce the math ops
         required to compute and assert the value of the guard (e.g. sym_size_int, eq, _assert_scalar).
         Additionally, if TORCH_DYNAMO_DO_NOT_EMIT_RUNTIME_ASSERTS=1 is specified, we will allow complex constraints
         while not emitting runtime asserts, returning a cleaner graph with lesser guarantees around dynamic shapes.

    Returns:
        An ExportedProgram containing the traced module.
    """

    from torch._utils_internal import export_training_ir_rollout_check

    global _EXPORT_FLAGS, _EXPORT_MODULE_HIERARCHY
    _EXPORT_MODULE_HIERARCHY = _get_module_hierarchy(mod)

    flags = set()
    flags.add("strict" if strict else "non_strict")
    flags.add("pre_dispatch" if pre_dispatch else "aot_dispatch")
    _EXPORT_FLAGS = flags

    log_export_usage(event="export.enter", flags=_EXPORT_FLAGS)

    dtrace_structured("export", payload_fn=lambda: "start!")

    # NOTE Export training IR rollout
    # Old export calls export._trace(pre_dispatch=True)
    # and there are still lot of internal/OSS callsites that
    # use export._trace(pre_dispatch=True) directly. Therefore,
    # it makes more sense to do the switch here.
    # export_training_ir_rollout_check returns True in OSS
    # while internally it returns False UNLESS otherwise specified.
    if pre_dispatch and export_training_ir_rollout_check():
        ep = _export_for_training(
            mod,
            args,
            kwargs,
            dynamic_shapes,
            strict=strict,
            preserve_module_call_signature=preserve_module_call_signature,
<<<<<<< HEAD
            _use_new_tracer_experimental=_use_new_tracer_experimental,
=======
            allow_complex_guards_as_runtime_asserts=allow_complex_guards_as_runtime_asserts,
>>>>>>> 7f3780c2
        )
        dtrace_structured("exported_program", payload_fn=lambda: str(ep))
        return ep

    (
        args,
        kwargs,
        original_in_spec,
        dynamic_shapes,
        verify_additional_inputs,
    ) = _process_export_inputs(mod, args, kwargs, dynamic_shapes)

    original_state_dict = _get_original_state_dict(mod)

    # Call the appropriate export function based on the strictness of tracing.
    export_func = _strict_export if strict else _non_strict_export

    export_artifact = export_func(  # type: ignore[operator]
        mod=mod,
        args=args,
        kwargs=kwargs,
        dynamic_shapes=dynamic_shapes,
        preserve_module_call_signature=preserve_module_call_signature,
        orig_in_spec=original_in_spec,
        allow_complex_guards_as_runtime_asserts=allow_complex_guards_as_runtime_asserts,
        _to_aten_func=functools.partial(
            _export_to_aten_ir,
            pre_dispatch=pre_dispatch,
        ),
    )
    export_graph_signature: ExportGraphSignature = export_artifact.aten.sig

    forward_arg_names = _get_forward_arg_names(mod, args, kwargs)
    inline_constraints = _get_inline_constraints(export_artifact.fake_mode)
    # The unbacked symint symbols are updated in aot_export
    # so we serialize them here instead of inside dynamo.
    # Note: this step must be before _get_range_constraints.
    export_artifact.aten.gm.meta["inline_constraints"] = inline_constraints
    range_constraints = _get_range_constraints(
        mod,
        export_artifact,
        args,
        kwargs,
        dynamic_shapes,
    )
    gm, module_call_graph = _get_module_call_graph(
        export_artifact,
        preserve_module_call_signature,
        strict,
        forward_arg_names,
    )

    _verify_nn_module_stack(gm)
    _verify_stack_trace(gm)
    _verify_placeholder_names(gm, export_graph_signature)

    # Remove Proxy because they cannot be deepcopied or pickled.
    torch._export.utils.remove_proxy_from_state_dict(original_state_dict, in_place=True)

    from torch._export.verifier import Verifier

    _update_gm_meta_if_possible(gm, mod)

    exported_program = ExportedProgram(
        root=gm,
        graph=gm.graph,
        graph_signature=export_graph_signature,
        state_dict=original_state_dict,
        range_constraints=range_constraints,
        module_call_graph=module_call_graph,
        example_inputs=(args, kwargs),
        constants=export_artifact.aten.constants,
        verifiers=[Verifier],
    )

    dtrace_structured("exported_program", payload_fn=lambda: str(exported_program))

    verify_additional_inputs(exported_program)
    return exported_program<|MERGE_RESOLUTION|>--- conflicted
+++ resolved
@@ -804,13 +804,15 @@
                     f, preserve_module_call_signature, module_call_specs
                 )
             with ctx, _ignore_backend_decomps():
-<<<<<<< HEAD
                 if _use_new_tracer_experimental:
-                    from torch._dynamo.functional_export import _dynamo_graph_capture_for_export
-                    try:
-                        gm_torch_level = _dynamo_graph_capture_for_export(f, constraints=constraints, dynamic_shapes=dynamic_shapes)(*args, **kwargs)
-                    except Exception as e:
-                        raise e
+                    from torch._dynamo.functional_export import (
+                        _dynamo_graph_capture_for_export,
+                    )
+
+                    gm_torch_level = _dynamo_graph_capture_for_export(
+                        f, constraints=constraints, dynamic_shapes=dynamic_shapes
+                    )(*args, **kwargs)
+
                 else:
                     gm_torch_level, _ = torch._dynamo.export(
                         f,
@@ -821,7 +823,7 @@
                         disable_constraint_solver=disable_constraint_solver,
                         # currently the following 2 flags are tied together for export purposes,
                         # but untangle for sake of dynamo export api
-                        prefer_deferred_runtime_asserts_over_guards=True,
+                        prefer_deferred_runtime_asserts_over_guards=allow_complex_guards_as_runtime_asserts,
                         allow_complex_guards_as_runtime_asserts=allow_complex_guards_as_runtime_asserts,
                         _log_export_usage=_log_export_usage,
                         same_signature=same_signature,
@@ -830,25 +832,6 @@
                         **kwargs,
                     )
                     gm_torch_level.meta["module_call_specs"] = module_call_specs
-=======
-                gm_torch_level, _ = torch._dynamo.export(
-                    f,
-                    dynamic_shapes=dynamic_shapes,  # type: ignore[arg-type]
-                    constraints=constraints,  # type: ignore[arg-type]
-                    assume_static_by_default=True,
-                    tracing_mode="symbolic",
-                    disable_constraint_solver=disable_constraint_solver,
-                    # currently the following 2 flags are tied together for export purposes,
-                    # but untangle for sake of dynamo export api
-                    prefer_deferred_runtime_asserts_over_guards=allow_complex_guards_as_runtime_asserts,
-                    allow_complex_guards_as_runtime_asserts=allow_complex_guards_as_runtime_asserts,
-                    _log_export_usage=_log_export_usage,
-                    same_signature=same_signature,
-                )(
-                    *args,
-                    **kwargs,
-                )
->>>>>>> 7f3780c2
         except (ConstraintViolationError, ValueRangeError) as e:
             raise UserError(UserErrorType.CONSTRAINT_VIOLATION, str(e))  # noqa: B904
         except GuardOnDataDependentSymNode as e:
@@ -857,7 +840,6 @@
                 f"Consider annotating your code using torch._check*(). {str(e)}",
                 case_name="constrain_as_size_example",
             )
-
 
     if isinstance(f, torch.nn.Module) and restore_fqn:
         _restore_state_dict(f, gm_torch_level)
@@ -2067,11 +2049,8 @@
     *,
     strict: bool = True,
     preserve_module_call_signature: tuple[str, ...] = (),
-<<<<<<< HEAD
-    _use_new_tracer_experimental = False,
-=======
     allow_complex_guards_as_runtime_asserts: bool = False,
->>>>>>> 7f3780c2
+    _use_new_tracer_experimental=False,
 ) -> ExportedProgram:
     global _EXPORT_MODULE_HIERARCHY
     _EXPORT_MODULE_HIERARCHY = _get_module_hierarchy(mod)
@@ -2087,7 +2066,13 @@
     original_state_dict = _get_original_state_dict(mod)
 
     # Call the appropriate export function based on the strictness of tracing.
-    export_func = functools.partial(_strict_export, _use_new_tracer_experimental=_use_new_tracer_experimental) if strict else _non_strict_export
+    export_func = (
+        functools.partial(
+            _strict_export, _use_new_tracer_experimental=_use_new_tracer_experimental
+        )
+        if strict
+        else _non_strict_export
+    )
 
     export_artifact = export_func(
         mod=mod,
@@ -2159,7 +2144,7 @@
     preserve_module_call_signature: tuple[str, ...] = (),
     pre_dispatch: bool = False,
     allow_complex_guards_as_runtime_asserts: bool = False,
-    _use_new_tracer_experimental = False,
+    _use_new_tracer_experimental=False,
 ) -> ExportedProgram:
     """
     Traces either an nn.Module's forward function or just a callable with PyTorch
@@ -2234,11 +2219,8 @@
             dynamic_shapes,
             strict=strict,
             preserve_module_call_signature=preserve_module_call_signature,
-<<<<<<< HEAD
+            allow_complex_guards_as_runtime_asserts=allow_complex_guards_as_runtime_asserts,
             _use_new_tracer_experimental=_use_new_tracer_experimental,
-=======
-            allow_complex_guards_as_runtime_asserts=allow_complex_guards_as_runtime_asserts,
->>>>>>> 7f3780c2
         )
         dtrace_structured("exported_program", payload_fn=lambda: str(ep))
         return ep
