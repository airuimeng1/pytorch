--- conflicted
+++ resolved
@@ -30,13 +30,19 @@
 #   CC
 #     the C/C++ compiler to use
 #
+#   CMAKE_FRESH=1
+#     force a fresh cmake configuration run, ignoring the existing cmake cache
+#
+#   CMAKE_ONLY=1
+#     run cmake and stop; do not build the project
+#
 # Environment variables for feature toggles:
 #
 #   DEBUG_CUDA=1
 #     if used in conjunction with DEBUG or REL_WITH_DEB_INFO, will also
 #     build CUDA kernels with -lineinfo --source-in-ptx.  Note that
 #     on CUDA 12 this may cause nvcc to OOM, so this is disabled by default.
-
+#
 #   USE_CUDNN=0
 #     disables the cuDNN build
 #
@@ -51,6 +57,9 @@
 #
 #   USE_FBGEMM=0
 #     disables the FBGEMM build
+#
+#   USE_FBGEMM_GENAI=1
+#     enables the FBGEMM GenAI kernels to build
 #
 #   USE_KINETO=0
 #     disables usage of libkineto library for profiling
@@ -232,72 +241,150 @@
 #      matching the specified version (e.g., USE_NIGHTLY="2.8.0.dev20250608+cpu")
 #      into the local directory for development use
 
+from __future__ import annotations
+
 import os
 import sys
 
 
 if sys.platform == "win32" and sys.maxsize.bit_length() == 31:
     print(
-        "32-bit Windows Python runtime is not supported. Please switch to 64-bit Python."
+        "32-bit Windows Python runtime is not supported. "
+        "Please switch to 64-bit Python.",
+        file=sys.stderr,
     )
     sys.exit(-1)
 
 import platform
 
 
-BUILD_LIBTORCH_WHL = os.getenv("BUILD_LIBTORCH_WHL", "0") == "1"
-BUILD_PYTHON_ONLY = os.getenv("BUILD_PYTHON_ONLY", "0") == "1"
-
+# Also update `project.requires-python` in pyproject.toml when changing this
 python_min_version = (3, 9, 0)
 python_min_version_str = ".".join(map(str, python_min_version))
 if sys.version_info < python_min_version:
     print(
-        f"You are using Python {platform.python_version()}. Python >={python_min_version_str} is required."
+        f"You are using Python {platform.python_version()}. "
+        f"Python >={python_min_version_str} is required.",
+        file=sys.stderr,
     )
     sys.exit(-1)
 
 import filecmp
 import glob
 import importlib
-import importlib.util
+import itertools
 import json
 import shutil
 import subprocess
 import sysconfig
-<<<<<<< HEAD
-=======
 import tempfile
 import textwrap
->>>>>>> eaa5d9d3
 import time
 import zipfile
 from collections import defaultdict
-
+from pathlib import Path
+from typing import Any, ClassVar, IO
+
+import setuptools.command.bdist_wheel
 import setuptools.command.build_ext
-import setuptools.command.install
 import setuptools.command.sdist
-from setuptools import Extension, find_packages, setup
+import setuptools.errors
+from setuptools import Command, Extension, find_packages, setup
 from setuptools.dist import Distribution
+
+
+CWD = Path(__file__).absolute().parent
+
+# Add the current directory to the Python path so that we can import `tools`.
+# This is required when running this script with a PEP-517-enabled build backend.
+#
+# From the PEP-517 documentation: https://peps.python.org/pep-0517
+#
+# > When importing the module path, we do *not* look in the directory containing
+# > the source tree, unless that would be on `sys.path` anyway (e.g. because it
+# > is specified in `PYTHONPATH`).
+#
+sys.path.insert(0, str(CWD))  # this only affects the current process
+# Add the current directory to PYTHONPATH so that we can import `tools` in subprocesses
+os.environ["PYTHONPATH"] = os.pathsep.join(
+    [
+        str(CWD),
+        os.getenv("PYTHONPATH", ""),
+    ]
+).rstrip(os.pathsep)
+
 from tools.build_pytorch_libs import build_pytorch
 from tools.generate_torch_version import get_torch_version
-from tools.setup_helpers.cmake import CMake
-from tools.setup_helpers.env import build_type, IS_DARWIN, IS_LINUX, IS_WINDOWS
+from tools.setup_helpers.cmake import CMake, CMakeValue
+from tools.setup_helpers.env import (
+    BUILD_DIR,
+    build_type,
+    IS_DARWIN,
+    IS_LINUX,
+    IS_WINDOWS,
+)
 from tools.setup_helpers.generate_linker_script import gen_linker_script
 
 
-def _get_package_path(package_name):
-    spec = importlib.util.find_spec(package_name)
+def str2bool(value: str | None) -> bool:
+    """Convert environment variables to boolean values."""
+    if not value:
+        return False
+    if not isinstance(value, str):
+        raise ValueError(
+            f"Expected a string value for boolean conversion, got {type(value)}"
+        )
+    value = value.strip().lower()
+    if value in (
+        "1",
+        "true",
+        "t",
+        "yes",
+        "y",
+        "on",
+        "enable",
+        "enabled",
+        "found",
+    ):
+        return True
+    if value in (
+        "0",
+        "false",
+        "f",
+        "no",
+        "n",
+        "off",
+        "disable",
+        "disabled",
+        "notfound",
+        "none",
+        "null",
+        "nil",
+        "undefined",
+        "n/a",
+    ):
+        return False
+    raise ValueError(f"Invalid string value for boolean conversion: {value}")
+
+
+def _get_package_path(package_name: str) -> Path:
+    from importlib.util import find_spec
+
+    spec = find_spec(package_name)
     if spec:
         # The package might be a namespace package, so get_data may fail
         try:
             loader = spec.loader
             if loader is not None:
                 file_path = loader.get_filename()  # type: ignore[attr-defined]
-                return os.path.dirname(file_path)
+                return Path(file_path).parent
         except AttributeError:
             pass
-    return None
-
+    return CWD / package_name
+
+
+BUILD_LIBTORCH_WHL = str2bool(os.getenv("BUILD_LIBTORCH_WHL"))
+BUILD_PYTHON_ONLY = str2bool(os.getenv("BUILD_PYTHON_ONLY"))
 
 # set up appropriate env variables
 if BUILD_LIBTORCH_WHL:
@@ -305,22 +392,21 @@
     # functorch is not supported without python
     os.environ["BUILD_FUNCTORCH"] = "OFF"
 
-
 if BUILD_PYTHON_ONLY:
     os.environ["BUILD_LIBTORCHLESS"] = "ON"
-    os.environ["LIBTORCH_LIB_PATH"] = f"{_get_package_path('torch')}/lib"
+    os.environ["LIBTORCH_LIB_PATH"] = (_get_package_path("torch") / "lib").as_posix()
 
 ################################################################################
 # Parameters parsed from environment
 ################################################################################
 
-VERBOSE_SCRIPT = True
+VERBOSE_SCRIPT = str2bool(os.getenv("VERBOSE", "1"))
 RUN_BUILD_DEPS = True
 # see if the user passed a quiet flag to setup.py arguments and respect
 # that in our parts of the build
 EMIT_BUILD_WARNING = False
-RERUN_CMAKE = False
-CMAKE_ONLY = False
+RERUN_CMAKE = str2bool(os.environ.pop("CMAKE_FRESH", None))
+CMAKE_ONLY = str2bool(os.environ.pop("CMAKE_ONLY", None))
 filtered_args = []
 for i, arg in enumerate(sys.argv):
     if arg == "--cmake":
@@ -339,67 +425,72 @@
         break
     if arg == "-q" or arg == "--quiet":
         VERBOSE_SCRIPT = False
-    if arg in ["clean", "egg_info", "sdist"]:
+    if arg in ["clean", "dist_info", "egg_info", "sdist"]:
         RUN_BUILD_DEPS = False
     filtered_args.append(arg)
 sys.argv = filtered_args
 
 if VERBOSE_SCRIPT:
 
-    def report(*args):
-        print(*args)
+    def report(
+        *args: Any, file: IO[str] = sys.stderr, flush: bool = True, **kwargs: Any
+    ) -> None:
+        print(*args, file=file, flush=flush, **kwargs)
 
 else:
 
-    def report(*args):
+    def report(
+        *args: Any, file: IO[str] = sys.stderr, flush: bool = True, **kwargs: Any
+    ) -> None:
         pass
 
     # Make distutils respect --quiet too
-    setuptools.distutils.log.warn = report
+    setuptools.distutils.log.warn = report  # type: ignore[attr-defined]
 
 # Constant known variables used throughout this file
-cwd = os.path.dirname(os.path.abspath(__file__))
-lib_path = os.path.join(cwd, "torch", "lib")
-third_party_path = os.path.join(cwd, "third_party")
+TORCH_DIR = CWD / "torch"
+TORCH_LIB_DIR = TORCH_DIR / "lib"
+THIRD_PARTY_DIR = CWD / "third_party"
 
 # CMAKE: full path to python library
 if IS_WINDOWS:
-    cmake_python_library = "{}/libs/python{}.lib".format(
-        sysconfig.get_config_var("prefix"), sysconfig.get_config_var("VERSION")
+    CMAKE_PYTHON_LIBRARY = (
+        Path(sysconfig.get_config_var("prefix"))
+        / "libs"
+        / f"python{sysconfig.get_config_var('VERSION')}.lib"
     )
     # Fix virtualenv builds
-    if not os.path.exists(cmake_python_library):
-        cmake_python_library = "{}/libs/python{}.lib".format(
-            sys.base_prefix, sysconfig.get_config_var("VERSION")
+    if not CMAKE_PYTHON_LIBRARY.exists():
+        CMAKE_PYTHON_LIBRARY = (
+            Path(sys.base_prefix)
+            / "libs"
+            / f"python{sysconfig.get_config_var('VERSION')}.lib"
         )
 else:
-    cmake_python_library = "{}/{}".format(
-        sysconfig.get_config_var("LIBDIR"), sysconfig.get_config_var("INSTSONAME")
-    )
-cmake_python_include_dir = sysconfig.get_path("include")
+    CMAKE_PYTHON_LIBRARY = Path(
+        sysconfig.get_config_var("LIBDIR")
+    ) / sysconfig.get_config_var("INSTSONAME")
 
 
 ################################################################################
 # Version, create_version_file, and package_name
 ################################################################################
 
-package_name = os.getenv("TORCH_PACKAGE_NAME", "torch")
+TORCH_PACKAGE_NAME = os.getenv("TORCH_PACKAGE_NAME", "torch")
 LIBTORCH_PKG_NAME = os.getenv("LIBTORCH_PACKAGE_NAME", "torch_no_python")
 if BUILD_LIBTORCH_WHL:
-    package_name = LIBTORCH_PKG_NAME
-
-
-package_type = os.getenv("PACKAGE_TYPE", "wheel")
-version = get_torch_version()
-report(f"Building wheel {package_name}-{version}")
+    TORCH_PACKAGE_NAME = LIBTORCH_PKG_NAME
+
+TORCH_VERSION = get_torch_version()
+report(f"Building wheel {TORCH_PACKAGE_NAME}-{TORCH_VERSION}")
 
 cmake = CMake()
 
 
-def get_submodule_folders():
-    git_modules_path = os.path.join(cwd, ".gitmodules")
+def get_submodule_folders() -> list[Path]:
+    git_modules_file = CWD / ".gitmodules"
     default_modules_path = [
-        os.path.join(third_party_path, name)
+        THIRD_PARTY_DIR / name
         for name in [
             "gloo",
             "cpuinfo",
@@ -408,29 +499,29 @@
             "cutlass",
         ]
     ]
-    if not os.path.exists(git_modules_path):
+    if not git_modules_file.exists():
         return default_modules_path
-    with open(git_modules_path) as f:
+    with git_modules_file.open(encoding="utf-8") as f:
         return [
-            os.path.join(cwd, line.split("=", 1)[1].strip())
+            CWD / line.partition("=")[-1].strip()
             for line in f
             if line.strip().startswith("path")
         ]
 
 
-def check_submodules():
-    def check_for_files(folder, files):
-        if not any(os.path.exists(os.path.join(folder, f)) for f in files):
+def check_submodules() -> None:
+    def check_for_files(folder: Path, files: list[str]) -> None:
+        if not any((folder / f).exists() for f in files):
             report("Could not find any of {} in {}".format(", ".join(files), folder))
             report("Did you run 'git submodule update --init --recursive'?")
             sys.exit(1)
 
-    def not_exists_or_empty(folder):
-        return not os.path.exists(folder) or (
-            os.path.isdir(folder) and len(os.listdir(folder)) == 0
+    def not_exists_or_empty(folder: Path) -> bool:
+        return not folder.exists() or (
+            folder.is_dir() and next(folder.iterdir(), None) is None
         )
 
-    if bool(os.getenv("USE_SYSTEM_LIBS", False)):
+    if str2bool(os.getenv("USE_SYSTEM_LIBS")):
         return
     folders = get_submodule_folders()
     # If none of the submodule folders exists, try to initialize them
@@ -439,12 +530,12 @@
             report(" --- Trying to initialize submodules")
             start = time.time()
             subprocess.check_call(
-                ["git", "submodule", "update", "--init", "--recursive"], cwd=cwd
+                ["git", "submodule", "update", "--init", "--recursive"], cwd=CWD
             )
             end = time.time()
             report(f" --- Submodule initialization took {end - start:.2f} sec")
         except Exception:
-            report(" --- Submodule initalization failed")
+            report(" --- Submodule initialization failed")
             report("Please run:\n\tgit submodule update --init --recursive")
             sys.exit(1)
     for folder in folders:
@@ -460,37 +551,49 @@
             ],
         )
     check_for_files(
-        os.path.join(third_party_path, "fbgemm", "external", "asmjit"),
+        THIRD_PARTY_DIR / "fbgemm" / "external" / "asmjit",
         ["CMakeLists.txt"],
     )
 
 
 # Windows has very bad support for symbolic links.
 # Instead of using symlinks, we're going to copy files over
-def mirror_files_into_torchgen():
+def mirror_files_into_torchgen() -> None:
     # (new_path, orig_path)
     # Directories are OK and are recursively mirrored.
     paths = [
         (
-            "torchgen/packaged/ATen/native/native_functions.yaml",
-            "aten/src/ATen/native/native_functions.yaml",
+            CWD / "torchgen/packaged/ATen/native/native_functions.yaml",
+            CWD / "aten/src/ATen/native/native_functions.yaml",
         ),
-        ("torchgen/packaged/ATen/native/tags.yaml", "aten/src/ATen/native/tags.yaml"),
-        ("torchgen/packaged/ATen/templates", "aten/src/ATen/templates"),
-        ("torchgen/packaged/autograd", "tools/autograd"),
-        ("torchgen/packaged/autograd/templates", "tools/autograd/templates"),
+        (
+            CWD / "torchgen/packaged/ATen/native/tags.yaml",
+            CWD / "aten/src/ATen/native/tags.yaml",
+        ),
+        (
+            CWD / "torchgen/packaged/ATen/templates",
+            CWD / "aten/src/ATen/templates",
+        ),
+        (
+            CWD / "torchgen/packaged/autograd",
+            CWD / "tools/autograd",
+        ),
+        (
+            CWD / "torchgen/packaged/autograd/templates",
+            CWD / "tools/autograd/templates",
+        ),
     ]
     for new_path, orig_path in paths:
         # Create the dirs involved in new_path if they don't exist
-        if not os.path.exists(new_path):
-            os.makedirs(os.path.dirname(new_path), exist_ok=True)
+        if not new_path.exists():
+            new_path.parent.mkdir(parents=True, exist_ok=True)
 
         # Copy the files from the orig location to the new location
-        if os.path.isfile(orig_path):
+        if orig_path.is_file():
             shutil.copyfile(orig_path, new_path)
             continue
-        if os.path.isdir(orig_path):
-            if os.path.exists(new_path):
+        if orig_path.is_dir():
+            if new_path.exists():
                 # copytree fails if the tree exists already, so remove it.
                 shutil.rmtree(new_path)
             shutil.copytree(orig_path, new_path)
@@ -823,10 +926,6 @@
 
 
 # all the work we need to do _before_ setup runs
-<<<<<<< HEAD
-def build_deps():
-    report("-- Building version " + version)
-=======
 def build_deps() -> None:
     report(f"-- Building version {TORCH_VERSION}")
 
@@ -868,14 +967,12 @@
             download_and_extract_nightly_wheel(nightly_version)
             return
 
->>>>>>> eaa5d9d3
     check_submodules()
     check_pydep("yaml", "pyyaml")
-    build_python = not BUILD_LIBTORCH_WHL
     build_pytorch(
-        version=version,
-        cmake_python_library=cmake_python_library,
-        build_python=build_python,
+        version=TORCH_VERSION,
+        cmake_python_library=CMAKE_PYTHON_LIBRARY.as_posix(),
+        build_python=not BUILD_LIBTORCH_WHL,
         rerun_cmake=RERUN_CMAKE,
         cmake_only=CMAKE_ONLY,
         cmake=cmake,
@@ -885,29 +982,29 @@
         report(
             'Finished running cmake. Run "ccmake build" or '
             '"cmake-gui build" to adjust build options and '
-            '"python setup.py install" to build.'
+            '"python -m pip install --no-build-isolation -v ." to build.'
         )
         sys.exit()
 
     # Use copies instead of symbolic files.
     # Windows has very poor support for them.
     sym_files = [
-        "tools/shared/_utils_internal.py",
-        "torch/utils/benchmark/utils/valgrind_wrapper/callgrind.h",
-        "torch/utils/benchmark/utils/valgrind_wrapper/valgrind.h",
+        CWD / "tools/shared/_utils_internal.py",
+        CWD / "torch/utils/benchmark/utils/valgrind_wrapper/callgrind.h",
+        CWD / "torch/utils/benchmark/utils/valgrind_wrapper/valgrind.h",
     ]
     orig_files = [
-        "torch/_utils_internal.py",
-        "third_party/valgrind-headers/callgrind.h",
-        "third_party/valgrind-headers/valgrind.h",
+        CWD / "torch/_utils_internal.py",
+        CWD / "third_party/valgrind-headers/callgrind.h",
+        CWD / "third_party/valgrind-headers/valgrind.h",
     ]
     for sym_file, orig_file in zip(sym_files, orig_files):
         same = False
-        if os.path.exists(sym_file):
+        if sym_file.exists():
             if filecmp.cmp(sym_file, orig_file):
                 same = True
             else:
-                os.remove(sym_file)
+                sym_file.unlink()
         if not same:
             shutil.copyfile(orig_file, sym_file)
 
@@ -922,7 +1019,7 @@
 """.strip()
 
 
-def check_pydep(importname, module):
+def check_pydep(importname: str, module: str) -> None:
     try:
         importlib.import_module(importname)
     except ImportError as e:
@@ -932,19 +1029,22 @@
 
 
 class build_ext(setuptools.command.build_ext.build_ext):
-    def _embed_libomp(self):
+    def _embed_libomp(self) -> None:
         # Copy libiomp5.dylib/libomp.dylib inside the wheel package on MacOS
-        lib_dir = os.path.join(self.build_lib, "torch", "lib")
-        libtorch_cpu_path = os.path.join(lib_dir, "libtorch_cpu.dylib")
-        if not os.path.exists(libtorch_cpu_path):
+        build_lib = Path(self.build_lib)
+        build_torch_lib_dir = build_lib / "torch" / "lib"
+        build_torch_include_dir = build_lib / "torch" / "include"
+        libtorch_cpu_path = build_torch_lib_dir / "libtorch_cpu.dylib"
+        if not libtorch_cpu_path.exists():
             return
         # Parse libtorch_cpu load commands
         otool_cmds = (
-            subprocess.check_output(["otool", "-l", libtorch_cpu_path])
+            subprocess.check_output(["otool", "-l", str(libtorch_cpu_path)])
             .decode("utf-8")
             .split("\n")
         )
-        rpaths, libs = [], []
+        rpaths: list[str] = []
+        libs: list[str] = []
         for idx, line in enumerate(otool_cmds):
             if line.strip() == "cmd LC_LOAD_DYLIB":
                 lib_name = otool_cmds[idx + 2].strip()
@@ -956,8 +1056,9 @@
                 assert rpath.startswith("path ")
                 rpaths.append(rpath.split(" ", 1)[1].rsplit("(", 1)[0][:-1])
 
-        omplib_path = get_cmake_cache_vars()["OpenMP_libomp_LIBRARY"]
-        omplib_name = get_cmake_cache_vars()["OpenMP_C_LIB_NAMES"] + ".dylib"
+        omplib_path: str = get_cmake_cache_vars()["OpenMP_libomp_LIBRARY"]  # type: ignore[assignment]
+        omplib_name: str = get_cmake_cache_vars()["OpenMP_C_LIB_NAMES"]  # type: ignore[assignment]
+        omplib_name += ".dylib"
         omplib_rpath_path = os.path.join("@rpath", omplib_name)
 
         # This logic is fragile and checks only two cases:
@@ -967,8 +1068,9 @@
             return
 
         # Copy libomp/libiomp5 from rpath locations
-        target_lib = os.path.join(self.build_lib, "torch", "lib", omplib_name)
+        target_lib = build_torch_lib_dir / omplib_name
         libomp_relocated = False
+        install_name_tool_args: list[str] = []
         for rpath in rpaths:
             source_lib = os.path.join(rpath, omplib_name)
             if not os.path.exists(source_lib):
@@ -999,32 +1101,32 @@
                 ]
             libomp_relocated = True
         if libomp_relocated:
-            install_name_tool_args.insert(0, "install_name_tool")
-            install_name_tool_args.append(libtorch_cpu_path)
+            install_name_tool_args = [
+                "install_name_tool",
+                *install_name_tool_args,
+                str(libtorch_cpu_path),
+            ]
             subprocess.check_call(install_name_tool_args)
         # Copy omp.h from OpenMP_C_FLAGS and copy it into include folder
-        omp_cflags = get_cmake_cache_vars()["OpenMP_C_FLAGS"]
+        omp_cflags: str = get_cmake_cache_vars()["OpenMP_C_FLAGS"]  # type: ignore[assignment]
         if not omp_cflags:
             return
-        for include_dir in [f[2:] for f in omp_cflags.split(" ") if f.startswith("-I")]:
-            omp_h = os.path.join(include_dir, "omp.h")
-            if not os.path.exists(omp_h):
+        for include_dir in [
+            Path(f.removeprefix("-I"))
+            for f in omp_cflags.split(" ")
+            if f.startswith("-I")
+        ]:
+            omp_h = include_dir / "omp.h"
+            if not omp_h.exists():
                 continue
-            target_omp_h = os.path.join(self.build_lib, "torch", "include", "omp.h")
+            target_omp_h = build_torch_include_dir / "omp.h"
             self.copy_file(omp_h, target_omp_h)
             break
 
-<<<<<<< HEAD
-    def run(self):
-        # Report build options. This is run after the build completes so # `CMakeCache.txt` exists and we can get an
-        # accurate report on what is used and what is not.
-        cmake_cache_vars = defaultdict(lambda: False, cmake.get_cmake_cache_variables())
-=======
     def run(self) -> None:
         # Report build options. This is run after the build completes so # `CMakeCache.txt` exists
         # and we can get an accurate report on what is used and what is not.
         cmake_cache_vars = get_cmake_cache_vars()
->>>>>>> eaa5d9d3
         if cmake_cache_vars["USE_NUMPY"]:
             report("-- Building with NumPy bindings")
         else:
@@ -1032,18 +1134,17 @@
         if cmake_cache_vars["USE_CUDNN"]:
             report(
                 "-- Detected cuDNN at "
-                + cmake_cache_vars["CUDNN_LIBRARY"]
-                + ", "
-                + cmake_cache_vars["CUDNN_INCLUDE_DIR"]
+                f"{cmake_cache_vars['CUDNN_LIBRARY']}, "
+                f"{cmake_cache_vars['CUDNN_INCLUDE_DIR']}"
             )
         else:
             report("-- Not using cuDNN")
         if cmake_cache_vars["USE_CUDA"]:
-            report("-- Detected CUDA at " + cmake_cache_vars["CUDA_TOOLKIT_ROOT_DIR"])
+            report(f"-- Detected CUDA at {cmake_cache_vars['CUDA_TOOLKIT_ROOT_DIR']}")
         else:
             report("-- Not using CUDA")
         if cmake_cache_vars["USE_XPU"]:
-            report("-- Detected XPU runtime at " + cmake_cache_vars["SYCL_LIBRARY_DIR"])
+            report(f"-- Detected XPU runtime at {cmake_cache_vars['SYCL_LIBRARY_DIR']}")
         else:
             report("-- Not using XPU")
         if cmake_cache_vars["USE_MKLDNN"]:
@@ -1062,10 +1163,9 @@
             report("-- Not using MKLDNN")
         if cmake_cache_vars["USE_NCCL"] and cmake_cache_vars["USE_SYSTEM_NCCL"]:
             report(
-                "-- Using system provided NCCL library at {}, {}".format(
-                    cmake_cache_vars["NCCL_LIBRARIES"],
-                    cmake_cache_vars["NCCL_INCLUDE_DIRS"],
-                )
+                "-- Using system provided NCCL library at "
+                f"{cmake_cache_vars['NCCL_LIBRARIES']}, "
+                f"{cmake_cache_vars['NCCL_INCLUDE_DIRS']}"
             )
         elif cmake_cache_vars["USE_NCCL"]:
             report("-- Building NCCL library")
@@ -1076,18 +1176,15 @@
                 report("-- Building without distributed package")
             else:
                 report("-- Building with distributed package: ")
-                report(
-                    "  -- USE_TENSORPIPE={}".format(cmake_cache_vars["USE_TENSORPIPE"])
-                )
-                report("  -- USE_GLOO={}".format(cmake_cache_vars["USE_GLOO"]))
-                report("  -- USE_MPI={}".format(cmake_cache_vars["USE_OPENMPI"]))
+                report(f"  -- USE_TENSORPIPE={cmake_cache_vars['USE_TENSORPIPE']}")
+                report(f"  -- USE_GLOO={cmake_cache_vars['USE_GLOO']}")
+                report(f"  -- USE_MPI={cmake_cache_vars['USE_OPENMPI']}")
         else:
             report("-- Building without distributed package")
         if cmake_cache_vars["STATIC_DISPATCH_BACKEND"]:
             report(
-                "-- Using static dispatch with backend {}".format(
-                    cmake_cache_vars["STATIC_DISPATCH_BACKEND"]
-                )
+                "-- Using static dispatch with "
+                f"backend {cmake_cache_vars['STATIC_DISPATCH_BACKEND']}"
             )
         if cmake_cache_vars["USE_LIGHTWEIGHT_DISPATCH"]:
             report("-- Using lightweight dispatch")
@@ -1097,109 +1194,65 @@
         else:
             report("-- Not using ITT")
 
-<<<<<<< HEAD
-        # Do not use clang to compile extensions if `-fstack-clash-protection` is defined
-        # in system CFLAGS
-        c_flags = str(os.getenv("CFLAGS", ""))
-        if (
-            IS_LINUX
-            and "-fstack-clash-protection" in c_flags
-            and "clang" in os.environ.get("CC", "")
-        ):
-            os.environ["CC"] = str(os.environ["CC"])
-
-        # It's an old-style class in Python 2.7...
-        setuptools.command.build_ext.build_ext.run(self)
-=======
         super().run()
->>>>>>> eaa5d9d3
 
         if IS_DARWIN:
             self._embed_libomp()
 
         # Copy the essential export library to compile C++ extensions.
         if IS_WINDOWS:
-            build_temp = self.build_temp
+            build_temp = Path(self.build_temp)
+            build_lib = Path(self.build_lib)
 
             ext_filename = self.get_ext_filename("_C")
             lib_filename = ".".join(ext_filename.split(".")[:-1]) + ".lib"
 
-            export_lib = os.path.join(
-                build_temp, "torch", "csrc", lib_filename
-            ).replace("\\", "/")
-
-            build_lib = self.build_lib
-
-            target_lib = os.path.join(build_lib, "torch", "lib", "_C.lib").replace(
-                "\\", "/"
-            )
+            export_lib = build_temp / "torch" / "csrc" / lib_filename
+            target_lib = build_lib / "torch" / "lib" / "_C.lib"
 
             # Create "torch/lib" directory if not exists.
             # (It is not created yet in "develop" mode.)
-            target_dir = os.path.dirname(target_lib)
-            if not os.path.exists(target_dir):
-                os.makedirs(target_dir)
-
+            target_dir = target_lib.parent
+            target_dir.mkdir(parents=True, exist_ok=True)
             self.copy_file(export_lib, target_lib)
 
-<<<<<<< HEAD
-            # In ROCm on Windows case copy rocblas and hipblaslt files into
-            # torch/lib/rocblas/library and torch/lib/hipblaslt/library
-            use_rocm = os.environ.get("USE_ROCM")
-            if use_rocm:
-                rocm_dir_path = os.environ.get("ROCM_DIR")
-                rocm_bin_path = os.path.join(rocm_dir_path, "bin")
-
-                rocblas_dir = os.path.join(rocm_bin_path, "rocblas")
-                target_rocblas_dir = os.path.join(target_dir, "rocblas")
-                os.makedirs(target_rocblas_dir, exist_ok=True)
-                self.copy_tree(rocblas_dir, target_rocblas_dir)
-
-                hipblaslt_dir = os.path.join(rocm_bin_path, "hipblaslt")
-                target_hipblaslt_dir = os.path.join(target_dir, "hipblaslt")
-                os.makedirs(target_hipblaslt_dir, exist_ok=True)
-                self.copy_tree(hipblaslt_dir, target_hipblaslt_dir)
-            else:
-                report("The specified environment variable does not exist.")
-
-    def build_extensions(self):
-=======
     def build_extensions(self) -> None:
->>>>>>> eaa5d9d3
         self.create_compile_commands()
 
+        build_lib = Path(self.build_lib).resolve()
+
         # Copy functorch extension
-        for i, ext in enumerate(self.extensions):
+        for ext in self.extensions:
             if ext.name != "functorch._C":
                 continue
             fullname = self.get_ext_fullname(ext.name)
-            filename = self.get_ext_filename(fullname)
-            fileext = os.path.splitext(filename)[1]
-            src = os.path.join(os.path.dirname(filename), "functorch" + fileext)
-            dst = os.path.join(os.path.realpath(self.build_lib), filename)
-            if os.path.exists(src):
+            filename = Path(self.get_ext_filename(fullname))
+            src = filename.with_stem("functorch")
+            dst = build_lib / filename
+            if src.exists():
                 report(f"Copying {ext.name} from {src} to {dst}")
-                dst_dir = os.path.dirname(dst)
-                if not os.path.exists(dst_dir):
-                    os.makedirs(dst_dir)
+                dst.parent.mkdir(parents=True, exist_ok=True)
                 self.copy_file(src, dst)
 
-        setuptools.command.build_ext.build_ext.build_extensions(self)
-
-    def get_outputs(self):
-        outputs = setuptools.command.build_ext.build_ext.get_outputs(self)
+        super().build_extensions()
+
+    def get_outputs(self) -> list[str]:
+        outputs = super().get_outputs()
         outputs.append(os.path.join(self.build_lib, "caffe2"))
         report(f"setup.py::get_outputs returning {outputs}")
         return outputs
 
-    def create_compile_commands(self):
-        def load(filename):
-            with open(filename) as f:
-                return json.load(f)
-
-        ninja_files = glob.glob("build/*compile_commands.json")
-        cmake_files = glob.glob("torch/lib/build/*/compile_commands.json")
-        all_commands = [entry for f in ninja_files + cmake_files for entry in load(f)]
+    def create_compile_commands(self) -> None:
+        def load(file: Path) -> list[dict[str, Any]]:
+            return json.loads(file.read_text(encoding="utf-8"))
+
+        ninja_files = (CWD / BUILD_DIR).glob("*compile_commands.json")
+        cmake_files = (CWD / "torch" / "lib" / "build").glob("*/compile_commands.json")
+        all_commands = [
+            entry
+            for f in itertools.chain(ninja_files, cmake_files)
+            for entry in load(f)
+        ]
 
         # cquery does not like c++ compiles that start with gcc.
         # It forgets to include the c++ header directories.
@@ -1211,12 +1264,11 @@
 
         new_contents = json.dumps(all_commands, indent=2)
         contents = ""
-        if os.path.exists("compile_commands.json"):
-            with open("compile_commands.json") as f:
-                contents = f.read()
+        compile_commands_json = CWD / "compile_commands.json"
+        if compile_commands_json.exists():
+            contents = compile_commands_json.read_text(encoding="utf-8")
         if contents != new_contents:
-            with open("compile_commands.json", "w") as f:
-                f.write(new_contents)
+            compile_commands_json.write_text(new_contents, encoding="utf-8")
 
 
 class concat_license_files:
@@ -1228,123 +1280,112 @@
     licensing info.
     """
 
-    def __init__(self, include_files=False):
-        self.f1 = "LICENSE"
-        self.f2 = "third_party/LICENSES_BUNDLED.txt"
+    def __init__(self, include_files: bool = False) -> None:
+        self.f1 = CWD / "LICENSE"
+        self.f2 = THIRD_PARTY_DIR / "LICENSES_BUNDLED.txt"
         self.include_files = include_files
-
-    def __enter__(self):
+        self.bsd_text = ""
+
+    def __enter__(self) -> None:
         """Concatenate files"""
 
         old_path = sys.path
-        sys.path.append(third_party_path)
+        sys.path.append(str(THIRD_PARTY_DIR))
         try:
-            from build_bundled import create_bundled
+            from build_bundled import create_bundled  # type: ignore[import-not-found]
         finally:
             sys.path = old_path
 
-        with open(self.f1) as f1:
-            self.bsd_text = f1.read()
-
-        with open(self.f1, "a") as f1:
+        self.bsd_text = self.f1.read_text(encoding="utf-8")
+
+        with self.f1.open(mode="a", encoding="utf-8") as f1:
             f1.write("\n\n")
             create_bundled(
-                os.path.relpath(third_party_path), f1, include_files=self.include_files
+                str(THIRD_PARTY_DIR.resolve()),
+                f1,
+                include_files=self.include_files,
             )
 
-    def __exit__(self, exception_type, exception_value, traceback):
+    def __exit__(self, *exc_info: object) -> None:
         """Restore content of f1"""
-        with open(self.f1, "w") as f:
-            f.write(self.bsd_text)
-
-
-try:
-    from wheel.bdist_wheel import bdist_wheel
-except ImportError:
-    # This is useful when wheel is not installed and bdist_wheel is not
-    # specified on the command line. If it _is_ specified, parsing the command
-    # line will fail before wheel_concatenate is needed
-    wheel_concatenate = None
-else:
-    # Need to create the proper LICENSE.txt for the wheel
-    class wheel_concatenate(bdist_wheel):
-        """check submodules on sdist to prevent incomplete tarballs"""
-
-        def run(self):
-            with concat_license_files(include_files=True):
-                super().run()
-
-        def write_wheelfile(self, *args, **kwargs):
-            super().write_wheelfile(*args, **kwargs)
-
-            if BUILD_LIBTORCH_WHL:
-                # Remove extraneneous files in the libtorch wheel
-                for root, dirs, files in os.walk(self.bdist_dir):
-                    for file in files:
-                        if file.endswith((".a", ".so")) and os.path.isfile(
-                            os.path.join(self.bdist_dir, file)
-                        ):
-                            os.remove(os.path.join(root, file))
-                        elif file.endswith(".py"):
-                            os.remove(os.path.join(root, file))
-                # need an __init__.py file otherwise we wouldn't have a package
-                open(os.path.join(self.bdist_dir, "torch", "__init__.py"), "w").close()
-
-
-class install(setuptools.command.install.install):
-    def run(self):
-        super().run()
-
-
-class clean(setuptools.Command):
-    user_options = []
-
-    def initialize_options(self):
+        self.f1.write_text(self.bsd_text, encoding="utf-8")
+
+
+# Need to create the proper LICENSE.txt for the wheel
+class bdist_wheel(setuptools.command.bdist_wheel.bdist_wheel):
+    def run(self) -> None:
+        with concat_license_files(include_files=True):
+            super().run()
+
+    def write_wheelfile(self, *args: Any, **kwargs: Any) -> None:
+        super().write_wheelfile(*args, **kwargs)
+
+        if BUILD_LIBTORCH_WHL:
+            assert self.bdist_dir is not None
+            bdist_dir = Path(self.bdist_dir)
+            # Remove extraneneous files in the libtorch wheel
+            for file in itertools.chain(
+                bdist_dir.rglob("*.a"),
+                bdist_dir.rglob("*.so"),
+            ):
+                if (bdist_dir / file.name).is_file():
+                    file.unlink()
+            for file in bdist_dir.rglob("*.py"):
+                file.unlink()
+            # need an __init__.py file otherwise we wouldn't have a package
+            (bdist_dir / "torch" / "__init__.py").touch()
+
+
+class clean(Command):
+    user_options: ClassVar[list[tuple[str, str | None, str]]] = []
+
+    def initialize_options(self) -> None:
         pass
 
-    def finalize_options(self):
+    def finalize_options(self) -> None:
         pass
 
-    def run(self):
-        import glob
-        import re
-
-        with open(".gitignore") as f:
-            ignores = f.read()
-            pat = re.compile(r"^#( BEGIN NOT-CLEAN-FILES )?")
-            for wildcard in filter(None, ignores.split("\n")):
-                match = pat.match(wildcard)
-                if match:
-                    if match.group(1):
-                        # Marker is found and stop reading .gitignore.
-                        break
-                    # Ignore lines which begin with '#'.
-                else:
-                    # Don't remove absolute paths from the system
-                    wildcard = wildcard.lstrip("./")
-
-                    for filename in glob.glob(wildcard):
-                        try:
-                            os.remove(filename)
-                        except OSError:
-                            shutil.rmtree(filename, ignore_errors=True)
-
-
+    def run(self) -> None:
+        ignores = (CWD / ".gitignore").read_text(encoding="utf-8")
+        for wildcard in filter(None, ignores.splitlines()):
+            if wildcard.strip().startswith("#"):
+                if "BEGIN NOT-CLEAN-FILES" in wildcard:
+                    # Marker is found and stop reading .gitignore.
+                    break
+                # Ignore lines which begin with '#'.
+            else:
+                # Don't remove absolute paths from the system
+                wildcard = wildcard.lstrip("./")
+                for filename in glob.iglob(wildcard):
+                    try:
+                        os.remove(filename)
+                    except OSError:
+                        shutil.rmtree(filename, ignore_errors=True)
+
+
+# Need to dump submodule hashes and create the proper LICENSE.txt for the sdist
 class sdist(setuptools.command.sdist.sdist):
-    def run(self):
+    def run(self) -> None:
         with concat_license_files():
             super().run()
 
 
-def get_cmake_cache_vars():
+def get_cmake_cache_vars() -> defaultdict[str, CMakeValue]:
     try:
         return defaultdict(lambda: False, cmake.get_cmake_cache_variables())
     except FileNotFoundError:
-        # CMakeCache.txt does not exist. Probably running "python setup.py clean" over a clean directory.
+        # CMakeCache.txt does not exist.
+        # Probably running "python setup.py clean" over a clean directory.
         return defaultdict(lambda: False)
 
 
-def configure_extension_build():
+def configure_extension_build() -> tuple[
+    list[Extension],  # ext_modules
+    dict[str, type[Command]],  # cmdclass
+    list[str],  # packages
+    dict[str, list[str]],  # entry_points
+    list[str],  # extra_install_requires
+]:
     r"""Configures extension build options according to system environment and user's choice.
 
     Returns:
@@ -1357,17 +1398,17 @@
     # Configure compile flags
     ################################################################################
 
-    library_dirs = []
-    extra_install_requires = []
+    library_dirs: list[str] = [str(TORCH_LIB_DIR)]
+    extra_install_requires: list[str] = []
 
     if IS_WINDOWS:
         # /NODEFAULTLIB makes sure we only link to DLL runtime
         # and matches the flags set for protobuf and ONNX
-        extra_link_args = ["/NODEFAULTLIB:LIBCMT.LIB"]
+        extra_link_args: list[str] = ["/NODEFAULTLIB:LIBCMT.LIB"]
         # /MD links against DLL runtime
         # and matches the flags set for protobuf and ONNX
         # /EHsc is about standard C++ exception handling
-        extra_compile_args = ["/MD", "/FS", "/EHsc"]
+        extra_compile_args: list[str] = ["/MD", "/FS", "/EHsc"]
     else:
         extra_link_args = []
         extra_compile_args = [
@@ -1383,13 +1424,11 @@
             "-fno-strict-aliasing",
         ]
 
-    library_dirs.append(lib_path)
-
-    main_compile_args = []
-    main_libraries = ["torch_python"]
-
-    main_link_args = []
-    main_sources = ["torch/csrc/stub.c"]
+    main_compile_args: list[str] = []
+    main_libraries: list[str] = ["torch_python"]
+
+    main_link_args: list[str] = []
+    main_sources: list[str] = ["torch/csrc/stub.c"]
 
     if BUILD_LIBTORCH_WHL:
         main_libraries = ["torch"]
@@ -1397,30 +1436,28 @@
 
     if build_type.is_debug():
         if IS_WINDOWS:
-            extra_compile_args.append("/Z7")
-            extra_link_args.append("/DEBUG:FULL")
+            extra_compile_args += ["/Z7"]
+            extra_link_args += ["/DEBUG:FULL"]
         else:
             extra_compile_args += ["-O0", "-g"]
             extra_link_args += ["-O0", "-g"]
 
     if build_type.is_rel_with_deb_info():
         if IS_WINDOWS:
-            extra_compile_args.append("/Z7")
-            extra_link_args.append("/DEBUG:FULL")
+            extra_compile_args += ["/Z7"]
+            extra_link_args += ["/DEBUG:FULL"]
         else:
             extra_compile_args += ["-g"]
             extra_link_args += ["-g"]
 
     # pypi cuda package that requires installation of cuda runtime, cudnn and cublas
     # should be included in all wheels uploaded to pypi
-    pytorch_extra_install_requirements = os.getenv(
-        "PYTORCH_EXTRA_INSTALL_REQUIREMENTS", ""
-    )
-    if pytorch_extra_install_requirements:
-        report(
-            f"pytorch_extra_install_requirements: {pytorch_extra_install_requirements}"
+    pytorch_extra_install_requires = os.getenv("PYTORCH_EXTRA_INSTALL_REQUIREMENTS")
+    if pytorch_extra_install_requires:
+        report(f"pytorch_extra_install_requirements: {pytorch_extra_install_requires}")
+        extra_install_requires.extend(
+            map(str.strip, pytorch_extra_install_requires.split("|"))
         )
-        extra_install_requires += pytorch_extra_install_requirements.split("|")
 
     # Cross-compile for M1
     if IS_DARWIN:
@@ -1443,7 +1480,7 @@
             ]
             extra_link_args += ["-arch", macos_target_arch]
 
-    def make_relative_rpath_args(path):
+    def make_relative_rpath_args(path: str) -> list[str]:
         if IS_DARWIN:
             return ["-Wl,-rpath,@loader_path/" + path]
         elif IS_WINDOWS:
@@ -1455,37 +1492,44 @@
     # Declare extensions and package
     ################################################################################
 
-    extensions = []
+    ext_modules: list[Extension] = []
+    # packages that we want to install into site-packages and include them in wheels
+    includes = ["torch", "torch.*", "torchgen", "torchgen.*"]
+    # exclude folders that they look like Python packages but are not wanted in wheels
     excludes = ["tools", "tools.*", "caffe2", "caffe2.*"]
-    if not cmake_cache_vars["BUILD_FUNCTORCH"]:
+    if cmake_cache_vars["BUILD_FUNCTORCH"]:
+        includes.extend(["functorch", "functorch.*"])
+    else:
         excludes.extend(["functorch", "functorch.*"])
-    packages = find_packages(exclude=excludes)
+    packages = find_packages(include=includes, exclude=excludes)
     C = Extension(
         "torch._C",
         libraries=main_libraries,
         sources=main_sources,
         language="c",
-        extra_compile_args=main_compile_args + extra_compile_args,
+        extra_compile_args=[
+            *main_compile_args,
+            *extra_compile_args,
+        ],
         include_dirs=[],
         library_dirs=library_dirs,
-        extra_link_args=extra_link_args
-        + main_link_args
-        + make_relative_rpath_args("lib"),
+        extra_link_args=[
+            *extra_link_args,
+            *main_link_args,
+            *make_relative_rpath_args("lib"),
+        ],
     )
-    extensions.append(C)
+    ext_modules.append(C)
 
     # These extensions are built by cmake and copied manually in build_extensions()
     # inside the build_ext implementation
     if cmake_cache_vars["BUILD_FUNCTORCH"]:
-        extensions.append(
-            Extension(name="functorch._C", sources=[]),
-        )
+        ext_modules.append(Extension(name="functorch._C", sources=[]))
 
     cmdclass = {
-        "bdist_wheel": wheel_concatenate,
+        "bdist_wheel": bdist_wheel,
         "build_ext": build_ext,
         "clean": clean,
-        "install": install,
         "sdist": sdist,
     }
 
@@ -1503,67 +1547,53 @@
         entry_points["console_scripts"].append(
             "torchfrtrace = tools.flight_recorder.fr_trace:main",
         )
-    return extensions, cmdclass, packages, entry_points, extra_install_requires
+    return ext_modules, cmdclass, packages, entry_points, extra_install_requires
 
 
 # post run, warnings, printed at the end to make them more visible
 build_update_message = """
-    It is no longer necessary to use the 'build' or 'rebuild' targets
-
-    To install:
-      $ python setup.py install
-    To develop locally:
-      $ python setup.py develop
-    To force cmake to re-generate native build files (off by default):
-      $ python setup.py develop --cmake
-"""
-
-
-def print_box(msg):
-    lines = msg.split("\n")
-    size = max(len(l) + 1 for l in lines)
-    print("-" * (size + 2))
-    for l in lines:
-        print("|{}{}|".format(l, " " * (size - len(l))))
-    print("-" * (size + 2))
-
-
-def main():
+It is no longer necessary to use the 'build' or 'rebuild' targets
+
+To install:
+  $ python -m pip install --no-build-isolation -v .
+To develop locally:
+  $ python -m pip install --no-build-isolation -v -e .
+To force cmake to re-generate native build files (off by default):
+  $ CMAKE_FRESH=1 python -m pip install --no-build-isolation -v -e .
+""".strip()
+
+
+def print_box(msg: str) -> None:
+    msg = textwrap.dedent(msg).strip()
+    lines = ["", *msg.split("\n"), ""]
+    max_width = max(len(l) for l in lines)
+    print("+" + "-" * (max_width + 4) + "+", file=sys.stderr, flush=True)
+    for line in lines:
+        print(f"|  {line:<{max_width}s}  |", file=sys.stderr, flush=True)
+    print("+" + "-" * (max_width + 4) + "+", file=sys.stderr, flush=True)
+
+
+def main() -> None:
     if BUILD_LIBTORCH_WHL and BUILD_PYTHON_ONLY:
         raise RuntimeError(
-            "Conflict: 'BUILD_LIBTORCH_WHL' and 'BUILD_PYTHON_ONLY' can't both be 1. Set one to 0 and rerun."
+            "Conflict: 'BUILD_LIBTORCH_WHL' and 'BUILD_PYTHON_ONLY' can't both be 1. "
+            "Set one to 0 and rerun."
         )
+
     install_requires = [
         "filelock",
         "typing-extensions>=4.10.0",
         'setuptools ; python_version >= "3.12"',
         "sympy>=1.13.3",
-        "networkx",
+        "networkx>=2.5.1",
         "jinja2",
-<<<<<<< HEAD
-        "fsspec",
-=======
         "fsspec>=0.8.5",
         'intel-openmp==2025.1.1 ;platform_system == "Windows" ',  # for Windows inductor
->>>>>>> eaa5d9d3
     ]
-
     if BUILD_PYTHON_ONLY:
-        install_requires.append(f"{LIBTORCH_PKG_NAME}=={get_torch_version()}")
-
-    use_prioritized_text = str(os.getenv("USE_PRIORITIZED_TEXT_FOR_LD", ""))
-    if (
-        use_prioritized_text == ""
-        and platform.system() == "Linux"
-        and platform.processor() == "aarch64"
-    ):
-        print_box(
-            """
-            WARNING: we strongly recommend enabling linker script optimization for ARM + CUDA.
-            To do so please export USE_PRIORITIZED_TEXT_FOR_LD=1
-            """
-        )
-    if use_prioritized_text == "1" or use_prioritized_text == "True":
+        install_requires += [f"{LIBTORCH_PKG_NAME}=={TORCH_VERSION}"]
+
+    if str2bool(os.getenv("USE_PRIORITIZED_TEXT_FOR_LD")):
         gen_linker_script(
             filein="cmake/prioritized_text.txt", fout="cmake/linker_script.ld"
         )
@@ -1575,6 +1605,13 @@
         os.environ["CXXFLAGS"] = (
             os.getenv("CXXFLAGS", "") + " -ffunction-sections -fdata-sections"
         )
+    elif platform.system() == "Linux" and platform.processor() == "aarch64":
+        print_box(
+            """
+            WARNING: we strongly recommend enabling linker script optimization for ARM + CUDA.
+            To do so please export USE_PRIORITIZED_TEXT_FOR_LD=1
+            """
+        )
 
     # Parse the command line and check the arguments before we proceed with
     # building deps and setup. We need to set values so `--help` works.
@@ -1583,8 +1620,8 @@
     dist.script_args = sys.argv[1:]
     try:
         dist.parse_command_line()
-    except setuptools.distutils.errors.DistutilsArgError as e:
-        print(e)
+    except setuptools.errors.BaseError as e:
+        print(e, file=sys.stderr)
         sys.exit(1)
 
     mirror_files_into_torchgen()
@@ -1592,7 +1629,7 @@
         build_deps()
 
     (
-        extensions,
+        ext_modules,
         cmdclass,
         packages,
         entry_points,
@@ -1600,17 +1637,6 @@
     ) = configure_extension_build()
     install_requires += extra_install_requires
 
-    extras_require = {
-        "optree": ["optree>=0.13.0"],
-        "opt-einsum": ["opt-einsum>=3.3"],
-        "pyyaml": ["pyyaml"],
-    }
-
-    # Read in README.md for our long_description
-    with open(os.path.join(cwd, "README.md"), encoding="utf-8") as f:
-        long_description = f.read()
-
-    version_range_max = max(sys.version_info[1], 13) + 1
     torch_package_data = [
         "py.typed",
         "bin/*",
@@ -1629,7 +1655,9 @@
         "include/**/*.hpp",
         "include/*.cuh",
         "include/**/*.cuh",
+        "csrc/inductor/aoti_runtime/model.h",
         "_inductor/codegen/*.h",
+        "_inductor/codegen/aoti_runtime/*.h",
         "_inductor/codegen/aoti_runtime/*.cpp",
         "_inductor/script.ld",
         "_inductor/kernel/flex/templates/*.jinja",
@@ -1650,46 +1678,41 @@
         "utils/model_dump/skeleton.html",
         "utils/model_dump/code.js",
         "utils/model_dump/*.mjs",
+        "_dynamo/graph_break_registry.json",
+        "tools/dynamo/gb_id_mapping.py",
     ]
 
     if not BUILD_LIBTORCH_WHL:
-        torch_package_data.extend(
-            [
-                "lib/libtorch_python.so",
-                "lib/libtorch_python.dylib",
-                "lib/libtorch_python.dll",
-            ]
-        )
+        torch_package_data += [
+            "lib/libtorch_python.so",
+            "lib/libtorch_python.dylib",
+            "lib/libtorch_python.dll",
+        ]
     if not BUILD_PYTHON_ONLY:
-        torch_package_data.extend(
-            [
-                "lib/*.so*",
-                "lib/*.dylib*",
-                "lib/*.dll",
-                "lib/*.lib",
-            ]
-        )
-        aotriton_image_path = os.path.join(lib_path, "aotriton.images")
-        aks2_files = []
-        for root, dirs, files in os.walk(aotriton_image_path):
-            subpath = os.path.relpath(root, start=aotriton_image_path)
-            for fn in files:
-                aks2_files.append(os.path.join("lib/aotriton.images", subpath, fn))
+        torch_package_data += [
+            "lib/*.so*",
+            "lib/*.dylib*",
+            "lib/*.dll",
+            "lib/*.lib",
+        ]
+        # XXX: Why not use wildcards ["lib/aotriton.images/*", "lib/aotriton.images/**/*"] here?
+        aotriton_image_path = TORCH_DIR / "lib" / "aotriton.images"
+        aks2_files = [
+            file.relative_to(TORCH_DIR).as_posix()
+            for file in aotriton_image_path.rglob("*")
+            if file.is_file()
+        ]
         torch_package_data += aks2_files
     if get_cmake_cache_vars()["USE_TENSORPIPE"]:
-        torch_package_data.extend(
-            [
-                "include/tensorpipe/*.h",
-                "include/tensorpipe/**/*.h",
-            ]
-        )
+        torch_package_data += [
+            "include/tensorpipe/*.h",
+            "include/tensorpipe/**/*.h",
+        ]
     if get_cmake_cache_vars()["USE_KINETO"]:
-        torch_package_data.extend(
-            [
-                "include/kineto/*.h",
-                "include/kineto/**/*.h",
-            ]
-        )
+        torch_package_data += [
+            "include/kineto/*.h",
+            "include/kineto/**/*.h",
+        ]
     torchgen_package_data = [
         "packaged/*",
         "packaged/**/*",
@@ -1697,57 +1720,28 @@
     package_data = {
         "torch": torch_package_data,
     }
+    exclude_package_data = {}
 
     if not BUILD_LIBTORCH_WHL:
         package_data["torchgen"] = torchgen_package_data
+        exclude_package_data["torchgen"] = ["*.py[co]"]
     else:
         # no extensions in BUILD_LIBTORCH_WHL mode
-        extensions = []
+        ext_modules = []
 
     setup(
-        name=package_name,
-        version=version,
-        description=(
-            "Tensors and Dynamic neural networks in Python with strong GPU acceleration"
-        ),
-        long_description=long_description,
-        long_description_content_type="text/markdown",
-        ext_modules=extensions,
+        name=TORCH_PACKAGE_NAME,
+        version=TORCH_VERSION,
+        ext_modules=ext_modules,
         cmdclass=cmdclass,
         packages=packages,
         entry_points=entry_points,
         install_requires=install_requires,
-        extras_require=extras_require,
         package_data=package_data,
-        # TODO fix later Manifest.IN file was previously ignored
-        include_package_data=False,  # defaults to True with pyproject.toml file
-        url="https://pytorch.org/",
-        download_url="https://github.com/pytorch/pytorch/tags",
-        author="PyTorch Team",
-        author_email="packages@pytorch.org",
-        python_requires=f">={python_min_version_str}",
-        # PyPI package information.
-        classifiers=[
-            "Development Status :: 5 - Production/Stable",
-            "Intended Audience :: Developers",
-            "Intended Audience :: Education",
-            "Intended Audience :: Science/Research",
-            "License :: OSI Approved :: BSD License",
-            "Topic :: Scientific/Engineering",
-            "Topic :: Scientific/Engineering :: Mathematics",
-            "Topic :: Scientific/Engineering :: Artificial Intelligence",
-            "Topic :: Software Development",
-            "Topic :: Software Development :: Libraries",
-            "Topic :: Software Development :: Libraries :: Python Modules",
-            "Programming Language :: C++",
-            "Programming Language :: Python :: 3",
-        ]
-        + [
-            f"Programming Language :: Python :: 3.{i}"
-            for i in range(python_min_version[1], version_range_max)
-        ],
-        license="BSD-3-Clause",
-        keywords="pytorch, machine learning",
+        exclude_package_data=exclude_package_data,
+        # Disable automatic inclusion of data files because we want to
+        # explicitly control with `package_data` above.
+        include_package_data=False,
     )
     if EMIT_BUILD_WARNING:
         print_box(build_update_message)
