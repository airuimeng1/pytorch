# Owner(s): ["module: inductor"]
import contextlib
import importlib

import math
import os
import sys
import unittest
from functools import partial

import torch
import torch.library
from torch._dynamo.testing import make_test_cls_with_patches
from torch._inductor.codegen.common import device_codegens, register_backend_for_device
from torch._inductor.codegen.cpp import CppScheduling
from torch._inductor.codegen.wrapper import WrapperCodeGen
from torch._inductor.test_case import TestCase
from torch._inductor.virtualized import V
from torch.testing._internal.common_device_type import (
    instantiate_device_type_tests,
    onlyCPU,
    onlyCUDA,
)
from torch.testing._internal.common_utils import (
    IS_ARM64,
    IS_CI,
    IS_WINDOWS,
    parametrize,
    TEST_CUDA_MEM_LEAK_CHECK,
    TEST_WITH_ASAN,
    TEST_WITH_ROCM,
)
from torch.testing._internal.inductor_utils import GPU_TYPE, HAS_CPU, HAS_GPU

if IS_WINDOWS and IS_CI:
    sys.stderr.write(
        "Windows CI does not have necessary dependencies for test_torchinductor_dynamic_shapes yet\n"
    )
    if __name__ == "__main__":
        sys.exit(0)
    raise unittest.SkipTest("requires sympy/functorch/filelock")

# Make the helper files in test/ importable
pytorch_test_dir = os.path.dirname(os.path.dirname(os.path.realpath(__file__)))
sys.path.append(pytorch_test_dir)
from inductor.test_torchinductor import (
    check_model,
    check_model_gpu,
    CommonTemplate,
    copy_tests,
    TestFailure,
)

importlib.import_module("filelock")

# xfail by default, set is_skip=True to skip
test_failures = {
    "test_kwargs_dynamic_shapes": TestFailure(("cpu",)),
    # calling div on only symint args
    "test_AllenaiLongformerBase_repro_dynamic_shapes": TestFailure(("cpu", "cuda")),
    "test_conv_inference_heuristics_dynamic_shapes": TestFailure("cuda"),
}

if TEST_WITH_ROCM:
    # Tensor-likes are not close
    test_failures["test_convolution1_dynamic_shapes"] = TestFailure(
        ("cpu", "cuda"), is_skip=True
    )
    test_failures["test_convolution3_dynamic_shapes"] = TestFailure(
        ("cuda"), is_skip=True
    )
    test_failures["test_expanded_reduction_dynamic_shapes"] = TestFailure(
        ("cuda"), is_skip=True
    )


def make_dynamic_cls(cls, xfail_prop="_expected_failure_dynamic"):
    return make_test_cls_with_patches(
        cls,
        "DynamicShapes",
        "_dynamic_shapes",
        (torch._dynamo.config, "assume_static_by_default", False),
        xfail_prop=xfail_prop,
    )


DynamicShapesCommonTemplate = make_dynamic_cls(CommonTemplate)


if HAS_CPU:

    class DynamicShapesCpuTests(TestCase):
        common = check_model
        device = "cpu"

    copy_tests(DynamicShapesCommonTemplate, DynamicShapesCpuTests, "cpu", test_failures)


if HAS_GPU and not TEST_WITH_ASAN:

    class DynamicShapesGPUTests(TestCase):
        common = check_model_gpu
        device = GPU_TYPE

    copy_tests(
        DynamicShapesCommonTemplate, DynamicShapesGPUTests, GPU_TYPE, test_failures
    )


class TestInductorDynamic(TestCase):
    compile_fn = partial(torch.compile, dynamic=True)

    def setUp(self):
        # HAS_CUDA also checks compute capability to skip tests
        # on older devices
        if not HAS_GPU:
            self.skipTest("Triton not available")
        torch._dynamo.reset()
        super(TestCase, self).setUp()
        # this should be in setUpClass, but device-generic tests
        # don't work with setUpClass well (non-deterministically the wrong setUpClass is resolved),
        # so put it in test setUp, it's cheap
        self._stack = contextlib.ExitStack()
        self._stack.enter_context(
            torch._inductor.config.patch(
                {
                    "debug": False,
                    "cpp.min_chunk_size": 1,
                    "triton.autotune_pointwise": False,  # too slow
                    "implicit_fallbacks": False,
                }
            )
        )

    def tearDown(self):
        self._stack.close()
        super(TestCase, self).tearDown()
        torch._dynamo.reset()

    def test_arange_dynamic(self, device):
        def fn(a):
            batch_size = a.numel()
            max_len = a.max()
            return ~(
                torch.arange(0, max_len, device=a.device)
                .type_as(a)
                .repeat(batch_size, 1)
                .lt(a.unsqueeze(1))
            )

        a = torch.randint(10, 30, (10,), device=device)
        a[0] = 29  # fix max_len
        opt = self.compile_fn(fn)
        res = opt(a)
        ref = fn(a)
        self.assertEqual(res, ref)

    def test_shape_as_constant_reciprocal_float_exp(self, device):
        def fn(x, a):
            return x, -1 / a**1.0

        x = torch.rand(10, 20, device=device)
        opt = self.compile_fn(fn)
        res = opt(x, x.size(0))
        ref = fn(x, x.size(0))
        self.assertEqual(res, ref)

    # not supported yet on cpu, https://github.com/pytorch/pytorch/issues/109897
    @torch._dynamo.config.patch(capture_dynamic_output_shape_ops=True)
    def test_bool_mask_nobreak(self, device):
        def f(x, b):
            return (x[b] * 2).sum()

        opt_f = torch.compile(f, fullgraph=True)
        x = torch.randn(5, device=device)
        b = torch.tensor([True, True, False, False, True], device=device)
        r = f(x, b)
        opt_r = opt_f(x, b)
        self.assertEqual(r, opt_r)

    def test_adaptive_max_pool3d_with_indices(self, device):
        x = 5
        y = torch.rand([9, 10, 9, 8, 6], dtype=torch.float32, device=device)

        def fn(x, y):
            return torch.nn.functional.adaptive_max_pool3d_with_indices(
                output_size=x, input=y, return_indices=True
            )

        opt_f = self.compile_fn(fn)
        r = fn(x, y)
        opt_r = opt_f(x, y)
        self.assertEqual(r, opt_r)

    @torch._dynamo.config.patch(capture_scalar_outputs=True)
    def test_unwrap_storage_didnt_work_repro(self, device):
        def f():
            full = torch.full((), 11)
            i0 = full.item()
            torch._check_is_size(i0)
            return torch.full((i0,), 0)

        opt_f = torch.compile(f, fullgraph=True)
        r = f()
        opt_r = opt_f()
        self.assertEqual(r, opt_r)

    @torch._dynamo.config.patch(capture_dynamic_output_shape_ops=True)
    def test_nonzero_size_factory_nobreak(self, device):
        def f(x, b):
            y = torch.nonzero(b)
            return x.new_zeros(y.size(0))

        opt_f = torch.compile(f, fullgraph=True)
        x = torch.randn(5, device=device)
        b = torch.tensor([True, True, False, False, True], device=device)
        r = f(x, b)
        opt_r = opt_f(x, b)
        self.assertEqual(r, opt_r)

    @torch._dynamo.config.patch(capture_scalar_outputs=True)
    def test_item_nobreak(self, device):
        @torch.compile(fullgraph=True)
        def f(x):
            y = x.item()
            return torch.empty(y)

        f(torch.tensor([3], device=device))

    @torch._dynamo.config.patch(capture_scalar_outputs=True)
    def test_item_bool_nobreak(self, device):
        @torch.compile(fullgraph=True)
        def f(x):
            return x.item()

        f(torch.tensor([True], device=device))

    @torch._dynamo.config.patch(capture_scalar_outputs=True)
    def test_item_zeros_nobreak(self, device):
        @torch.compile(fullgraph=True)
        def f(x):
            y = x.item()
            torch.empty(y)
            # This will avoid a NopSchedulerNode
            return x.new_zeros(y)

        f(torch.tensor([3], device=device))

    @torch._dynamo.config.patch(capture_scalar_outputs=True)
    def test_item_return(self, device):
        @torch.compile(fullgraph=True)
        def f(x):
            y = x.item()
            z = x.item()
            return y + z

        f(torch.tensor([3], device=device))

    @torch._dynamo.config.patch(
        capture_scalar_outputs=True, capture_dynamic_output_shape_ops=True
    )
    def test_float_item_inf(self, device):
        @torch.compile(fullgraph=True)
        def f(x):
            return x.item() == math.inf

        f(torch.tensor([3.0], device=device))

    @torch._dynamo.config.patch(
        capture_scalar_outputs=True, capture_dynamic_output_shape_ops=True
    )
    def test_float_item_neginf(self, device):
        @torch.compile(fullgraph=True)
        def f(x):
            return x.item() == -math.inf

        f(torch.tensor([3.0], device=device))

    @torch._dynamo.config.patch(capture_scalar_outputs=True)
    @torch._inductor.config.patch(implicit_fallbacks=True)
    def test_item_to_inputs_kernel_nobreak(self, device):
<<<<<<< HEAD
        with torch.library._scoped_library("test", "DEF") as lib:
            try:

                @custom_ops.custom_op("test::foo")
                def foo(x: torch.Tensor, y: int) -> torch.Tensor:
                    raise NotImplementedError()

                @custom_ops.impl("test::foo")
                def foo_impl(x: torch.Tensor, y: int) -> torch.Tensor:
                    return x.clone()

                @torch.library.impl_abstract("test::foo", lib=lib)
                def foo_meta(x: torch.Tensor, y: int) -> torch.Tensor:
                    return x.clone()

                @torch.compile(fullgraph=True)
                def f(x, r):
                    y = x.item()
                    return torch.ops.test.foo(r, y)

                f(torch.tensor([3], device=device), torch.randn(10, device=device))

            finally:
                custom_ops._destroy("test::foo")
=======
        @torch.library.custom_op("test::foo", mutates_args=())
        def foo(x: torch.Tensor, y: int) -> torch.Tensor:
            return x.clone()

        @foo.register_fake
        def _(x: torch.Tensor, y: int) -> torch.Tensor:
            return x.clone()

        @torch.compile(fullgraph=True)
        def f(x, r):
            y = x.item()
            return torch.ops.test.foo(r, y)

        f(torch.tensor([3], device=device), torch.randn(10, device=device))
>>>>>>> f34905f6

    @torch._dynamo.config.patch(
        capture_scalar_outputs=True, capture_dynamic_output_shape_ops=True
    )
    def test_float_item_return(self, device):
        @torch.compile(fullgraph=True)
        def f(x):
            return x.item()

        f(torch.tensor([3.0], device=device))

    @unittest.skipIf(TEST_CUDA_MEM_LEAK_CHECK, "failing memory leak check")
    @torch._dynamo.config.patch(capture_scalar_outputs=True)
    def test_unbacked_index_select(self, device):
        # Tests if unbacked symbols captured by inner_fn are properly tracked
        def f(x):
            y = x.item()
            return torch.index_select(
                torch.ones(y, device=device), 0, torch.tensor([0, 2, 1], device=device)
            )

        cf = torch.compile(fullgraph=True)(f)
        arg = torch.tensor(5, device=device)
        self.assertEqual(f(arg), cf(arg))

    @torch._dynamo.config.patch(
        capture_scalar_outputs=True, capture_dynamic_output_shape_ops=True
    )
    def test_return_unbacked_view_split(self, device):
        def f(values, length_per_key):
            u0, u1 = length_per_key.tolist()
            torch._check_is_size(u0)
            torch._check_is_size(u1)
            v1, v2 = torch.functional.split(values, [u0, u1])
            return v1, v2

        cf = torch.compile(fullgraph=True)(f)
        args = (
            torch.randn(8, requires_grad=True, device=device),
            torch.tensor([3, 5], device=device),
        )
        self.assertEqual(f(*args), cf(*args))

    @torch._dynamo.config.patch(capture_scalar_outputs=True)
    def test_unbacked_matmul(self, device):
        def f(x):
            y = x.item()
            return torch.ones(1, y, device=device) @ torch.ones(y, 1, device=device)

        cf = torch.compile(fullgraph=True)(f)
        arg = torch.tensor(5, device=device)
        self.assertEqual(f(arg), cf(arg))

    @torch._dynamo.config.patch(capture_scalar_outputs=True)
    def test_unbacked_reduction(self, device):
        expect_fail = device == "cpu" and not IS_ARM64
        try:

            def f(x):
                y = x.item()
                return torch.ones(y, device=device).sum()

            cf = torch.compile(fullgraph=True)(f)
            arg = torch.tensor(5, device=device)
            self.assertEqual(f(arg), cf(arg))
        except Exception:
            if not expect_fail:
                raise
        else:
            if expect_fail:
                self.fail("expected to fail, but actually passed")

    @torch._dynamo.config.patch(
        capture_scalar_outputs=True, capture_dynamic_output_shape_ops=True
    )
<<<<<<< HEAD
    @torch._inductor.config.patch(implicit_fallbacks=True)
    def test_dynamic_stride_nobreak(self, device):
        with torch.library._scoped_library("test", "DEF") as lib:
            try:

                @custom_ops.custom_op("test::foo")
                def foo(x: torch.Tensor) -> torch.Tensor:
                    raise NotImplementedError()

                @custom_ops.impl("test::foo")
                def foo_impl(x: torch.Tensor) -> torch.Tensor:
                    stride = x.item()
                    return torch.empty_strided((1,), (stride,), device=x.device)

                @torch.library.impl_abstract("test::foo", lib=lib)
                def foo_meta(x: torch.Tensor) -> torch.Tensor:
                    ctx = torch.library.get_ctx()
                    stride = ctx.new_dynamic_size()
                    return torch.empty_strided((1,), (stride,), device=x.device)

                @torch.compile(fullgraph=True)
                def f(x):
                    r = torch.ops.test.foo(x)
                    y = r.stride(0)
                    return torch.empty(y, device=x.device)

                f(torch.tensor([3], device=device))

            finally:
                custom_ops._destroy("test::foo")
=======
    def test_cat_unbacked_duplicate_size(self, device):
        def f(x):
            device = x.device
            s, s2 = x.tolist()
            g = torch.zeros(s, device=device)
            g2 = torch.ones(s2, device=device)
            return torch.ops.aten.cat.default([g, g, g2])

        cf = torch.compile(fullgraph=True)(f)
        arg = torch.tensor([4, 6], device="cuda")
        self.assertEqual(f(arg), cf(arg))

    @torch._dynamo.config.patch(
        capture_scalar_outputs=True, capture_dynamic_output_shape_ops=True
    )
    @torch._inductor.config.patch(implicit_fallbacks=True)
    def test_dynamic_stride_nobreak(self, device):
        @torch.library.custom_op("test::foo", mutates_args=())
        def foo(x: torch.Tensor) -> torch.Tensor:
            stride = x.item()
            return torch.empty_strided((1,), (stride,), device=x.device)

        @foo.register_fake
        def _(x: torch.Tensor) -> torch.Tensor:
            ctx = torch.library.get_ctx()
            stride = ctx.new_dynamic_size()
            return torch.empty_strided((1,), (stride,), device=x.device)

        @torch.compile(fullgraph=True)
        def f(x):
            r = torch.ops.test.foo(x)
            y = r.stride(0)
            return torch.empty(y, device=x.device)

        f(torch.tensor([3], device=device))
>>>>>>> f34905f6

    @torch._inductor.config.patch(disable_cpp_codegen=True)
    def test_floor(self):
        # `int(n * 0.2)` will be generated as `floor(0.2*s0)` of torch.SymInt type.
        # If cpp codegen is disabled, we should generate `math.floor` using PythonPrinter.
        def fn(x):
            n = x.size(-1)
            y = x + int(n * 0.2) + 1
            return y

        opt = self.compile_fn(fn)
        # The first run doesn't trigger dynamic shapes.
        x0 = torch.rand(5)
        ref0 = fn(x0)
        res0 = opt(x0)
        self.assertEqual(ref0, res0)
        # The second run triggers dynamic shapes.
        x1 = torch.rand(8)
        ref1 = fn(x1)
        res1 = opt(x1)
        self.assertEqual(ref1, res1)

    # Need to comment: is xpu need this? if yes we may need to add onlyGPU
    @onlyCUDA
    def test_pad_dynamic(self, device):
        def get_same_padding(x: int, k: int, s: int, d: int):
            return max((math.ceil(x / s) - 1) * s + (k - 1) * d + 1 - x, 0)

        def pad_same(x, k, s, d=(1, 1), value=0):
            ih, iw = x.size()[-2:]
            pad_h, pad_w = get_same_padding(ih, k[0], s[0], d[0]), get_same_padding(
                iw, k[1], s[1], d[1]
            )
            if pad_h > 0 or pad_w > 0:
                x = torch.nn.functional.pad(
                    x,
                    [pad_w // 2, pad_w - pad_w // 2, pad_h // 2, pad_h - pad_h // 2],
                    value=value,
                )
            return x

        x = torch.randn(2, 24, 110, 110, device=device)
        opt = self.compile_fn(pad_same)
        res = opt(x, (5, 5), (2, 2))
        ref = pad_same(x, (5, 5), (2, 2))
        self.assertEqual(res, ref, atol=0, rtol=0)

    def test_slice_scatter(self, device):
        def fn(i):
            s3 = i.size(0)
            x = torch.ones(64, s3, device=device)
            y = torch.ones(64, s3 // 2, device=device)
            return torch.slice_scatter(x, y, 1, s3 // 2, 2 * (s3 // 2))

        a = torch.randn(16, device=device)
        cfn = self.compile_fn(fn)
        expect = fn(a)
        actual = cfn(a)
        self.assertEqual(expect, actual)

    def test_slice_index_changing_sign(self, device):
        def fn(x, y):
            y0, y1 = y.shape
            return x[: (y0 - y1)].clone()

        a = torch.randn(32, 32, device=device)
        cfn = self.compile_fn(fn)

        # y0 > y1 -> y0 - y1 is positive
        b = torch.randn(16, 2, device=device)
        expect = fn(a, b)
        actual = cfn(a, b)
        self.assertEqual(expect, actual)

        # y0 < y1 -> y0 - y1 is negative
        b = torch.randn(2, 16, device=device)
        expect = fn(a, b)
        actual = cfn(a, b)
        self.assertEqual(expect, actual)

    def test_sym_stride_lowering(self, device):
        def fn(x):
            s0 = (x + 1).stride(0)
            return x * s0

        a = torch.randn(32, 32, device=device)
        cfn = self.compile_fn(fn)
        self.assertEqual(fn(a), cfn(a))

    @torch._dynamo.config.patch(capture_scalar_outputs=True)
    def test_item_materialize(self, device):
        def fn(x):
            return x.sum(dim=0).view(4).tolist()

        cfn = torch.compile(fullgraph=True)(fn)

        a = torch.ones(3, 4, dtype=torch.int64, device=device)
        self.assertEqual(cfn(a), fn(a))

    def test_abs(self, device):
        def fn(x, y):
            y0, y1 = y.shape
            # Slicing checks abs in wrapper code,
            # multiplication tests abs in kernel code
            return x[: abs(y0 - y1)] * abs(y0 - y1)

        a = torch.randn(32, 32, device=device)
        cfn = self.compile_fn(fn)

        # y0 > y1 -> y0 - y1 is positive
        b = torch.randn(16, 2, device=device)
        expect = fn(a, b)
        actual = cfn(a, b)
        self.assertEqual(expect, actual)

        # y0 < y1 -> y0 - y1 is negative
        b = torch.randn(2, 16, device=device)
        expect = fn(a, b)
        actual = cfn(a, b)
        self.assertEqual(expect, actual)

    def test_float_is_integer(self, device):
        def fn(x, mul, dim=-1):
            size = x.size(dim)
            m = size / mul
            if m.is_integer():
                return m
            return size

        a = torch.randn((3, 6, 4, 2), device=device)
        cfn = self.compile_fn(fn)

        expect = fn(a, 2)
        actual = cfn(a, 2)
        self.assertEqual(expect, actual)

    @onlyCPU
    def test_arithmetic_constant_folding(self, device):
        def test(fn):
            cfn = self.compile_fn(fn)
            expect = fn(3)
            actual = cfn(3)
            self.assertEqual(expect, actual)

        def add(x):
            return x + torch.zeros(3)

        test(add)

        def mul(x):
            return x * torch.ones(3)

        test(mul)

        def div(x):
            return x / torch.ones(3)

        test(div)

    @onlyCPU
    def test_sub_constant_folding(self, device):
        def sub(x):
            return x - torch.zeros(3)

        cfn = self.compile_fn(sub)
        expect = sub(3)
        actual = cfn(3)
        self.assertEqual(expect, actual)

    def test_full_symbolic_value(self, device):
        def fn(a):
            return torch.full((3,), a), torch.full((3,), torch.sym_float(a))

        cfn = self.compile_fn(fn)
        expect = fn(5)
        actual = cfn(5)
        self.assertEqual(expect, actual)

    def test_full_recompiles(self, device):
        def fn(x):
            _, L = x.shape
            return torch.full((L, L), torch.finfo(torch.float16).min, device=device)

        cfn = self.compile_fn(fn)

        import functools

        input_fn = functools.partial(torch.randint, 10, 1000, device=device)

        cfn(input_fn((2, 3)))
        cfn(input_fn((2, 4)))  # expect don't recompile here

        # check compiled times of frame 0
        from torch._dynamo.convert_frame import FRAME_COMPILE_COUNTER

        self.assertEqual(FRAME_COMPILE_COUNTER[0], 1)

    @parametrize(
        "op",
        [
            math.sqrt,
            math.sin,
            math.cos,
            math.cosh,
            math.sin,
            math.sinh,
            math.tan,
            math.tanh,
            math.asin,
            math.acos,
            math.atan,
        ],
    )
    def test_math_ops(self, device, op):
        def func(x, fn, a):
            return x + fn(a)

        cfunc = self.compile_fn(func, fullgraph=True)
        x = torch.rand(10, device=device)
        a = -1 if op in (math.asin, math.acos) else 12
        expected = func(x, op, a)
        output = cfunc(x, op, a)
        self.assertEqual(output, expected)

    def test_wrapper_codegen_statically_known_int_or_none(self):
        torch._dynamo.reset()

        _x = torch.randn([5, 3, 3])
        torch._dynamo.maybe_mark_dynamic(_x, 0)

        # Simple functions introducing constraints on x.shape[0]
        def fn_1(x):
            # no constraint
            return x.sin()

        def fn_2(x):
            # constrain in two directions
            if x.shape[0] > 5:
                return x.cos()
            if x.shape[0] < 5:
                return x * 2
            # x.shape[0] == 5 at this point
            return x.sin()

        def fn_3(x):
            # equality constraint, which matches example shape
            if x.size(0) == 5:
                return x.sin()
            else:
                return x.cos()

        call_count = 0

        def _test_wrapper_codegen_statically_known_int_or_none_in_context():
            nonlocal call_count
            call_count += 1
            graph = V.graph
            input_layouts = [
                inp.layout
                for inp in graph.graph_inputs.values()
                if hasattr(inp, "layout")
            ]
            batch_dim = input_layouts[0].size[0]
            if call_count == 1:
                # testing fn_1
                assert (
                    WrapperCodeGen.statically_known_int_or_none(batch_dim) is None
                ), "Should not be statically known on first call"
            elif call_count == 2:
                # testing fn_2
                assert (
                    WrapperCodeGen.statically_known_int_or_none(batch_dim) == 5
                ), "Should be limited to exactly 5 on second call due to multiple constraints"
            elif call_count == 2:
                # testing fn_3
                assert (
                    WrapperCodeGen.statically_known_int_or_none(batch_dim) == 5
                ), "Should be exactly 5 on third call"

        class TestWrapperCodegen(WrapperCodeGen):
            def __init__(self, *args, **kwargs):
                super().__init__(*args, **kwargs)

            def generate(self, is_inference, *args, **kwargs):
                _test_wrapper_codegen_statically_known_int_or_none_in_context()
                return super().generate(is_inference, *args, **kwargs)

        if "cpu" not in device_codegens:
            register_backend_for_device("cpu", CppScheduling, WrapperCodeGen)
        orig_cpu_codegens = device_codegens["cpu"]
        try:
            register_backend_for_device(
                "cpu", orig_cpu_codegens.scheduling, TestWrapperCodegen
            )
            # Compile each of the functions above, with an example input
            # that has 5 in the first dimension, but is marked as dynamic

            torch.compile(backend="inductor", dynamic=None)(fn_1)(_x)
            torch.compile(backend="inductor", dynamic=None)(fn_2)(_x)
            torch.compile(backend="inductor", dynamic=None)(fn_3)(_x)
        finally:
            register_backend_for_device(
                "cpu", orig_cpu_codegens.scheduling, orig_cpu_codegens.wrapper_codegen
            )

<<<<<<< HEAD
=======
    @torch._dynamo.config.patch(capture_scalar_outputs=True)
    def test_item_unbacked_stride_nobreak(self, device):
        @torch.compile(fullgraph=True, dynamic=True)
        def f(x):
            a = x.item()
            torch._constrain_as_size(a, min=1, max=10)
            return torch.ones(a, a)

        f(torch.tensor([5], device=device))

>>>>>>> f34905f6

instantiate_device_type_tests(TestInductorDynamic, globals())

if __name__ == "__main__":
    from torch._inductor.test_case import run_tests

    # Slow on ASAN after https://github.com/pytorch/pytorch/pull/94068
    if (HAS_CPU or HAS_GPU) and not TEST_WITH_ASAN:
        run_tests(needs="filelock")<|MERGE_RESOLUTION|>--- conflicted
+++ resolved
@@ -279,32 +279,6 @@
     @torch._dynamo.config.patch(capture_scalar_outputs=True)
     @torch._inductor.config.patch(implicit_fallbacks=True)
     def test_item_to_inputs_kernel_nobreak(self, device):
-<<<<<<< HEAD
-        with torch.library._scoped_library("test", "DEF") as lib:
-            try:
-
-                @custom_ops.custom_op("test::foo")
-                def foo(x: torch.Tensor, y: int) -> torch.Tensor:
-                    raise NotImplementedError()
-
-                @custom_ops.impl("test::foo")
-                def foo_impl(x: torch.Tensor, y: int) -> torch.Tensor:
-                    return x.clone()
-
-                @torch.library.impl_abstract("test::foo", lib=lib)
-                def foo_meta(x: torch.Tensor, y: int) -> torch.Tensor:
-                    return x.clone()
-
-                @torch.compile(fullgraph=True)
-                def f(x, r):
-                    y = x.item()
-                    return torch.ops.test.foo(r, y)
-
-                f(torch.tensor([3], device=device), torch.randn(10, device=device))
-
-            finally:
-                custom_ops._destroy("test::foo")
-=======
         @torch.library.custom_op("test::foo", mutates_args=())
         def foo(x: torch.Tensor, y: int) -> torch.Tensor:
             return x.clone()
@@ -319,7 +293,6 @@
             return torch.ops.test.foo(r, y)
 
         f(torch.tensor([3], device=device), torch.randn(10, device=device))
->>>>>>> f34905f6
 
     @torch._dynamo.config.patch(
         capture_scalar_outputs=True, capture_dynamic_output_shape_ops=True
@@ -395,38 +368,6 @@
     @torch._dynamo.config.patch(
         capture_scalar_outputs=True, capture_dynamic_output_shape_ops=True
     )
-<<<<<<< HEAD
-    @torch._inductor.config.patch(implicit_fallbacks=True)
-    def test_dynamic_stride_nobreak(self, device):
-        with torch.library._scoped_library("test", "DEF") as lib:
-            try:
-
-                @custom_ops.custom_op("test::foo")
-                def foo(x: torch.Tensor) -> torch.Tensor:
-                    raise NotImplementedError()
-
-                @custom_ops.impl("test::foo")
-                def foo_impl(x: torch.Tensor) -> torch.Tensor:
-                    stride = x.item()
-                    return torch.empty_strided((1,), (stride,), device=x.device)
-
-                @torch.library.impl_abstract("test::foo", lib=lib)
-                def foo_meta(x: torch.Tensor) -> torch.Tensor:
-                    ctx = torch.library.get_ctx()
-                    stride = ctx.new_dynamic_size()
-                    return torch.empty_strided((1,), (stride,), device=x.device)
-
-                @torch.compile(fullgraph=True)
-                def f(x):
-                    r = torch.ops.test.foo(x)
-                    y = r.stride(0)
-                    return torch.empty(y, device=x.device)
-
-                f(torch.tensor([3], device=device))
-
-            finally:
-                custom_ops._destroy("test::foo")
-=======
     def test_cat_unbacked_duplicate_size(self, device):
         def f(x):
             device = x.device
@@ -462,7 +403,6 @@
             return torch.empty(y, device=x.device)
 
         f(torch.tensor([3], device=device))
->>>>>>> f34905f6
 
     @torch._inductor.config.patch(disable_cpp_codegen=True)
     def test_floor(self):
@@ -768,8 +708,6 @@
                 "cpu", orig_cpu_codegens.scheduling, orig_cpu_codegens.wrapper_codegen
             )
 
-<<<<<<< HEAD
-=======
     @torch._dynamo.config.patch(capture_scalar_outputs=True)
     def test_item_unbacked_stride_nobreak(self, device):
         @torch.compile(fullgraph=True, dynamic=True)
@@ -780,7 +718,6 @@
 
         f(torch.tensor([5], device=device))
 
->>>>>>> f34905f6
 
 instantiate_device_type_tests(TestInductorDynamic, globals())
 
