--- conflicted
+++ resolved
@@ -9,9 +9,15 @@
 from pathlib import Path
 
 import torch
+from torch._dynamo.utils import detect_fake_mode
 from torch._inductor import config
-from torch._inductor.debug import create_node_mapping
+from torch._inductor.debug import (
+    create_mapping_pre_post_grad_nodes,
+    create_node_mapping_kernel_to_post_grad,
+)
+from torch._inductor.fx_passes.post_grad import post_grad_passes
 from torch._inductor.test_case import run_tests, TestCase
+from torch._inductor.virtualized import V
 from torch.testing._internal.inductor_utils import HAS_GPU
 from torch.testing._internal.triton_utils import requires_cuda_and_triton
 
@@ -56,10 +62,7 @@
 
 
 @config.patch("trace.enabled", True)
-<<<<<<< HEAD
-=======
 @config.patch("trace.provenance_tracking_level", 1)
->>>>>>> eaa5d9d3
 class TestProvenanceTracingArtifact(TestCase):
     """
     This test checks that generated provenance tracing artifact from "post_grad" to
@@ -125,6 +128,10 @@
                                 "mul_2",
                             ],
                         }
+                        if backend == "aot_inductor":
+                            expected_data["aoti_torch_cuda_mm_out"] = ["mm_default"]
+                        else:
+                            expected_data["extern_kernels.mm"] = ["mm_default"]
                         self._check_provenance_tracing_artifact(filepath, expected_data)
                         expected_mapping = [
                             (
@@ -175,6 +182,16 @@
                                 },
                             ),
                         ]
+                        if backend == "aot_inductor":
+                            expected_mapping[0][1]["aoti_torch_cuda_mm_out"] = [
+                                "mm_default"
+                            ]
+                            expected_mapping[1][1]["mm_default"] = [
+                                "aoti_torch_cuda_mm_out"
+                            ]
+                        else:
+                            expected_mapping[0][1]["extern_kernels.mm"] = ["mm_default"]
+                            expected_mapping[1][1]["mm_default"] = ["extern_kernels.mm"]
                         self._check_provenance_tracking_node_mappings(
                             filepath, expected_mapping
                         )
@@ -184,7 +201,7 @@
                         if backend == "aot_inductor":
                             expected_data = {
                                 "cpp_fused_mul_0": ["mul"],
-                                "aoti_torch_cpu_addmm_out": ["addmm", "mul"],
+                                "aoti_torch_cpu_addmm_out": ["addmm"],
                                 "cpp_fused_gelu_1": [
                                     "mul_3",
                                     "mul_1",
@@ -197,7 +214,6 @@
                             # backend == "inductor"
                             expected_data = {
                                 "cpp_fused_mul_0": ["mul"],
-                                "aoti_torch_cpu_addmm_out": ["addmm", "mul"],
                                 "cpp_fused_gelu_1": [
                                     "mul_3",
                                     "mul_1",
@@ -205,7 +221,7 @@
                                     "erf",
                                     "mul_2",
                                 ],
-                                "extern_kernels.addmm": ["addmm", "mul"],
+                                "extern_kernels.addmm": ["addmm"],
                             }
                         self._check_provenance_tracing_artifact(filepath, expected_data)
 
@@ -256,14 +272,12 @@
                     filepath = Path(m.group(1))
                     if backend == "inductor":
                         expected_data = {
-                            "aoti_torch_cuda_addmm_out": ["addmm", "_tensor_constant1"],
-                            "triton_poi_fused_0": ["_tensor_constant1"],
                             "extern_kernels.addmm": ["addmm"],
                         }
                     else:
                         # backend = aot_inductor
                         expected_data = {
-                            "aoti_torch_cuda_addmm_out": ["addmm", "_tensor_constant1"],
+                            "aoti_torch_cuda_addmm_out": ["addmm"],
                             "triton_poi_fused_0": ["_tensor_constant1"],
                         }
                     self._check_provenance_tracing_artifact(filepath, expected_data)
@@ -378,11 +392,17 @@
             "triton_poi_fused_addmm_relu_sigmoid_0": ["relu", "add_tensor"]
         }
 
-        result = create_node_mapping(
+        result = create_mapping_pre_post_grad_nodes(
             pre_grad_graph_id,
             post_to_pre_grad_nodes_json,
-            triton_kernel_to_post_grad_json,
         )
+        result = {
+            **result,
+            **create_node_mapping_kernel_to_post_grad(
+                triton_kernel_to_post_grad_json,
+            ),
+        }
+
         self.assertEqual(
             result,
             {
@@ -410,8 +430,6 @@
         )
 
 
-<<<<<<< HEAD
-=======
 class TestProvenanceTracingNodeMeta(TestCase):
     def get_node_with_target(self, gm, target):
         """
@@ -465,6 +483,5 @@
         self.assertEqual(mm_node.meta["stack_trace"], stack_trace)
 
 
->>>>>>> eaa5d9d3
 if __name__ == "__main__":
     run_tests()