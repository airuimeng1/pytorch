--- conflicted
+++ resolved
@@ -73,18 +73,13 @@
     "test_sgd_foreach_momentum_nesterov_weight_decay_cpu": 16,
     "test_sgd_momentum_dampening_foreach_cuda": 5,
     "test_sgd_momentum_foreach_cuda": 5,
-<<<<<<< HEAD
     "test_sgd_weight_decay_maximize_cuda": 4,
     "test_sgd_weight_decay_maximize_cpu": 4,
     "test_sgd_momentum_weight_decay_foreach_cuda": 2,
     "test_sgd_momentum_nesterov_weight_decay_foreach_cuda": 2,
     "test_sgd_cuda": 4,
     "test_sgd_cpu": 4,
-=======
     "test_rmsprop_tensor_lr_capturable_foreach_cuda": 4,
-    "test_sgd_momentum_weight_decay_foreach_cuda": 2,
-    "test_sgd_momentum_nesterov_weight_decay_foreach_cuda": 2,
->>>>>>> 3243be7c
 }
 
 # also tracks currently supported optimizers
@@ -96,13 +91,8 @@
     RMSprop: KernelCounts(multitensor=2, singletensor=8),
     Adadelta: KernelCounts(multitensor=2, singletensor=8),
     Adagrad: KernelCounts(multitensor=5, singletensor=8),
-<<<<<<< HEAD
-    ASGD: KernelCounts(multitensor=2, singletensor=12),
     SGD: KernelCounts(multitensor=1, singletensor=8),
-=======
     ASGD: KernelCounts(multitensor=2, singletensor=8),
-    SGD: KernelCounts(multitensor=2, singletensor=8),
->>>>>>> 3243be7c
     RAdam: KernelCounts(multitensor=2, singletensor=8),
     Adamax: KernelCounts(multitensor=2, singletensor=8),
 }
