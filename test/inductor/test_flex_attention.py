# Owner(s): ["module: inductor"]
# flake8: noqa: B950

import functools
import random
import string
import unittest
import warnings
from collections import namedtuple
from contextlib import contextmanager
from dataclasses import dataclass
from itertools import product
from typing import Callable, Optional, TypeVar, Union
from unittest import expectedFailure, skip, skipUnless
from unittest.mock import patch

import torch
import torch.nn as nn
from torch._dynamo.testing import CompileCounterWithBackend, normalize_gm
from torch._inductor import metrics
from torch._inductor.runtime.triton_compat import HAS_WARP_SPEC
from torch._inductor.test_case import TestCase as InductorTestCase
from torch._inductor.utils import run_and_get_code
from torch.nn.attention.experimental._paged_attention import PagedAttention
from torch.nn.attention.flex_attention import (
    _create_empty_block_mask,
    _DEFAULT_SPARSE_BLOCK_SIZE,
    _identity,
    _mask_mod_signature,
    _score_mod_signature,
    and_masks,
    BlockMask,
    create_block_mask,
    flex_attention,
    flex_attention_hop,
    noop_mask,
    or_masks,
)
from torch.testing import FileCheck
from torch.testing._internal import common_utils
from torch.testing._internal.common_cuda import PLATFORM_SUPPORTS_BF16, TEST_MULTIGPU
from torch.testing._internal.common_device_type import (
    dtypes,
    dtypesIfCUDA,
    flex_attention_supported_platform as supported_platform,
    instantiate_device_type_tests,
    largeTensorTest,
    skipCPUIf,
    skipCUDAIf,
)
from torch.utils._triton import has_triton, has_triton_tma_device


# Use this decorator only when hitting Triton bugs on H100
running_on_a100_only = skipUnless(
    (torch.cuda.is_available() and has_triton())
    and (torch.cuda.get_device_capability() == (8, 0) or torch.version.hip),
    "Requires Triton + A100 or Triton + ROCm",
)

Tolerances = namedtuple("Tolerances", ["atol", "rtol"])
torch.set_float32_matmul_precision("high")

index = torch.ops.aten.index
Tensor = torch.Tensor


T = TypeVar("T")
M = TypeVar("M", bound=Callable)


def large_tensor_test_class(
    size: str, device: Optional[Union[torch.device, str]] = None
) -> Callable[[type[T]], type[T]]:
    def decorator(cls: type[T]) -> type[T]:
        for name, method in list(cls.__dict__.items()):
            if callable(method) and name.startswith("test_"):
                setattr(cls, name, largeTensorTest(size, device)(method))
        return cls

    return decorator


@contextmanager
def temp_float32_matmul_precision(precision: str):
    """
    Temporarily set the float32 matmul precision and restore it after the context is exited.

    Args:
    precision (str): The precision to set ('highest', 'high', or 'medium').
    """
    original_precision = torch.get_float32_matmul_precision()
    try:
        torch.set_float32_matmul_precision(precision)
        yield
    finally:
        torch.set_float32_matmul_precision(original_precision)


def skip_on_cpu(test_func):
    """Decorator to skip tests that are not supported on CPU."""
    decorated_func = skipCPUIf(True, "Not supported on CPU")(test_func)
    return decorated_func


def skip_on_cuda(test_func):
    """Decorator to skip tests that are not supported on CUDA."""
    decorated_func = skipCUDAIf(True, "Not supported on CUDA")(test_func)
    return decorated_func


def skip_on_rocm(test_func):
    """Decorator to skip tests that are not supported on CUDA."""
    IS_ROCM = torch.cuda.is_available() and torch.version.hip
    decorated_func = skipCUDAIf(IS_ROCM, "Not supported on ROCM")(test_func)
    return decorated_func


def rmse(ref, res):
    """
    Calculate root mean squared error
    """
    return torch.sqrt(torch.mean(torch.square(ref - res)))


def create_attention(score_mod, block_mask, enable_gqa=False, kernel_options=None):
    return functools.partial(
        flex_attention,
        score_mod=score_mod,
        block_mask=block_mask,
        enable_gqa=enable_gqa,
        kernel_options=kernel_options,
    )


def create_block_mask_test(score_mod, query, key):
    block_mask = create_block_mask(
        score_mod,
        1,
        1,
        query.shape[-2],
        key.shape[-2],
        query.device,
    )
    return block_mask


@dataclass
class DeviceConfig:
    dtypes: list[torch.dtype]
    dtypes_fast: list[torch.dtype]


TEST_ON_CUDA = (
    torch.cuda.is_available()
    and torch.utils._triton.has_triton()
    and torch.cuda.get_device_capability() >= (8, 0)
)

device_configs = {}
test_device = ("cpu", "cuda")


class SubstringSet:
    def __init__(self, items):
        self.items = set(items)

    def __contains__(self, item):
        if "cuda" in item:
            item = "cuda"
        return item in self.items


DEVICE_SUPPORTS_BACKWARDS = SubstringSet(
    [
        "cuda",
    ]
)

device_configs["cuda"] = DeviceConfig(
    dtypes=(
        [torch.float32, torch.bfloat16, torch.float16]
        if PLATFORM_SUPPORTS_BF16
        else [torch.float16, torch.float32]
    ),
    dtypes_fast=[torch.float16],
)
device_configs["cpu"] = DeviceConfig(
    dtypes=(
        [torch.float32, torch.bfloat16, torch.float16]
        if torch.backends.mkldnn.is_available()
        and torch.ops.mkldnn._is_mkldnn_bf16_supported()
        else [torch.float32]
    ),
    dtypes_fast=[torch.float32],
)

torch_config_string = torch.__config__.show()
LONG_COMPILATION_ON_CPU = False

if "CLANG" in torch_config_string.upper():
    # if the compiler is clang, skip UT for CPU due to long compilation time found in CI
    # TODO: check reason of long compile time
    LONG_COMPILATION_ON_CPU = True


# --------- Useful score mod functions for testing ---------
def _causal(
    score: Tensor,
    batch: Tensor,
    head: Tensor,
    token_q: Tensor,
    token_kv: Tensor,
) -> Tensor:
    return torch.where(token_q >= token_kv, score, float("-inf"))


def _rel_bias(
    score: Tensor,
    batch: Tensor,
    head: Tensor,
    token_q: Tensor,
    token_kv: Tensor,
) -> Tensor:
    return score + (token_q - token_kv)


def _rel_causal(
    score: Tensor,
    batch: Tensor,
    head: Tensor,
    token_q: Tensor,
    token_kv: Tensor,
) -> Tensor:
    return torch.where(token_q >= token_kv, score + (token_q - token_kv), float("-inf"))


def _generate_alibi_bias(num_heads: int):
    def _alibi_bias(
        score: Tensor,
        batch: Tensor,
        head: Tensor,
        token_q: Tensor,
        token_kv: Tensor,
    ) -> Tensor:
        scale = torch.exp2(-((head + 1) * 8.0 / num_heads))
        return score + (token_kv - token_q) * scale

    return _alibi_bias


def _inverse_causal(score, b, h, m, n):
    return torch.where(m <= n, score, float("-inf"))


def _times_two(score, b, h, m, n):
    """Joint graph needed for correctness"""
    return score * 2


def _squared(score, b, h, m, n):
    """Joint graph needed for correctness"""
    return score * score


def _head_offset(dtype: torch.dtype, device: str):
    """Captured Buffer"""
    head_offset = torch.rand(H, device=device, dtype=dtype)

    def score_mod(score, b, h, m, n):
        return score * head_offset[h]

    return score_mod


def _trig(score, b, h, m, n):
    """Joint graph needed for correctness"""
    return torch.sin(torch.cos(score)) + torch.tan(b)


def _trig2(score, b, h, m, n):
    """Branching joint graph"""
    cos_score = torch.cos(score)
    sin_score = torch.sin(score)
    z = cos_score * sin_score + torch.tan(b)
    return z


# --------- Useful mask mod functions for testing ---------
def _causal_mask(
    batch: Tensor,
    head: Tensor,
    token_q: Tensor,
    token_kv: Tensor,
) -> Tensor:
    return token_q >= token_kv


def _inverse_causal_mask(
    batch: Tensor,
    head: Tensor,
    token_q: Tensor,
    token_kv: Tensor,
) -> Tensor:
    return token_q <= token_kv


test_score_mods = [
    _identity,
    _times_two,
    _squared,
    _causal,
    _inverse_causal,
    _rel_bias,
    _rel_causal,
    _generate_alibi_bias(8),
]

test_score_mask_mod_map = {
    _identity: noop_mask,
    _times_two: noop_mask,
    _squared: noop_mask,
    _causal: _causal_mask,
    _inverse_causal: _inverse_causal_mask,
    _rel_bias: noop_mask,
    _rel_causal: _causal_mask,
    _generate_alibi_bias(8): noop_mask,
}

captured_buffers_map = {
    "_head_offset": _head_offset,
}

B = 2
H = 4
S = 256
D = 64

test_Hq_Hkv = [
    (4, 2),
    (4, 1),
]

test_Bq_Bkv = [
    (3, 1),
    (4, 1),
    (5, 1),
]

test_block_size = [
    128,
    256,
    (128, 256),
    (256, 128),
]

test_strides = [
    ((H * S * D, S * D, D, 1), 997),  # offset
    ((H * D, D, B * H * D, 1), 499),  # transposed dimensions
    ((H * S * D, D, H * D, 1), 0),  # heads/sequence transposed
    (
        (S * (D + 1), B * S * (D + 1), (D + 1), 1),
        293,
    ),  # additional buffer on one dim
    (
        (1, D, (B + 1) * (H + 1) * D, 1),
        97,
    ),  # additional buffer on multiple dim + shared dimension
]


def query_key_value_clones(
    query: torch.Tensor,
    key: torch.Tensor,
    value: torch.Tensor,
    dtype: Optional[torch.dtype] = None,
):
    """Clones the query, key, and value tensors and moves them to the specified dtype."""
    if dtype is None:
        dtype = query.dtype
    query_ref = query.detach().clone().to(dtype).requires_grad_(query.requires_grad)
    key_ref = key.detach().clone().to(dtype).requires_grad_(key.requires_grad)
    value_ref = value.detach().clone().to(dtype).requires_grad_(value.requires_grad)
    return query_ref, key_ref, value_ref


def batch_reserve(paged_attention: PagedAttention, target_seq_len: Tensor):
    (B,) = target_seq_len.shape
    for b in range(B):
        paged_attention.reserve(
            torch.tensor(b),
            target_seq_len[b],
        )


@large_tensor_test_class("2GB", device="cuda")
class TestFlexAttention(InductorTestCase):
    def setUp(self):
        super().setUp()
        skipCPUIf(
            LONG_COMPILATION_ON_CPU,
            "skip UT for CPU due to long compilation time found in CI",
        )

    def _check_equal(
        self,
        golden_out: torch.Tensor,
        ref_out: torch.Tensor,
        compiled_out: torch.Tensor,
        fudge_factor: float,
        tensor_name: Optional[str] = None,
    ):
        compiled_error = (golden_out - compiled_out).abs().mean()
        ref_error = (golden_out - ref_out).abs().mean()
        if torch.isnan(compiled_error).any() or torch.isnan(ref_error).any():
            self.assertTrue(False, "Output/Grad with NaN")
        if compiled_error > ref_error * fudge_factor:
            name = tensor_name if tensor_name is not None else ""
            msg = f"{name} Compiled error {compiled_error} is greater than ref error {ref_error} by more than {fudge_factor}X."
            self.assertTrue(False, msg)

    def _check_out(
        self,
        golden_out: torch.Tensor,
        ref_out: torch.Tensor,
        compiled_out: torch.Tensor,
        is_paged_attention: bool = False,
    ):
        dtype = ref_out.dtype
        with torch.no_grad():
            # Note, it seems like we really are less accurate than the float32
            # computation, likely due to the online softmax
            if dtype == torch.float32:
                fudge_factor = 10.0
                if is_paged_attention:
                    # paged attention is less accurate since it may reorder
                    # the blocks from block mask
                    fudge_factor = 20.0
            else:
                fudge_factor = 1.1

            # Checkout output
            self._check_equal(golden_out, ref_out, compiled_out, fudge_factor, "Out")

    def _check_out_and_grad(
        self,
        golden_out: torch.Tensor,
        ref_out: torch.Tensor,
        compiled_out: torch.Tensor,
        q_gold: torch.Tensor,
        q_ref: torch.Tensor,
        q: torch.Tensor,
        k_gold: torch.Tensor,
        k_ref: torch.Tensor,
        k: torch.Tensor,
        v_gold: torch.Tensor,
        v_ref: torch.Tensor,
        v: torch.Tensor,
    ):
        dtype = ref_out.dtype
        with torch.no_grad():
            # Note, it seems like we really are less accurate than the float32
            # computation, likely due to the online softmax
            if dtype == torch.float32:
                fudge_factor = 10.0
            else:
                fudge_factor = 1.1

            # Checkout output
            self._check_equal(golden_out, ref_out, compiled_out, fudge_factor, "Out")

            # Check gradients
            q_fudge_factor = 1.0 * fudge_factor
            self._check_equal(
                q_gold.grad, q_ref.grad, q.grad, q_fudge_factor, "Grad_Query"
            )
            k_fudge_factor = 1.0 * fudge_factor
            self._check_equal(
                k_gold.grad, k_ref.grad, k.grad, k_fudge_factor, "Grad_Key"
            )
            v_fudge_factor = 1.0 * fudge_factor
            self._check_equal(
                v_gold.grad, v_ref.grad, v.grad, v_fudge_factor, "Grad_Value"
            )

    def run_test(
        self,
        score_mod: _score_mod_signature,
        dtype: torch.dtype,
        device: str,
        Q_B: int = B,
        Q_H: int = H,
        Q_S: int = S,
        Q_D: int = D,
        KV_B: Optional[int] = None,
        KV_H: Optional[int] = None,
        KV_S: Optional[int] = None,
        V_D: Optional[int] = None,
        block_mask: Optional[BlockMask] = None,
    ):
        requires_grad = device in DEVICE_SUPPORTS_BACKWARDS
        if KV_B is None:
            KV_B = Q_B
        if KV_H is None:
            KV_H = Q_H
        if KV_S is None:
            KV_S = Q_S
        if V_D is None:
            V_D = Q_D

        if device == "cpu" and dtype is torch.float16:
            dtype = torch.float32

        requires_grad = device in DEVICE_SUPPORTS_BACKWARDS
        q = torch.randn(
            (Q_B, Q_H, Q_S, Q_D),
            dtype=dtype,
            device=device,
            requires_grad=requires_grad,
        )
        k = torch.randn(
            (KV_B, KV_H, KV_S, Q_D),
            dtype=dtype,
            device=device,
            requires_grad=requires_grad,
        )
        v = torch.randn(
            (KV_B, KV_H, KV_S, V_D),
            dtype=dtype,
            device=device,
            requires_grad=requires_grad,
        )
        if block_mask is None:
            block_mask = create_block_mask(
                noop_mask, Q_B, Q_H, Q_S, KV_S, device=device
            )
        q_ref, k_ref, v_ref = query_key_value_clones(q, k, v)
        q_gold, k_gold, v_gold = query_key_value_clones(q, k, v, torch.float64)
        sdpa_partial = create_attention(
            score_mod, block_mask, enable_gqa=(not Q_H == KV_H)
        )

        compiled_sdpa = torch.compile(sdpa_partial)
        golden_out = sdpa_partial(q_gold, k_gold, v_gold)
        ref_out = sdpa_partial(q_ref, k_ref, v_ref)
        compiled_out = compiled_sdpa(q, k, v)

        assert isinstance(golden_out, torch.Tensor)
        assert isinstance(ref_out, torch.Tensor)
        assert isinstance(compiled_out, torch.Tensor)

        if not requires_grad:
            self._check_out(
                golden_out,
                ref_out,
                compiled_out,
                is_paged_attention=False,
            )
        else:
            backward_grad = torch.randn(
                (Q_B, Q_H, Q_S, V_D), dtype=dtype, device=device
            )

            golden_out.backward(backward_grad.to(torch.float64))
            ref_out.backward(backward_grad)
            compiled_out.backward(backward_grad)

            self._check_out_and_grad(
                golden_out,
                ref_out,
                compiled_out,
                q_gold,
                q_ref,
                q,
                k_gold,
                k_ref,
                k,
                v_gold,
                v_ref,
                v,
            )

    def preprocess_paged_attention(
        self,
        score_mod: Optional[Callable],
        q: Tensor,
        k: Tensor,
        v: Tensor,
        block_mask,
        dtype: torch.dtype,
        device: str,
        page_size: int = 128,
    ) -> tuple[Tensor, Tensor, BlockMask, _score_mod_signature]:
        assert block_mask is not None, "Must provide block_mask"
        Q_B, Q_H, Q_S, _ = q.shape
        KV_B, KV_H, KV_S, QK_D = k.shape
        _, _, _, V_D = v.shape

        # test with different batch size
        max_batch_size = max(Q_B, KV_B) + 3

        n_pages = (KV_S + page_size - 1) // page_size * max_batch_size

        # allocate cache
        MAX_CACHED_SEQ_LEN = n_pages * page_size
        k_cache = torch.zeros(
            1,
            KV_H,
            MAX_CACHED_SEQ_LEN,
            QK_D,
            device=device,
            dtype=dtype,
        )
        v_cache = torch.zeros(
            1,
            KV_H,
            MAX_CACHED_SEQ_LEN,
            V_D,
            device=device,
            dtype=dtype,
        )

        # For testing purposes, we randomly initialize the page table, which maps
        # (batch_idx, logical_block_idx) to physical_block_idx. Specifically, PagedAttention
        # maintains a stack empty_pages of unused physical_block_idx. The `batch_reserve`
        # function grabs physical_block_idx from the top of empty_pages until there are enough
        # pages for each batch index (i.e., num pages for batch_idx >= target_seq_len[batch_idx]).
        # For example, at the first batch_reserve call, physical block indices (1,...,KV_S//4)
        # are allocated to batch index 0, and physical block indices
        # (KV_S//4+1, ..., KV_S//4 + KV_S//2) are allocated to batch index 1, etc.
        # Thus, kv tensors of batch index 1 will be scattered in the kv cache, simulating
        # a real use case of paged attention.
        paged_attention = PagedAttention(
            n_pages, page_size, max_batch_size, device=device
        )
        batch_reserve(
            paged_attention,
            torch.tensor([KV_S // 4, KV_S // 2, KV_S // 4, KV_S // 3], device=device),
        )
        batch_reserve(
            paged_attention,
            torch.tensor([KV_S // 4, KV_S // 2, KV_S // 2, KV_S // 2], device=device),
        )
        batch_reserve(
            paged_attention,
            torch.tensor([KV_S // 2, KV_S, KV_S // 2, KV_S], device=device),
        )
        batch_reserve(
            paged_attention, torch.tensor([KV_S, KV_S, KV_S, KV_S], device=device)
        )

        # update cache with k and v
        input_pos = (
            torch.arange(KV_S, device=device, dtype=torch.int32)
            .unsqueeze(0)
            .expand(KV_B, KV_S)
        )
        batch_idx = torch.arange(KV_B, device=device, dtype=torch.int32)
        paged_attention.assign(batch_idx, input_pos, k, v, k_cache, v_cache)

        # convert block mask and score mod
        converted_block_mask = paged_attention.convert_logical_block_mask(block_mask)
        converted_score_mod = paged_attention.get_score_mod(score_mod)
        return k_cache, v_cache, converted_block_mask, converted_score_mod

    def run_paged_attention(
        self,
        score_mod: Optional[Callable],
        q: Tensor,
        k: Tensor,
        v: Tensor,
        dtype: torch.dtype,
        device: str,
        block_mask: Optional[BlockMask] = None,
        kernel_options: Optional[dict] = None,
    ) -> tuple[Tensor, Tensor]:
        B, Q_H, Q_S, KV_H, KV_S = (
            q.shape[0],
            q.shape[1],
            q.shape[2],
            k.shape[1],
            k.shape[2],
        )

        if block_mask is None:
            block_mask = create_block_mask(noop_mask, B, 1, Q_S, KV_S, device=device)

        (
            k_cache,
            v_cache,
            converted_block_mask,
            converted_score_mod,
        ) = self.preprocess_paged_attention(
            score_mod, q, k, v, block_mask, dtype, device, block_mask.BLOCK_SIZE[1]
        )

        compiled_sdpa = torch.compile(flex_attention)

        # compute
        return_lse = True
        requires_grad = device in DEVICE_SUPPORTS_BACKWARDS
        if requires_grad:
            compiled_out, compiled_lse = compiled_sdpa(
                q,
                k_cache,
                v_cache,
                return_lse=return_lse,
                block_mask=converted_block_mask,
                score_mod=converted_score_mod,
                enable_gqa=(not Q_H == KV_H),
                kernel_options=kernel_options,
            )
        else:
            return_lse = False
            compiled_lse = None
            compiled_out = compiled_sdpa(
                q,
                k_cache,
                v_cache,
                return_lse=return_lse,
                block_mask=converted_block_mask,
                score_mod=converted_score_mod,
                enable_gqa=(not Q_H == KV_H),
                kernel_options=kernel_options,
            )
        return compiled_out, compiled_lse

    def run_test_with_paged_attention(
        self,
        score_mod: Optional[Callable],
        dtype: torch.dtype,
        device,
        Q_B: int = B,
        Q_H: int = H,
        Q_S: int = S,
        QK_D: int = D,
        KV_B: int = B,
        KV_H: int = H,
        KV_S: int = S,
        V_D: int = D,
        block_mask: Optional[BlockMask] = None,
    ):
        assert Q_H % KV_H == 0
        if device == "cpu" and dtype is torch.float16:
            dtype = torch.float32

        q = torch.randn(
            (Q_B, Q_H, Q_S, QK_D), dtype=dtype, device=device, requires_grad=False
        )
        k = torch.randn(
            (KV_B, KV_H, KV_S, QK_D),
            dtype=dtype,
            device=device,
            requires_grad=False,
        )
        v = torch.randn(
            (KV_B, KV_H, KV_S, V_D),
            dtype=dtype,
            device=device,
            requires_grad=False,
        )
        q_ref, k_ref, v_ref = query_key_value_clones(q, k, v)
        q_gold, k_gold, v_gold = query_key_value_clones(q, k, v, torch.float64)

        if block_mask is None:
            block_mask = create_block_mask(noop_mask, Q_B, 1, Q_S, KV_S, device=device)

        sdpa_partial = create_attention(
            score_mod, block_mask, enable_gqa=(not Q_H == KV_H)
        )
        golden_out, golden_lse = sdpa_partial(q_gold, k_gold, v_gold, return_lse=True)
        ref_out, ref_lse = sdpa_partial(q_ref, k_ref, v_ref, return_lse=True)

        compiled_out, compiled_lse = self.run_paged_attention(
            score_mod, q, k, v, dtype, device, block_mask
        )
        self._check_out(
            golden_out,
            ref_out,
            compiled_out,
            is_paged_attention=True,
        )
        requires_grad = device in DEVICE_SUPPORTS_BACKWARDS
        if requires_grad:
            self._check_out(
                golden_lse,
                ref_lse,
                compiled_lse,
                is_paged_attention=True,
            )

    def run_test_with_call(
        self,
        sdpa_call: Callable,
        dtype: torch.dtype,
        device: str,
        Q_B: int = B,
        Q_H: int = H,
        Q_S: int = S,
        Q_D: int = D,
        KV_B: int = B,
        KV_H: int = H,
        KV_S: int = S,
        V_D: int = D,
    ):
        if device == "cpu" and dtype is torch.float16:
            dtype = torch.float32

        requires_grad = device in DEVICE_SUPPORTS_BACKWARDS

        q = torch.randn(
            (Q_B, Q_H, Q_S, Q_D),
            dtype=dtype,
            device=device,
            requires_grad=requires_grad,
        )
        k = torch.randn(
            (KV_B, KV_H, KV_S, Q_D),
            dtype=dtype,
            device=device,
            requires_grad=requires_grad,
        )
        v = torch.randn(
            (KV_B, KV_H, KV_S, V_D),
            dtype=dtype,
            device=device,
            requires_grad=requires_grad,
        )
        q_ref, k_ref, v_ref = query_key_value_clones(q, k, v)
        q_gold, k_gold, v_gold = query_key_value_clones(q, k, v, torch.float64)
        compiled_sdpa = torch.compile(sdpa_call)
        golden_out = sdpa_call(q_gold, k_gold, v_gold)
        ref_out = sdpa_call(q_ref, k_ref, v_ref)
        compiled_out = compiled_sdpa(q, k, v)
        if not requires_grad:
            self._check_out(
                golden_out,
                ref_out,
                compiled_out,
                is_paged_attention=False,
            )
        else:
            backward_grad = torch.randn(
                (Q_B, Q_H, Q_S, V_D), dtype=dtype, device=device
            )

            golden_out.backward(backward_grad.to(torch.float64))
            ref_out.backward(backward_grad)
            compiled_out.backward(backward_grad)

            self._check_out_and_grad(
                golden_out,
                ref_out,
                compiled_out,
                q_gold,
                q_ref,
                q,
                k_gold,
                k_ref,
                k,
                v_gold,
                v_ref,
                v,
            )

    def run_dynamic_test(
        self,
        score_mask_mod: tuple[Callable, Callable],
        dtype: torch.dtype,
        device,
        B: int = B,
        H: int = H,
        S: int = S,
        D: int = D,
    ):
        if device == "cpu" and dtype is torch.float16:
            dtype = torch.float32

        score_mod, mask_mod = score_mask_mod

        # First batch with original dimensions (B, H, S, D)
        block_mask1 = create_block_mask(mask_mod, 1, 1, S, S, device=device)
        sdpa_partial1 = create_attention(score_mod, block_mask=block_mask1)

        requires_grad = device in DEVICE_SUPPORTS_BACKWARDS

        q1 = torch.randn(
            (B, H, S, D),
            dtype=dtype,
            device=device,
            requires_grad=requires_grad,
        )
        k1 = torch.randn(
            (B, H, S, D),
            dtype=dtype,
            device=device,
            requires_grad=requires_grad,
        )
        v1 = torch.randn(
            (B, H, S, D),
            dtype=dtype,
            device=device,
            requires_grad=requires_grad,
        )
        q1_ref, k1_ref, v1_ref = query_key_value_clones(q1, k1, v1)
        q1_gold, k1_gold, v1_gold = query_key_value_clones(q1, k1, v1, torch.float64)
        ref_out1 = sdpa_partial1(q1_ref, k1_ref, v1_ref)
        golden_out1 = sdpa_partial1(q1_gold, k1_gold, v1_gold)

        if requires_grad:
            backward_grad1 = torch.randn((B, H, S, D), dtype=dtype, device=device)
            golden_out1.backward(backward_grad1.to(torch.float64))
            ref_out1.backward(backward_grad1)

        # Second batch with modified dimensions (B * 2, H, S / 2, D)
        B = int(B * 2)
        S = int(S / 2)
        block_mask2 = create_block_mask(mask_mod, 1, 1, S, S, device=device)
        sdpa_partial2 = create_attention(score_mod, block_mask=block_mask2)

        q2 = torch.randn(
            (B, H, S, D),
            dtype=dtype,
            device=device,
            requires_grad=requires_grad,
        )
        k2 = torch.randn(
            (B, H, S, D),
            dtype=dtype,
            device=device,
            requires_grad=requires_grad,
        )
        v2 = torch.randn(
            (B, H, S, D),
            dtype=dtype,
            device=device,
            requires_grad=requires_grad,
        )
        q2_ref, k2_ref, v2_ref = query_key_value_clones(q2, k2, v2)
        q2_gold, k2_gold, v2_gold = query_key_value_clones(q2, k2, v2, torch.float64)
        ref_out2 = sdpa_partial2(q2_ref, k2_ref, v2_ref)
        golden_out2 = sdpa_partial2(q2_gold, k2_gold, v2_gold)

        if requires_grad:
            backward_grad2 = torch.randn((B, H, S, D), dtype=dtype, device=device)
            golden_out2.backward(backward_grad2.to(torch.float64))
            ref_out2.backward(backward_grad2)

        # Third batch with modified dimensions (B * 2, H, S / 4, D)
        S = int(S / 2)
        block_mask3 = create_block_mask(mask_mod, 1, 1, S, S, device=device)
        sdpa_partial3 = create_attention(score_mod, block_mask=block_mask3)

        q3 = torch.randn(
            (B, H, S, D),
            dtype=dtype,
            device=device,
            requires_grad=requires_grad,
        )
        k3 = torch.randn(
            (B, H, S, D),
            dtype=dtype,
            device=device,
            requires_grad=requires_grad,
        )
        v3 = torch.randn(
            (B, H, S, D),
            dtype=dtype,
            device=device,
            requires_grad=requires_grad,
        )
        q3_ref, k3_ref, v3_ref = query_key_value_clones(q3, k3, v3)
        q3_gold, k3_gold, v3_gold = query_key_value_clones(q3, k3, v3, torch.float64)
        ref_out3 = sdpa_partial3(q3_ref, k3_ref, v3_ref)
        golden_out3 = sdpa_partial3(q3_gold, k3_gold, v3_gold)

        if requires_grad:
            backward_grad3 = torch.randn((B, H, S, D), dtype=dtype, device=device)
            golden_out3.backward(backward_grad3.to(torch.float64))
            ref_out3.backward(backward_grad3)

        # Clear dynamo counters
        torch._dynamo.reset()

        # First compilation with original dimensions
        backend = torch._dynamo.testing.CompileCounterWithBackend("inductor")
        compiled_sdpa1 = torch.compile(sdpa_partial1, backend=backend, dynamic=True)
        compiled_out1 = compiled_sdpa1(q1, k1, v1)

        if requires_grad:
            compiled_out1.backward(backward_grad1)

            self._check_out_and_grad(
                golden_out1,
                ref_out1,
                compiled_out1,
                q1_gold,
                q1_ref,
                q1,
                k1_gold,
                k1_ref,
                k1,
                v1_gold,
                v1_ref,
                v1,
            )
        else:
            self._check_out(golden_out1, ref_out1, compiled_out1)
        self.assertEqual(backend.frame_count, 1)

        # Second compilation with new dimensions
        compiled_sdpa2 = torch.compile(sdpa_partial2, backend=backend, dynamic=True)
        compiled_out2 = compiled_sdpa2(q2, k2, v2)

        if requires_grad:
            compiled_out2.backward(backward_grad2)

            self._check_out_and_grad(
                golden_out2,
                ref_out2,
                compiled_out2,
                q2_gold,
                q2_ref,
                q2,
                k2_gold,
                k2_ref,
                k2,
                v2_gold,
                v2_ref,
                v2,
            )
        else:
            self._check_out(golden_out2, ref_out2, compiled_out2)
        self.assertEqual(backend.frame_count, 1)

        # Third compilation with new dimensions
        compiled_sdpa3 = torch.compile(sdpa_partial3, backend=backend, dynamic=True)
        compiled_out3 = compiled_sdpa3(q3, k3, v3)

        if requires_grad:
            compiled_out3.backward(backward_grad3)

            self._check_out_and_grad(
                golden_out3,
                ref_out3,
                compiled_out3,
                q3_gold,
                q3_ref,
                q3,
                k3_gold,
                k3_ref,
                k3,
                v3_gold,
                v3_ref,
                v3,
            )
        else:
            self._check_out(golden_out3, ref_out3, compiled_out3)
        self.assertEqual(backend.frame_count, 1)

    def run_automatic_dynamic_test(
        self,
        score_mod: Callable,
        dtype: torch.dtype,
        device: str,
        B: int = B,
        H: int = H,
        S: int = S,
        D: int = D,
    ):
        if device == "cpu" and dtype is torch.float16:
            dtype = torch.float32

        block_mask1 = create_block_mask(noop_mask, 1, 1, S, S, device=device)
        sdpa_partial1 = create_attention(score_mod, block_mask=block_mask1)
        # The first eager batch, shape (B, H, S, D)
        requires_grad = device in DEVICE_SUPPORTS_BACKWARDS

        q1 = torch.randn(
            (B, H, S, D),
            dtype=dtype,
            device=device,
            requires_grad=requires_grad,
        )
        k1 = torch.randn(
            (B, H, S, D),
            dtype=dtype,
            device=device,
            requires_grad=requires_grad,
        )
        v1 = torch.randn(
            (B, H, S, D),
            dtype=dtype,
            device=device,
            requires_grad=requires_grad,
        )
        golden_out1 = sdpa_partial1(
            q1.to(torch.float64), k1.to(torch.float64), v1.to(torch.float64)
        )
        ref_out1 = sdpa_partial1(q1, k1, v1)

        # The second eager batch, shape (B * 2, H, S / 2, D)
        B = int(B * 2)
        S = int(S / 2)
        block_mask2 = create_block_mask(noop_mask, 1, 1, S, S, device=device)
        sdpa_partial2 = create_attention(score_mod, block_mask=block_mask2)
        q2 = torch.randn(
            (B, H, S, D),
            dtype=dtype,
            device=device,
            requires_grad=requires_grad,
        )
        k2 = torch.randn(
            (B, H, S, D),
            dtype=dtype,
            device=device,
            requires_grad=requires_grad,
        )
        v2 = torch.randn(
            (B, H, S, D),
            dtype=dtype,
            device=device,
            requires_grad=requires_grad,
        )
        golden_out2 = sdpa_partial2(
            q2.to(torch.float64), k2.to(torch.float64), v2.to(torch.float64)
        )
        ref_out2 = sdpa_partial2(q2, k2, v2)

        # The third eager batch, shape (B * 4, H, S / 4, D)
        B = int(B * 2)
        S = int(S / 2)
        block_mask3 = create_block_mask(noop_mask, 1, 1, S, S, device=device)
        sdpa_partial3 = create_attention(score_mod, block_mask=block_mask3)
        q3 = torch.randn(
            (B, H, S, D),
            dtype=dtype,
            device=device,
            requires_grad=requires_grad,
        )
        k3 = torch.randn(
            (B, H, S, D),
            dtype=dtype,
            device=device,
            requires_grad=requires_grad,
        )
        v3 = torch.randn(
            (B, H, S, D),
            dtype=dtype,
            device=device,
            requires_grad=requires_grad,
        )
        golden_out3 = sdpa_partial3(
            q3.to(torch.float64), k3.to(torch.float64), v3.to(torch.float64)
        )
        ref_out3 = sdpa_partial3(q3, k3, v3)

        # Need to clear dynamo counters, since flex attention eager mode also uses dynamo tracing.
        # We check dynamo counters["frames"]["ok"] to ensure:
        # 1, the first batch is compiled with static shape
        # 2, the second batch is compiled with dynamic shape
        # 3, no re-compilation in the third batch
        torch._dynamo.reset()

        # Note, it seems like we really are less accurate than the float32
        # computation, likely due to the online softmax
        if dtype == torch.float32:
            fudge_factor = 10.0
        else:
            fudge_factor = 1.1

        # The first batch.
        backend = torch._dynamo.testing.CompileCounterWithBackend("inductor")
        compiled_out1 = torch.compile(sdpa_partial1, backend=backend, fullgraph=True)(
            q1, k1, v1
        )
        self._check_equal(golden_out1, ref_out1, compiled_out1, fudge_factor)
        self.assertEqual(backend.frame_count, 1)

        # The second batch (automatic dynamic).
        compiled_out2 = torch.compile(sdpa_partial2, backend=backend, fullgraph=True)(
            q2, k2, v2
        )
        self._check_equal(golden_out2, ref_out2, compiled_out2, fudge_factor)
        self.assertEqual(backend.frame_count, 2)

        # The third batch (no re-compilation).
        compiled_out3 = torch.compile(sdpa_partial3, backend=backend, fullgraph=True)(
            q3, k3, v3
        )
        self._check_equal(golden_out3, ref_out3, compiled_out3, fudge_factor)
        self.assertEqual(backend.frame_count, 2)

    @supported_platform
    @dtypes(*device_configs["cpu"].dtypes)
    @dtypesIfCUDA(*device_configs["cuda"].dtypes)
    @common_utils.parametrize("score_mod", test_score_mods)
    def test_builtin_score_mods(self, device, dtype, score_mod: Callable):
        self.run_test(score_mod, dtype, device=device)
        self.run_test_with_paged_attention(score_mod, dtype, device=device)

    @running_on_a100_only
    @common_utils.parametrize("score_mod", test_score_mods)
    @dtypes(*device_configs["cpu"].dtypes_fast)
    @dtypesIfCUDA(*device_configs["cuda"].dtypes_fast)
    def test_builtin_score_mods_seqlen_lt_default_sparse_block_size(
        self, device, dtype, score_mod: Callable
    ):
        # _DEFAULT_SPARSE_BLOCK_SIZE is 128
        attention = functools.partial(
            flex_attention,
            score_mod=score_mod,
            kernel_options={"FORCE_USE_FLEX_ATTENTION": True},
        )
        self.run_test_with_call(attention, dtype, device, B, H, 64, D, B, H, 64, D)

    @running_on_a100_only
    @dtypes(*device_configs["cpu"].dtypes_fast)
    @dtypesIfCUDA(*device_configs["cuda"].dtypes_fast)
    @common_utils.parametrize("score_mod", test_score_mods)
    def test_builtin_score_mods_seqlen_lt_custom_sparse_block_size(
        self, device, dtype: torch.dtype, score_mod: Callable
    ):
        def causal_mask(b, h, q, kv):
            return q >= kv

        block_mask = create_block_mask(
            causal_mask, 1, 1, 64, 64, BLOCK_SIZE=256, device=device
        )
        attention = functools.partial(
            flex_attention,
            score_mod=score_mod,
            block_mask=block_mask,
            kernel_options={"FORCE_USE_FLEX_ATTENTION": True},
        )
        self.run_test_with_call(
            attention,
            dtype,
            device,
            B,
            H,
            64,
            D,
            B,
            H,
            64,
            D,
        )

    @supported_platform
    @dtypes(*device_configs["cpu"].dtypes_fast)
    @dtypesIfCUDA(*device_configs["cuda"].dtypes_fast)
    @common_utils.parametrize("score_mask_mod", test_score_mask_mod_map.items())
    def test_builtin_score_mods_dynamic(
        self, device, dtype: torch.dtype, score_mask_mod: tuple[Callable, Callable]
    ):
        self.run_dynamic_test(score_mask_mod, dtype, S=1024, device=device)

    @supported_platform
    @dtypes(*device_configs["cpu"].dtypes_fast)
    @dtypesIfCUDA(*device_configs["cuda"].dtypes_fast)
    @common_utils.parametrize("score_mod", test_score_mods)
    def test_builtin_score_mods_automatic_dynamic(
        self, device, dtype: torch.dtype, score_mod: Callable
    ):
        self.run_automatic_dynamic_test(score_mod, dtype, S=1024, device=device)

    @supported_platform
    @dtypes(*device_configs["cpu"].dtypes_fast)
    @dtypesIfCUDA(*device_configs["cuda"].dtypes_fast)
    @common_utils.parametrize("score_mod", test_score_mods)
    def test_builtin_score_mods_different_seqlen(
        self, device, dtype: torch.dtype, score_mod: Callable
    ):
        inputs = (
            score_mod,
            dtype,
            device,
            B,
            H,
            S // 2,  # Seqlen of Q is different from seqlen of K/V
            D,
            B,
            H,
            S,
            D,
        )
        self.run_test(*inputs)
        self.run_test_with_paged_attention(*inputs)

    @supported_platform
    @dtypes(*device_configs["cpu"].dtypes)
    @dtypesIfCUDA(*device_configs["cuda"].dtypes)
    @common_utils.parametrize("score_mod", test_score_mods)
    @common_utils.parametrize("BLOCK_SIZE", test_block_size)
    def test_builtin_score_mods_different_block_size(
        self,
        device,
        dtype: torch.dtype,
        score_mod: Callable,
        BLOCK_SIZE: Union[int, tuple[int, int]],
    ):
        block_mask = create_block_mask(
            noop_mask, B, H, S, S, BLOCK_SIZE=BLOCK_SIZE, device=device
        )
        self.run_test(score_mod, dtype, block_mask=block_mask, device=device)
        self.run_test_with_paged_attention(
            score_mod, dtype, block_mask=block_mask, device=device
        )

    @supported_platform
    @dtypes(*device_configs["cpu"].dtypes_fast)
    @dtypesIfCUDA(*device_configs["cuda"].dtypes_fast)
    @common_utils.parametrize("batch_dims", test_Bq_Bkv)
    @common_utils.parametrize("head_dims", test_Hq_Hkv)
    @common_utils.parametrize("score_mod", test_score_mods)
    def test_kv_batch_broadcast(
        self,
        device,
        dtype: torch.dtype,
        batch_dims: tuple[int, int],
        head_dims: tuple[int, int],
        score_mod: Callable,
    ):
        Hq, Hkv = head_dims
        assert Hq % Hkv == 0

        Bq, Bkv = batch_dims
        assert Bq > 1 and Bkv == 1

        block_mask = create_block_mask(noop_mask, Bq, 1, S, S, device=device)

        self.run_test(
            score_mod, dtype, device, Bq, Hq, S, D, Bkv, Hkv, S, D, block_mask
        )

    @supported_platform
    @skip_on_cpu
    def test_small_block_mask(self, device):
        compiled_create_block_mask = torch.compile(create_block_mask)

        def create_block_mask_from_seqlens(
            q_batch: torch.Tensor,
            kv_batch: torch.Tensor,
        ) -> BlockMask:
            B, H = None, None
            Q_LEN = q_batch.size(0)
            KV_LEN = kv_batch.size(0)

            def batch_mask_mod(
                b: torch.Tensor,
                h: torch.Tensor,
                q_idx: torch.Tensor,
                kv_idx: torch.Tensor,
            ):
                q_idx_batch = q_batch[q_idx]
                kv_idx_batch = kv_batch[kv_idx]
                batch_mask = (
                    (q_idx_batch == kv_idx_batch)
                    & (q_idx_batch != -1)
                    & (kv_idx_batch != -1)
                )

                return batch_mask

            return compiled_create_block_mask(
                batch_mask_mod,
                B=B,
                H=H,
                Q_LEN=Q_LEN,
                KV_LEN=KV_LEN,
                device=device,
            )

        a = torch.tensor([2, 42, 18, 21, 4, 2, 7, 1, 1], device=device)
        b = torch.tensor([57, 21, 16, 8], device=device)

        for seqlen in [a, b]:
            create_block_mask_from_seqlens(seqlen, seqlen)

    @supported_platform
    @dtypes(*device_configs["cpu"].dtypes_fast)
    @dtypesIfCUDA(*device_configs["cuda"].dtypes_fast)
    @common_utils.parametrize("batch_dims", test_Bq_Bkv)
    @common_utils.parametrize("head_dims", test_Hq_Hkv)
    @common_utils.parametrize("score_mod", test_score_mods)
    def test_kv_batch_broadcast_causal_mask(
        self,
        device,
        dtype: torch.dtype,
        batch_dims: tuple[int, int],
        head_dims: tuple[int, int],
        score_mod: Callable,
    ):
        Hq, Hkv = head_dims
        assert Hq % Hkv == 0

        Bq, Bkv = batch_dims
        assert Bq > 1 and Bkv == 1

        def mask_mod(b, h, q, kv):
            return q >= kv

        block_mask = create_block_mask(mask_mod, Bq, 1, S, S, device=device)
        attention = functools.partial(
            flex_attention, block_mask=block_mask, enable_gqa=(not Hq == Hkv)
        )

        self.run_test_with_call(attention, dtype, device, Bq, Hq, S, D, Bkv, Hkv, S, D)

    @supported_platform
    @dtypes(*device_configs["cpu"].dtypes_fast)
    @dtypesIfCUDA(*device_configs["cuda"].dtypes_fast)
    @common_utils.parametrize("score_mod", test_score_mods)
    @skip_on_rocm  # TODO: NaNs on ROCM
    def test_GQA(self, device, dtype: torch.dtype, score_mod: Callable):
        inputs = (
            score_mod,
            dtype,
            device,
            B,
            H * 4,  # Hq = 4*Hkv.
            S // 8,
            D,
            B,
            H,
            S,
            D,
        )
        self.run_test(*inputs)
        self.run_test_with_paged_attention(*inputs)

    @supported_platform
    @dtypes(*device_configs["cpu"].dtypes_fast)
    @dtypesIfCUDA(*device_configs["cuda"].dtypes_fast)
    @common_utils.parametrize(
        "q_s", test_strides[:2]
    )  # TODO: fix layout for query braodcasting
    @common_utils.parametrize(
        "k_s,v_s",
        [
            (test_strides[0], test_strides[0]),
            (test_strides[0], test_strides[1]),
            (test_strides[2], test_strides[3]),
            (test_strides[3], test_strides[1]),
            # (test_strides[2], test_strides[4]), # TODO: Doesn't work for
            # broadcasting reasons i think
        ],
    )
    @common_utils.parametrize("do_s", test_strides[:3])
    def test_strided_inputs(self, device, dtype: torch.dtype, q_s, k_s, v_s, do_s):
        q1 = torch.randn((B * H * S * D * 2), dtype=dtype, device=device)
        k1 = torch.randn((B * H * S * D * 2), dtype=dtype, device=device)
        v1 = torch.randn((B * H * S * D * 2), dtype=dtype, device=device)
        do1 = torch.randn((B * H * S * D * 2), dtype=dtype, device=device)

        q_shape = (B, H, S // 2, D)
        k_shape = (B, H, S, D)
        v_shape = (B, H, S, D)
        do_shape = (B, H, S // 2, D)

        requires_grad = device in DEVICE_SUPPORTS_BACKWARDS

        def coerce_to_strides(val, shape, strides):
            strides, offset = strides
            val_max = [x * (y - 1) for x, y in zip(strides, shape)]
            assert sum(val_max) + offset < B * H * S * D * 2
            assert strides[-1] == 1
            return torch.as_strided(val, shape, strides, offset).requires_grad_(
                requires_grad
            )

        q = coerce_to_strides(q1, q_shape, q_s)
        k = coerce_to_strides(k1, k_shape, k_s)
        v = coerce_to_strides(v1, v_shape, v_s)
        do = coerce_to_strides(do1, do_shape, do_s)

        kernel_options = {"USE_TMA": True}

        block_mask = _create_empty_block_mask(q, k)
        score_mod = _generate_alibi_bias(8)
        sdpa_partial = create_attention(
            score_mod=score_mod, block_mask=block_mask, kernel_options=kernel_options
        )
        compiled_sdpa = torch.compile(sdpa_partial, fullgraph=True)
        ref_out = sdpa_partial(q, k, v)
        compiled_out = compiled_sdpa(q, k, v)

        tolerance = Tolerances(atol=2e-1, rtol=2e-1)
        torch.testing.assert_close(
            ref_out, compiled_out, atol=tolerance.atol, rtol=tolerance.rtol
        )
        if requires_grad:
            ref_out.backward(do)
            ref_grads = [q.grad, k.grad, v.grad]
            q.grad = None
            k.grad = None
            v.grad = None

            compiled_out.backward(do)
            compiled_grads = [q.grad, k.grad, v.grad]
            q.grad = None
            k.grad = None
            v.grad = None
            torch.testing.assert_close(
                compiled_grads[0],
                ref_grads[0],
                atol=tolerance.atol,
                rtol=tolerance.rtol,
            )
            torch.testing.assert_close(
                compiled_grads[1],
                ref_grads[1],
                atol=tolerance.atol,
                rtol=tolerance.rtol,
            )
            torch.testing.assert_close(
                compiled_grads[2],
                ref_grads[2],
                atol=tolerance.atol,
                rtol=tolerance.rtol,
            )

        # test paged attention which does not support backward
        q.requires_grad, k.requires_grad, v.requires_grad = False, False, False
        paged_compiled_out, _ = self.run_paged_attention(
            score_mod, q, k, v, dtype, device=device, kernel_options=kernel_options
        )
        torch.testing.assert_close(
            ref_out, paged_compiled_out, atol=tolerance.atol, rtol=tolerance.rtol
        )

    @supported_platform
    def test_doc_mask_sparse(self, device):
        document_id = torch.zeros(S, dtype=torch.int, device=device)
        for i in range(0, S, 256):
            document_id[i : i + 256] = i // 256

        def document_masking_causal(score, b, h, q_idx, kv_idx):
            causal_mask = q_idx >= kv_idx
            document_mask = document_id[q_idx] == document_id[kv_idx]
            return torch.where(causal_mask & document_mask, score, -float("inf"))

        self.run_test(document_masking_causal, torch.float16, device=device)
        self.run_test_with_paged_attention(
            document_masking_causal, torch.float16, device=device
        )

    @supported_platform
    def test_index_multiple(self, device):
        bias = torch.randn(B, S, device=device)

        def index_multiple(score, b, h, q_idx, kv_idx):
            return score + bias[b][q_idx]

        self.run_test(index_multiple, torch.float16, device=device)
        self.run_test_with_paged_attention(index_multiple, torch.float16, device=device)

    @supported_platform
    def test_index_weird1(self, device):
        bias = torch.randn(4, B, H, S, device=device)

        def index_weird1(score, b, h, q_idx, kv_idx):
            return score + bias[0][b, h][q_idx]

        self.run_test(index_weird1, torch.float16, device=device)
        self.run_test_with_paged_attention(index_weird1, torch.float16, device=device)

    @supported_platform
    def test_index_weird2(self, device):
        bias = torch.randn(B, H, 4, S, device=device)
        which_bias = torch.tensor(0, device=device)

        def index_weird2(score, b, h, q_idx, kv_idx):
            return score + bias[b][h][which_bias, q_idx]

        self.run_test(index_weird2, torch.float16, device=device)
        self.run_test_with_paged_attention(index_weird2, torch.float16, device=device)

    @supported_platform
    @dtypes(*device_configs["cpu"].dtypes)
    @dtypesIfCUDA(*device_configs["cuda"].dtypes)
    def test_skip_odd_keys(self, device, dtype: torch.dtype):
        def score_mod(score, b, h, q, kv):
            return torch.where(kv % 2 == 0, score, float("-inf"))

        self.run_test(score_mod, dtype, device=device)
        self.run_test_with_paged_attention(score_mod, dtype, device=device)

    @supported_platform
    @dtypes(*device_configs["cpu"].dtypes)
    @dtypesIfCUDA(*device_configs["cuda"].dtypes)
    def test_function_composition(self, device, dtype: torch.dtype):
        def score_mod_1(score, b, h, m, n):
            return score + (m - n)

        def score_mod_2(score, b, h, m, n):
            return torch.where(m <= n, score, float("-inf"))

        def composed_score_mod(score, b, h, m, n):
            return score_mod_2(score_mod_1(score, b, h, m, n), b, h, m, n)

        self.run_test(composed_score_mod, dtype, device=device)
        self.run_test_with_paged_attention(composed_score_mod, dtype, device=device)

    @supported_platform
    @dtypes(*device_configs["cpu"].dtypes)
    @dtypesIfCUDA(*device_configs["cuda"].dtypes)
    def test_captured_buffers_all_dims(self, device, dtype: torch.dtype):
        head_scale = torch.randn(H, device=device)
        batch_scale = torch.randn(B, device=device)
        tok_scale = torch.randn(S, device=device)

        def all_bias(score, batch, head, token_q, token_kv):
            score = score + tok_scale[token_q]
            score = score + batch_scale[batch]
            score = score + head_scale[head]
            return score

        self.run_test(all_bias, dtype, device=device)
        self.run_test_with_paged_attention(all_bias, dtype, device=device)

    @supported_platform
    @dtypes(*device_configs["cpu"].dtypes_fast)
    @dtypesIfCUDA(*device_configs["cuda"].dtypes_fast)
    def test_seq_masking(self, device, dtype):
        seq_idx = torch.zeros(S, device=device, dtype=torch.bool)
        seq_idx[S // 2 :] = 1

        def seq_mask_mod(score, b, h, q, kv):
            return torch.where(seq_idx[q] == seq_idx[kv], score, float("-inf"))

        self.run_test(seq_mask_mod, dtype, device=device)
        self.run_test_with_paged_attention(seq_mask_mod, dtype, device=device)

    @supported_platform
    @dtypes(*device_configs["cpu"].dtypes_fast)
    @dtypesIfCUDA(*device_configs["cuda"].dtypes_fast)
    def test_load_from_bias_seq_only(self, device, dtype):
        bias = torch.randn(S, S, device=device, dtype=dtype)

        def bias_mod(score, b, h, q, kv):
            return score + bias[q, kv]

        self.run_test(bias_mod, dtype, device=device)
        self.run_test_with_paged_attention(bias_mod, dtype, device=device)

    @supported_platform
    @dtypes(*device_configs["cpu"].dtypes_fast)
    @dtypesIfCUDA(*device_configs["cuda"].dtypes_fast)
    def test_load_from_bias_seq_batch(self, device, dtype):
        bias = torch.randn(B, S, S, device=device, dtype=dtype)

        def bias_mod(score, b, h, q, kv):
            return score + bias[b, q, kv]

        self.run_test(bias_mod, dtype, device=device)
        self.run_test_with_paged_attention(bias_mod, dtype, device=device)

    @supported_platform
    @skip_on_cpu
    def test_load_from_view_buffer(self, device):
        dtype = torch.float16
        W = 8

        class SimpleAttention(torch.nn.Module):
            def __init__(self):
                super().__init__()
                self.rel_pos_h = torch.randn(2 * H - 1, D, device=device, dtype=dtype)

            def forward(self, q, k, v):
                q = q.view(B * H, H * W, -1)
                score_mod = self.generate_score_mod(q)
                q = q.view(B, H, H * W, -1)
                return flex_attention(q, k, v, score_mod=score_mod)

            def generate_score_mod(self, q):
                rel_h = self.add_decomposed_rel_pos(q)
                rel_h = rel_h.view(
                    B, H, rel_h.size(1), rel_h.size(2), rel_h.size(3)
                ).squeeze(-1)

                def score_mod(score, batch, head, q_idx, k_idx):
                    h_idx = k_idx // W
                    return score + rel_h[batch, head, q_idx, h_idx]

                return score_mod

            @torch.no_grad()
            def add_decomposed_rel_pos(self, q):
                q_coords = torch.arange(H, device=self.rel_pos_h.device)[:, None]
                k_coords = torch.arange(H, device=self.rel_pos_h.device)[None, :]
                relative_coords = (q_coords - k_coords) + (H - 1)
                Rh = self.rel_pos_h[relative_coords.long()]
                r_q = q.reshape(B * H, H, W, D)
                rel_h = torch.einsum("bhwc,hkc->bhwk", r_q, Rh)
                return rel_h.reshape(B * H, H * W, H, 1)

        m = SimpleAttention().to(device).eval()
        m = torch.compile(m, mode="max-autotune", fullgraph=True)
        q = torch.randn(B, H, H * W, D, device=device, dtype=dtype, requires_grad=True)
        k = torch.randn(B, H, H * W, D, device=device, dtype=dtype, requires_grad=True)
        v = torch.randn(B, H, H * W, D, device=device, dtype=dtype, requires_grad=True)
        out = m(q, k, v)
        out.sum().backward()

    @supported_platform
    @dtypes(*device_configs["cpu"].dtypes_fast)
    @dtypesIfCUDA(*device_configs["cuda"].dtypes_fast)
    def test_load_from_bias_head_seq_batch(self, device, dtype):
        bias = torch.randn(B, H, S, S, device=device, dtype=dtype)

        def bias_mod(score, b, h, q, kv):
            return score + bias[b, h, q, kv]

        self.run_test(bias_mod, dtype, device=device)
        self.run_test_with_paged_attention(bias_mod, dtype, device=device)

    @supported_platform
    @dtypes(*device_configs["cpu"].dtypes_fast)
    @dtypesIfCUDA(*device_configs["cuda"].dtypes_fast)
    def test_load_rel_bias(self, device, dtype):
        rel_bias = torch.randn(2 * S, device=device, dtype=dtype)

        def bias_mod(score, b, h, q, kv):
            return score + rel_bias[(q - kv) + S]

        self.run_test(bias_mod, dtype, device=device)
        self.run_test_with_paged_attention(bias_mod, dtype, device=device)

    @supported_platform
    @dtypes(*device_configs["cpu"].dtypes_fast)
    @dtypesIfCUDA(*device_configs["cuda"].dtypes_fast)
    def test_dependent_causal_bidirectional(self, device, dtype):
        num_bidirectional = torch.randint(0, S, (B,), device=device, dtype=torch.int32)

        def bias_mod(score, b, h, q, kv):
            causal_attention = q >= kv
            cur_num_bidirectional = num_bidirectional[b]
            bidirectional_attention_on_video = (q <= cur_num_bidirectional) & (
                kv <= cur_num_bidirectional
            )
            return torch.where(
                bidirectional_attention_on_video | causal_attention,
                score,
                -float("inf"),
            )

        self.run_test(bias_mod, dtype, device=device)
        self.run_test_with_paged_attention(bias_mod, dtype, device=device)

    @supported_platform
    @dtypes(*device_configs["cpu"].dtypes_fast)
    @dtypesIfCUDA(*device_configs["cuda"].dtypes_fast)
    def test_natten_2d(self, device, dtype):
        H = 32
        W = S // H
        WINDOW = 3
        assert W * H == S

        def get_x_y(idx):
            # This should be a floor divide, but we don't support that properly
            return idx / W, idx % W

        def natten_mask(score, b, h, q, kv):
            q_x, q_y = get_x_y(q)
            kv_x, kv_y = get_x_y(kv)
            return torch.where(
                ((q_x - kv_x).abs() <= WINDOW) | ((q_y - kv_y).abs() <= WINDOW),
                score,
                float("-inf"),
            )

        self.run_test(natten_mask, dtype, device=device)
        self.run_test_with_paged_attention(natten_mask, dtype, device=device)

    @supported_platform
    def test_subgraph_respect_decompostion(self, device):
        from torch._decomp import core_aten_decompositions
        from torch.fx.experimental.proxy_tensor import make_fx

        def score_mod_func(score, b, h, q, kv):
            return score - q // (1 + kv)

        make_tensor = functools.partial(
            torch.randn,
            (2, 2, 128, 4),
            device=device,
            dtype=torch.float64,
            requires_grad=True,
        )
        query, key, value = make_tensor(), make_tensor(), make_tensor()
        # floor_div is not decomposed in decompostion_table is empty
        attention = functools.partial(flex_attention, score_mod=score_mod_func)
        gm = make_fx(attention, decomposition_table={})(query, key, value)
        self.assertExpectedInline(
            gm.sdpa_score0.code.strip(),
            """\
def forward(self, arg0_1, arg1_1, arg2_1, arg3_1, arg4_1):
    add = torch.ops.aten.add.Tensor(arg4_1, 1);  arg4_1 = None
    floor_divide = torch.ops.aten.floor_divide.default(arg3_1, add);  arg3_1 = add = None
    sub = torch.ops.aten.sub.Tensor(arg0_1, floor_divide);  arg0_1 = floor_divide = None
    return sub""",
        )

        # floor_div is decomposed for core_aten_decompositions
        gm = make_fx(attention, decomposition_table=core_aten_decompositions())(
            query, key, value
        )
        self.assertExpectedInline(
            gm.sdpa_score0.code.strip(),
            """\
def forward(self, arg0_1, arg1_1, arg2_1, arg3_1, arg4_1):
    add = torch.ops.aten.add.Tensor(arg4_1, 1);  arg4_1 = None
    div = torch.ops.aten.div.Tensor_mode(arg3_1, add, rounding_mode = 'floor');  arg3_1 = add = None
    sub = torch.ops.aten.sub.Tensor(arg0_1, div);  arg0_1 = div = None
    return sub""",
        )

    @supported_platform
    @dtypes(*device_configs["cpu"].dtypes_fast)
    @dtypesIfCUDA(*device_configs["cuda"].dtypes_fast)
    def test_silu_on_score(self, device, dtype):
        def silu_score(score, b, h, q, kv):
            return torch.nn.functional.silu(score)

        self.run_test(silu_score, dtype, device=device)
        self.run_test_with_paged_attention(silu_score, dtype, device=device)

    @supported_platform
    @dtypes(*device_configs["cpu"].dtypes_fast)
    @dtypesIfCUDA(*device_configs["cuda"].dtypes_fast)
    def test_padded_dense_causal(self, device, dtype):
        seq_len = torch.arange(B, device=device, dtype=torch.int32) + 1

        def create_padded_dense_wrapper(orig_score_mod):
            def njt_score_mod(qk, b, h, q, kv):
                return torch.where(
                    qk <= seq_len[b], orig_score_mod(qk, b, h, q, kv), -float("inf")
                )

            return njt_score_mod

        causal_njt = create_padded_dense_wrapper(_causal)

        self.run_test(causal_njt, dtype, device=device)

    @supported_platform
    @dtypes(*device_configs["cpu"].dtypes_fast)
    @dtypesIfCUDA(*device_configs["cuda"].dtypes_fast)
    def test_captured_scale(self, device, dtype):
        scale = torch.ones((), device=device, dtype=torch.int32)

        def score_mod_scale(qk, b, h, q, kv):
            return qk + scale

        self.run_test(score_mod_scale, dtype, device=device)
        self.run_test_with_paged_attention(score_mod_scale, dtype, device=device)

    @supported_platform
    @dtypes(*device_configs["cpu"].dtypes_fast)
    @dtypesIfCUDA(*device_configs["cuda"].dtypes_fast)
    def test_recompile_changed_score_mod(self, device, dtype):
        scale = torch.ones((), device=device, dtype=torch.int32)
        ADD = True

        def score_mod_scale(qk, b, h, q, kv):
            if ADD:
                return qk + scale
            else:
                return qk * scale

        self.run_test(score_mod_scale, dtype, device=device)
        self.run_test_with_paged_attention(score_mod_scale, dtype, device=device)

        ADD = False
        self.run_test(score_mod_scale, dtype, device=device)
        self.run_test_with_paged_attention(score_mod_scale, dtype, device=device)

    @supported_platform
    @expectedFailure  # If we capture a tensor then we can perform a reduction on it, and that shouldn't be allowed
    @dtypes(*device_configs["cpu"].dtypes_fast)
    @dtypesIfCUDA(*device_configs["cuda"].dtypes_fast)
    def test_captured_reduction(self, device, dtype):
        scale = torch.randn((B, 8), device=device)

        def score_mod_scale(qk, b, h, q, kv):
            return qk + scale[b].sum(dim=-1)

        self.run_test(score_mod_scale, dtype, device=device)

    @supported_platform
    @dtypes(*device_configs["cpu"].dtypes_fast)
    @dtypesIfCUDA(*device_configs["cuda"].dtypes_fast)
    @skip_on_cpu
    def test_dynamic_divisibility_guards(self, device, dtype):
        """Test guards for divisible/non-divisible shape transitions"""
        if device == "cpu" and dtype is torch.float16:
            dtype = torch.float32

        def score_mod(qk, b, h, q, kv):
            return torch.where(q >= kv, qk, -float("inf"))

        def test_shape(S, backend):
            """Test a single shape configuration"""
            block_mask = create_block_mask(noop_mask, 1, 1, S, S, device=device)
            sdpa_partial = create_attention(score_mod, block_mask=block_mask)

            tensors = [
                torch.randn(
                    2, 4, S, 64, dtype=dtype, device=device, requires_grad=False
                )
                for _ in range(3)
            ]

            compiled_sdpa = torch.compile(sdpa_partial, backend=backend)
            out, code = run_and_get_code(compiled_sdpa, *tensors)

            # Check divisibility flag
            is_divisible = S % 128 == 0
            expected_flag = f"IS_DIVISIBLE : tl.constexpr = {is_divisible}"
            self.assertIn(
                expected_flag, str(code), f"S={S} should have {expected_flag}"
            )

            self.assertEqual(out.shape, (2, 4, S, 64))
            return out, code

        torch._dynamo.reset()
        backend = CompileCounterWithBackend("inductor")

        # Test divisible and non-divisible shapes
        test_shapes = [256, 255, 383, 384]
        _ = [test_shape(S, backend) for S in test_shapes]

    @supported_platform
    def test_multiple_score_mod_calls(self, device):
        query = torch.randn((1, 8, 1024, 64), dtype=torch.float32, device=device)
        keys = [
            torch.randn((1, 8, 1024, 64), dtype=torch.float32, device=device)
            for _ in range(2)
        ]
        values = [
            torch.randn((1, 8, 1024, 64), dtype=torch.float32, device=device)
            for _ in range(2)
        ]

        def scoremod_1(qk, b, h, q, kv):
            return qk + (q - kv)

        def scoremod_2(qk, b, h, q, kv):
            return torch.where(q >= kv, qk, -float("inf"))

        def f(q, k1, k2, v1, v2):
            q2 = flex_attention(q, k1, v1, score_mod=scoremod_1)
            return flex_attention(q2, k2, v2, score_mod=scoremod_2)

        out = f(query, *keys, *values)
        out2 = torch.compile(f)(query, *keys, *values)
        tolerance = Tolerances(atol=2e-1, rtol=2e-1)
        torch.testing.assert_close(out, out2, atol=tolerance.atol, rtol=tolerance.rtol)

    @supported_platform
    @skip_on_cpu
    @skip_on_rocm  # TODO: Investigate
    def test_multiple_mask_calls(self, device):
        make_tensor = functools.partial(
            torch.randn,
            (1, 4, 512, 64),
            dtype=torch.float32,
            device=device,
            requires_grad=True,
        )
        query, key, value = make_tensor(), make_tensor(), make_tensor()

        window_size = 32

        def causal_mask(b, h, q_idx, kv_idx):
            return q_idx >= kv_idx

        def causal_mask_slidewindow_mod(b, h, q_idx, kv_idx):
            return (q_idx >= kv_idx) & (q_idx <= kv_idx + window_size)

        mask1 = create_block_mask(
            causal_mask, 1, None, 512, 512, _compile=False, device=device
        )
        mask2 = create_block_mask(
            causal_mask_slidewindow_mod,
            1,
            None,
            512,
            512,
            _compile=False,
            device=device,
        )

        def f(q, k, v):
            out1 = flex_attention(q, k, v, block_mask=mask1)
            out2 = flex_attention(q, k, v, block_mask=mask2)
            return out1 + out2

        f_compiled = torch.compile(f, fullgraph=True)

        out = f(query, key, value)
        out_compiled = f_compiled(query, key, value)

        grads = torch.autograd.grad((out,), (query, key, value), torch.ones_like(out))
        grads_compile = torch.autograd.grad(
            (out_compiled,), (query, key, value), torch.ones_like(out_compiled)
        )

        for grad, grad_compiled in zip(grads, grads_compile):
            torch.testing.assert_close(grad, grad_compiled, atol=3e-2, rtol=3e-2)

    @supported_platform
    def test_multiple_score_mod_calls2(self, device):
        query = torch.randn((1, 8, 1024, 64), dtype=torch.float32, device=device)
        keys = [
            torch.randn((1, 8, 1024, 64), dtype=torch.float32, device=device)
            for _ in range(3)
        ]
        values = [
            torch.randn((1, 8, 1024, 64), dtype=torch.float32, device=device)
            for _ in range(3)
        ]

        def scoremod_1(qk, b, h, q, kv):
            return qk + (q - kv)

        def scoremod_2(qk, b, h, q, kv):
            return torch.where(q >= kv, qk, -float("inf"))

        attention1 = functools.partial(flex_attention, score_mod=scoremod_1)

        def f(q, k1, k2, k3, v1, v2, v3):
            q2 = attention1(q, k1, v1)
            q3 = flex_attention(q2, k2, v2, score_mod=scoremod_2)
            return flex_attention(q3, k3, v3, score_mod=scoremod_1)

        out = f(query, *keys, *values)
        out2 = torch.compile(f, fullgraph=True)(query, *keys, *values)
        self.assertTrue((out - out2).abs().mean() < 1e-2)

    @supported_platform
    def test_multiple_score_mod_calls_paged_attention(self, device):
        query = torch.randn((1, 8, 1024, 64), dtype=torch.float32, device=device)
        keys = [
            torch.randn((1, 8, 1024, 64), dtype=torch.float32, device=device)
            for _ in range(2)
        ]
        values = [
            torch.randn((1, 8, 1024, 64), dtype=torch.float32, device=device)
            for _ in range(2)
        ]

        def scoremod_1(qk, b, h, q, kv):
            return qk + (q - kv)

        def scoremod_2(qk, b, h, q, kv):
            return torch.where(q >= kv, qk, -float("inf"))

        def f(q, k1, k2, v1, v2):
            q2 = flex_attention(q, k1, v1, score_mod=scoremod_1)
            return flex_attention(q2, k2, v2, score_mod=scoremod_2)

        eager_out = f(query, *keys, *values)

        block_mask = create_block_mask(noop_mask, 1, 1, 1024, 1024, device=device)

        (
            k_cache1,
            v_cache1,
            converted_block_mask1,
            converted_score_mod1,
        ) = self.preprocess_paged_attention(
            scoremod_1,
            query,
            keys[0],
            values[0],
            block_mask,
            torch.float32,
            device=device,
        )
        (
            k_cache2,
            v_cache2,
            converted_block_mask2,
            converted_score_mod2,
        ) = self.preprocess_paged_attention(
            scoremod_2,
            query,
            keys[1],
            values[1],
            block_mask,
            torch.float32,
            device=device,
        )

        def paged_f(q, k1, k2, v1, v2):
            q2 = flex_attention(
                q,
                k1,
                v1,
                score_mod=converted_score_mod1,
                block_mask=converted_block_mask1,
            )
            return flex_attention(
                q2,
                k2,
                v2,
                score_mod=converted_score_mod2,
                block_mask=converted_block_mask2,
            )

        compiled_out = torch.compile(paged_f, fullgraph=True)(
            query, k_cache1, k_cache2, v_cache1, v_cache2
        )
        tolerance = Tolerances(atol=2e-1, rtol=2e-1)
        torch.testing.assert_close(
            eager_out, compiled_out, atol=tolerance.atol, rtol=tolerance.rtol
        )

    @supported_platform
    def test_multiple_score_mod_calls2_paged_attention(self, device):
        query = torch.randn((1, 8, 1024, 64), dtype=torch.float32, device=device)
        keys = [
            torch.randn((1, 8, 1024, 64), dtype=torch.float32, device=device)
            for _ in range(3)
        ]
        values = [
            torch.randn((1, 8, 1024, 64), dtype=torch.float32, device=device)
            for _ in range(3)
        ]

        def scoremod_1(qk, b, h, q, kv):
            return qk + (q - kv)

        def scoremod_2(qk, b, h, q, kv):
            return torch.where(q >= kv, qk, -float("inf"))

        attention1 = functools.partial(flex_attention, score_mod=scoremod_1)

        def f(q, k1, k2, k3, v1, v2, v3):
            q2 = attention1(q, k1, v1)
            q3 = flex_attention(q2, k2, v2, score_mod=scoremod_2)
            return flex_attention(q3, k3, v3, score_mod=scoremod_1)

        eager_out = f(query, *keys, *values)

        block_mask = create_block_mask(noop_mask, 1, 1, 1024, 1024, device=device)
        (
            k_cache1,
            v_cache1,
            converted_block_mask1,
            converted_score_mod1,
        ) = self.preprocess_paged_attention(
            scoremod_1,
            query,
            keys[0],
            values[0],
            block_mask,
            torch.float32,
            device=device,
        )
        (
            k_cache2,
            v_cache2,
            converted_block_mask2,
            converted_score_mod2,
        ) = self.preprocess_paged_attention(
            scoremod_2,
            query,
            keys[1],
            values[1],
            block_mask,
            torch.float32,
            device=device,
        )
        (
            k_cache3,
            v_cache3,
            converted_block_mask3,
            converted_score_mod3,
        ) = self.preprocess_paged_attention(
            scoremod_1,
            query,
            keys[2],
            values[2],
            block_mask,
            torch.float32,
            device=device,
        )

        paged_attention1 = functools.partial(
            flex_attention,
            score_mod=converted_score_mod1,
            block_mask=converted_block_mask1,
        )

        def paged_f(q, k1, k2, k3, v1, v2, v3):
            q2 = paged_attention1(q, k1, v1)
            q3 = flex_attention(
                q2,
                k2,
                v2,
                score_mod=converted_score_mod2,
                block_mask=converted_block_mask2,
            )
            return flex_attention(
                q3,
                k3,
                v3,
                score_mod=converted_score_mod3,
                block_mask=converted_block_mask3,
            )

        compiled_out = torch.compile(paged_f, fullgraph=True)(
            query, k_cache1, k_cache2, k_cache3, v_cache1, v_cache2, v_cache3
        )
        tolerance = Tolerances(atol=2e-1, rtol=2e-1)
        torch.testing.assert_close(
            eager_out, compiled_out, atol=tolerance.atol, rtol=tolerance.rtol
        )

    @supported_platform
    @skip_on_cpu
    def test_inputs_are_realized(self, device):
        def f(q, k, v):
            x = torch.randn(1024, device=device)
            x = x * 2

            def func(qk, b, h, q, kv):
                return qk + x[q]

            return flex_attention(q.sin(), k, v, score_mod=func).cos()

        q, k, v = (
            torch.randn(1, 8, 1024, 64, device=device, requires_grad=True)
            for _ in range(3)
        )
        ref = f(q, k, v)
        out = torch.compile(f)(q, k, v)
        self.assertTrue((ref - out).abs().mean() < 1e-2)
        gradOut = torch.randn_like(q)

        ref_grads = torch.autograd.grad(ref, (q, k, v), gradOut)
        out_grads = torch.autograd.grad(out, (q, k, v), gradOut)
        for ref, out in zip(ref_grads, out_grads):
            self.assertTrue((ref - out).abs().mean() < 1e-2)

    @supported_platform
    @skip_on_cpu
    def test_make_block_mask(self, device):
        def causal_mask(b, h, q_idx, kv_idx):
            return q_idx >= kv_idx

        block_mask_a = torch.compile(create_block_mask, fullgraph=True)(
            causal_mask, 1, 1, 512, 512, device=device
        )
        block_mask_b = create_block_mask(causal_mask, 1, 1, 512, 512, device=device)
        self.assertEqual(block_mask_a.kv_num_blocks, block_mask_b.kv_num_blocks)
        self.assertEqual(block_mask_a.kv_indices, block_mask_b.kv_indices)
        self.assertEqual(block_mask_a.q_num_blocks, block_mask_b.q_num_blocks)

    @supported_platform
    def test_mask_mod_combiners(self, device):
        def causal_mask(b, h, q, kv):
            return q >= kv

        def neg_causal_mask(b, h, q, kv):
            return q < kv

        def sliding_window(b, h, q, kv):
            return (q - kv) <= 512

        local_s = 2048
        block_mask = create_block_mask(
            and_masks(causal_mask, sliding_window),
            1,
            1,
            local_s,
            local_s,
            device=device,
        )
        self.assertExpectedInline(block_mask.kv_num_blocks.sum().item(), """28""")
        attention = functools.partial(flex_attention, block_mask=block_mask)
        self.run_test_with_call(
            attention, Q_S=local_s, KV_S=local_s, dtype=torch.float16, device=device
        )

        block_mask = create_block_mask(
            and_masks(causal_mask, neg_causal_mask),
            1,
            1,
            local_s,
            local_s,
            device=device,
        )
        self.assertEqual(block_mask.kv_num_blocks.sum(), 0)

        block_mask1 = create_block_mask(
            or_masks(causal_mask, neg_causal_mask),
            1,
            1,
            local_s,
            local_s,
            device=device,
        )
        block_mask2 = create_block_mask(
            noop_mask, 1, 1, local_s, local_s, device=device
        )
        self.assertEqual(block_mask1.sparsity(), block_mask2.sparsity())

    @supported_platform
    @skip_on_cpu
    def test_epilogue_fused(self, device):
        # set so that metrics appear
        torch._logging.set_logs(inductor_metrics=True)

        @torch.compile
        def f(q, k, v):
            out = flex_attention(q, k, v)
            return out.cos()

        q, k, v = (torch.randn(1, 8, 1024, 64, device=device) for _ in range(3))
        metrics.reset()
        _, code = run_and_get_code(f, q, k, v)
        fc = FileCheck()
        fc.check("triton_tem_fused")  # template call
        fc.check_not("poi_fused_cos")  # No cos pointwise operation
        fc.run(code[0])
        accessed_bytes = 1 * 8 * 1024 * 64 * torch.float32.itemsize
        num_accesses = 4  # q, k, v reads, one output.
        # TODO: Get rid of this fudge factor
        # We need this fudge factor for now as we write the extraneous logsumexp
        num_accesses += 1
        self.assertLess(metrics.num_bytes_accessed, accessed_bytes * num_accesses)
        torch._logging.set_logs()

    @supported_platform
    @dtypes(*device_configs["cpu"].dtypes)
    @dtypesIfCUDA(*device_configs["cuda"].dtypes)
    def test_njt_causal(self, device, dtype):
        offsets = torch.tensor(
            [0, 1024, 1024 + 512, S], device=device, dtype=torch.int32
        )
        seq_idx = torch.zeros(S, device=device, dtype=torch.int32)
        for idx in range(len(offsets) - 1):
            seq_idx[offsets[idx] : offsets[idx + 1]] = idx

        def create_njt_wrapper(orig_score_mod, offsets, seq_idx):
            def njt_score_mod(qk, b, h, q, kv):
                q_nested = q - offsets[seq_idx[q]]
                kv_nested = kv - offsets[seq_idx[kv]]
                return orig_score_mod(qk, b, h, q_nested, kv_nested)

            return njt_score_mod

        causal_njt = create_njt_wrapper(_causal, offsets, seq_idx)

        self.run_test(causal_njt, dtype, device=device)
        self.run_test_with_paged_attention(causal_njt, dtype, device=device)

    @supported_platform
    def test_mixed_dtypes_fails(self, device):
        query = torch.randn((1, 1, 1024, 64), dtype=torch.float32, device=device)
        key = torch.randn((1, 1, 1024, 64), dtype=torch.float16, device=device)
        value = torch.randn((1, 1, 1024, 64), dtype=torch.float16, device=device)
        with self.assertRaisesRegex(
            ValueError, "Expected query, key, and value to have the same dtype"
        ):
            flex_attention(query, key, value, _identity)

    @supported_platform
    @patch.object(torch._inductor.config, "max_autotune", True)
    def test_max_autotune(self, device):
        def score_mod(score, b, h, m, n):
            return score * 2

        self.run_test(score_mod, dtype=torch.float16, device=device)
        self.run_test_with_paged_attention(
            score_mod, dtype=torch.float16, device=device
        )

    @supported_platform
    @skip("TODO: Figure out why this is erroring")
    @patch.object(torch._inductor.config, "max_autotune", True)
    def test_max_autotune_with_captured(self, device):
        head_scale = torch.randn(H, device=device)
        batch_scale = torch.randn(B, device=device)
        tok_scale = torch.randn(S, device=device)

        def bias_mod(score, batch, head, token_q, token_kv):
            score = score + tok_scale[token_q]
            score = score + batch_scale[batch]
            score = score + head_scale[head]
            return score

        self.run_test(bias_mod, dtype=torch.float32, device=device)

    @supported_platform
    @common_utils.parametrize("score_mod", test_score_mods)
    @dtypes(*device_configs["cpu"].dtypes)
    @dtypesIfCUDA(*device_configs["cuda"].dtypes)
    @common_utils.parametrize("head_dims", [(D, D // 2), (D // 2, D)])
    def test_non_equal_head_dims(self, device, dtype, score_mod, head_dims):
        qk_d, v_d = head_dims
        self.run_test(score_mod, dtype, device, B, H, S, qk_d, B, H, S, V_D=v_d)
        self.run_test_with_paged_attention(
            score_mod, dtype, device, B, H, S, qk_d, B, H, S, V_D=v_d
        )

    @supported_platform
    @skip_on_cpu
    def test_autograd_function_in_score_mod(self, device):
        class ApplyMask(torch.autograd.Function):
            generate_vmap_rule = True

            @staticmethod
            def forward(a, mask):
                return torch.where(mask, a, -float("inf"))

            @staticmethod
            def setup_context(ctx, inputs, output):
                _, mask = inputs
                ctx.mark_non_differentiable(mask)

            @staticmethod
            def backward(ctx, i):
                return i, None

        def score_mod(score, b, h, q, kv):
            return ApplyMask.apply(score, q <= kv)

        func = torch.compile(flex_attention, fullgraph=True)

        q, k, v = (
            torch.randn(1, 8, 1024, 64, device=device, requires_grad=True)
            for _ in range(3)
        )

        # Just checking that it runs
        func(q, k, v)

        # expectedFailure
        # This doesn't work due to vmap + autograd.Function + torch.compile not composing
        # self.run_test(score_mod)

    @supported_platform
    def test_causal_block(self, device):
        def mask_mod(b, h, q, kv):
            return q >= kv

        block_mask = create_block_mask(mask_mod, 1, 1, S, S, device=device)
        attention = functools.partial(flex_attention, block_mask=block_mask)

        self.run_test_with_call(attention, dtype=torch.float16, device=device)

    @supported_platform
    def test_causal_block_paged_attention(self, device):
        def mask_mod(b, h, q, kv):
            return q >= kv

        block_mask = create_block_mask(mask_mod, B, 1, S, S, device=device)
        self.run_test_with_paged_attention(
            score_mod=_identity,
            dtype=torch.float16,
            device=device,
            block_mask=block_mask,
        )

    @supported_platform
    def test_new_empty_mask_mod(self, device):
        S = 128
        q, k, v = (torch.randn(4, 1, S, 64, device=device) for _ in range(3))

        attn_mask = torch.ones(4, 1, S, S, dtype=torch.bool, device=device).tril()

        def score_mod(score, b, h, q_idx, kv_idx):
            h_ = h.new_zeros(h.shape)
            return score + attn_mask[b, h_, q_idx, kv_idx]

        def causal(b, h, q_idx, kv_idx):
            h_ = h.new_zeros(h.shape)
            return attn_mask[b, h_, q_idx, kv_idx]

        block_mask = create_block_mask(
            causal, B=4, H=None, Q_LEN=S, KV_LEN=S, device=device
        )
        torch.compile(flex_attention, fullgraph=True)(
            q, k, v, score_mod, block_mask=block_mask
        )

    @supported_platform
    @common_utils.parametrize("head_dim", [17, 24, 94, 121])
    @dtypes(*device_configs["cpu"].dtypes_fast)
    @dtypesIfCUDA(*device_configs["cuda"].dtypes_fast)
    def test_non_pow_2_headdim(self, device, dtype, head_dim):
        self.run_test(_rel_bias, dtype, device, B, H, S, head_dim, B, H, S, head_dim)

    @supported_platform
    def test_GQA_causal_mask(self, device):
        def mask_mod(b, h, q, kv):
            return q >= kv

        block_mask = create_block_mask(mask_mod, B, 1, S // 8, S // 8, device=device)
        attention = functools.partial(
            flex_attention, block_mask=block_mask, enable_gqa=True
        )

        self.run_test_with_call(
            attention,
            torch.float16,
            device,
            B,
            H * 4,  # Hq = 4*Hkv.
            S // 8,
            D,
            B,
            H,
            S // 8,
            D,
        )

        self.run_test_with_paged_attention(
            _identity,
            dtype=torch.float16,
            device=device,
            Q_H=H * 4,
            Q_S=S // 8,
            KV_H=H,
            KV_S=S // 8,
            block_mask=block_mask,
        )

    @supported_platform
    def test_custom_block_mask_generator(self, device):
        def mask_mod(b, h, q, kv):
            return q >= kv

        auto_mask = create_block_mask(mask_mod, 1, 1, S, S, device=device)
        BLOCK_SIZE = 128

        def causal_constructor(S):
            num_blocks = torch.arange(S // BLOCK_SIZE, device=device) + 1
            indices = torch.arange(S // BLOCK_SIZE, device=device).expand(
                S // BLOCK_SIZE, S // BLOCK_SIZE
            )
            num_blocks = num_blocks[None, None, :]
            indices = indices[None, None, :]
            return BlockMask.from_kv_blocks(
                num_blocks, indices, BLOCK_SIZE=BLOCK_SIZE, mask_mod=mask_mod
            )

        manual_mask = causal_constructor(S)
        self.assertEqual(auto_mask.to_dense(), manual_mask.to_dense())

    @supported_platform
    @skip_on_cpu
    @dtypes(*device_configs["cpu"].dtypes)
    @dtypesIfCUDA(*device_configs["cuda"].dtypes)
    @common_utils.parametrize("score_mod", [_identity, _causal])
    def test_logsumexp_correctness(self, device, dtype, score_mod):
        make_tensor = functools.partial(
            torch.randn,
            (B, H, S, D),
            dtype=dtype,
            device=device,
            requires_grad=True,
        )
        q, k, v = make_tensor(), make_tensor(), make_tensor()

        @torch.compile
        def sdpa_hop(q, k, v, score_mod):
            return flex_attention(q, k, v, score_mod, return_lse=True)

        @torch.compile(backend="aot_eager")
        def eager_sdpa_hop(q, k, v, score_mod):
            return flex_attention(q, k, v, score_mod, return_lse=True)

        ref_out, ref_lse = eager_sdpa_hop(
            q.to(torch.float64),
            k.to(torch.float64),
            v.to(torch.float64),
            score_mod,
        )
        compiled_out, compiled_lse = sdpa_hop(q, k, v, score_mod)

        self.assertTrue(ref_lse.dtype == torch.float64)
        self.assertTrue(compiled_lse.dtype == torch.float32)

        tolerance = Tolerances(atol=2e-2, rtol=2e-2)
        torch.testing.assert_close(
            ref_out.to(dtype=torch.float32),
            compiled_out.to(dtype=torch.float32),
            atol=tolerance.atol,
            rtol=tolerance.rtol,
        )
        torch.testing.assert_close(
            ref_lse.to(dtype=torch.float32),
            compiled_lse.to(dtype=torch.float32),
            atol=tolerance.atol,
            rtol=tolerance.rtol,
        )

    @supported_platform
    @skip_on_cpu
    def test_logsumexp_only_return(self, device):
        make_tensor = functools.partial(
            torch.randn,
            (B, H, S, D),
            dtype=torch.float32,
            device=device,
            requires_grad=True,
        )
        q, k, v = make_tensor(), make_tensor(), make_tensor()

        @torch.compile
        def func(q, k, v, score_mod):
            _, lse = flex_attention(q, k, v, score_mod, return_lse=True)
            lse_2 = lse * 2
            return lse_2

        _, code = run_and_get_code(func, q, k, v, _identity)
        # Ensure that we're still generating the flexattention kernel
        FileCheck().check_count(".run(primals_1, primals_2, primals_3", 1, True).run(
            code[0]
        )

    @supported_platform
    @skip_on_cpu
    @common_utils.parametrize(
        "score_mod", [_identity, _causal, _times_two, _squared, _trig, _trig2]
    )
    def test_aot_eager_gradcheck(self, device, score_mod):
        make_tensor = functools.partial(
            torch.randn,
            (2, 2, 11, 4),
            device=device,
            dtype=torch.float64,
            requires_grad=True,
        )
        query, key, value = make_tensor(), make_tensor(), make_tensor()

        func = torch.compile(flex_attention, backend="aot_eager", fullgraph=True)

        self.assertTrue(
            torch.autograd.gradcheck(
                func, (query, key, value, score_mod), raise_exception=True
            )
        )

    @supported_platform
    @skip_on_cpu
    def test_eager_backward_strides(self, device):
        class Repro(torch.nn.Module):
            def __init__(self):
                super().__init__()
                self.qkv_proj = torch.nn.Linear(256, 256 * 3)
                self.n_head = 256 // 64
                self.d_attn = 256

            def forward(self, x):
                n_batch, n_ctx, _ = x.shape
                q, k, v = self.qkv_proj(x).split(
                    [self.d_attn, self.d_attn, self.d_attn], dim=2
                )
                q = q.reshape(n_batch, n_ctx, self.n_head, -1)
                k = k.reshape(n_batch, n_ctx, self.n_head, -1)
                v = v.reshape(n_batch, n_ctx, self.n_head, -1)
                q = q.transpose(1, 2)
                k = k.transpose(1, 2)
                v = v.transpose(1, 2)
                x = torch.nn.attention.flex_attention.flex_attention(q, k, v)
                return x

        model = Repro().to(device)
        x = torch.randn((1, 512, 256), device=device, requires_grad=True)
        out = torch.compile(model, backend="aot_eager", fullgraph=True)(x)
        out.backward(torch.ones_like(out))

    @supported_platform
    @skip_on_cpu
    def test_differentiable_logsumexp_gradcheck(self, device):
        make_tensor = functools.partial(
            torch.randn,
            (2, 2, 11, 4),
            device=device,
            dtype=torch.float64,
            requires_grad=True,
        )
        query, key, value = make_tensor(), make_tensor(), make_tensor()

        def flex_attention_lse_only(q, k, v):
            return flex_attention(q, k, v, return_lse=True)[1]

        func = torch.compile(
            flex_attention_lse_only, backend="aot_eager", fullgraph=True
        )

        self.assertTrue(
            torch.autograd.gradcheck(func, (query, key, value), raise_exception=True)
        )

    @supported_platform
    @skip_on_cpu
    def test_differentiable_logsumexp_compiled(self, device):
        make_tensor = functools.partial(
            torch.randn,
            (2, 2, 128, 64),
            device=device,
            dtype=torch.float32,
            requires_grad=True,
        )
        q, k, v = make_tensor(), make_tensor(), make_tensor()
        lse_mask = torch.randn(2, 2, 128, device=device)

        out, lse = flex_attention(q, k, v, return_lse=True)
        (out.mean() + (lse * lse_mask).sum()).backward()
        q_grad, k_grad, v_grad = q.grad, k.grad, v.grad
        q.grad = None
        k.grad = None
        v.grad = None

        out2, lse2 = torch.compile(flex_attention, fullgraph=True)(
            q, k, v, return_lse=True
        )
        (out2.mean() + (lse2 * lse_mask).sum()).backward()
        q_grad2, k_grad2, v_grad2 = q.grad, k.grad, v.grad
        tolerance = Tolerances(atol=1e-1, rtol=1e-1)

        torch.testing.assert_close(out, out2, atol=tolerance.atol, rtol=tolerance.rtol)
        torch.testing.assert_close(lse, lse2, atol=tolerance.atol, rtol=tolerance.rtol)
        torch.testing.assert_close(
            q_grad, q_grad2, atol=tolerance.atol, rtol=tolerance.rtol
        )
        torch.testing.assert_close(
            k_grad, k_grad2, atol=tolerance.atol, rtol=tolerance.rtol
        )
        torch.testing.assert_close(
            v_grad, v_grad2, atol=tolerance.atol, rtol=tolerance.rtol
        )

    # Use weird mask to test reusing block_mask does work well.
    @supported_platform
    @skip_on_cpu
    def _test_block_mask_reuse_with_weird_mask(self, device):
        def mask(b, h, q, kv):
            return (kv < 256) | (kv >= 2048)

        make_tensor = functools.partial(
            torch.randn,
            (4, 4, 4096, 64),
            device=device,
            dtype=torch.float32,
            requires_grad=True,
        )

        block_mask = create_block_mask(mask, None, None, 4096, 4096, device=device)
        # Compile 1st version with q/k/v(seqlen=4096) and block_mask(seqlen=4096)
        torch.compile(flex_attention, dynamic=True, fullgraph=True)(
            make_tensor(), make_tensor(), make_tensor(), block_mask=block_mask
        )

        make_tensor2 = functools.partial(
            torch.randn,
            (4, 4, 2048, 64),
            device=device,
            dtype=torch.float32,
            requires_grad=True,
        )
        q, k, v = make_tensor2(), make_tensor2(), make_tensor2()

        # Compile 2nd version with q/k/v(seqlen=2048) and block_mask(seqlen=4096),
        # The graph includes the BlockMask._adjust part.
        out = torch.compile(flex_attention, dynamic=True, fullgraph=True)(
            q, k, v, block_mask=block_mask
        )
        out.sum().backward()
        q_grad, k_grad, v_grad = q.grad, k.grad, v.grad
        q.grad = None
        k.grad = None
        v.grad = None

        block_mask2 = create_block_mask(mask, None, None, 2048, 2048, device=device)
        # Reuse the 1st version with q/k/v(seqlen=2048) and block_mask(seqlen=2048)
        out2 = torch.compile(flex_attention, dynamic=True, fullgraph=True)(
            q, k, v, block_mask=block_mask2
        )
        out2.sum().backward()
        q_grad2, k_grad2, v_grad2 = q.grad, k.grad, v.grad
        tolerance = Tolerances(atol=1e-3, rtol=1e-3)

        torch.testing.assert_close(out, out2, atol=tolerance.atol, rtol=tolerance.rtol)
        torch.testing.assert_close(
            q_grad, q_grad2, atol=tolerance.atol, rtol=tolerance.rtol
        )
        torch.testing.assert_close(
            k_grad, k_grad2, atol=tolerance.atol, rtol=tolerance.rtol
        )
        torch.testing.assert_close(
            v_grad, v_grad2, atol=tolerance.atol, rtol=tolerance.rtol
        )

    @supported_platform
    @skip_on_cpu
    def test_float32_matmul_precision(self, device):
        make_tensor = functools.partial(
            torch.zeros,
            (2, 2, 128, 32),
            device=device,
            dtype=torch.float32,
            requires_grad=False,
        )
        query, key, value = make_tensor(), make_tensor(), make_tensor()
        query.fill_(0.2)
        key.fill_(0.3)
        value.fill_(0.4)

        query.requires_grad = True
        key.requires_grad = True
        value.requires_grad = True

        def score_mod(score, b, h, q, kv):
            return score * 2

        with temp_float32_matmul_precision("highest"):
            out_eager = flex_attention(query, key, value, score_mod)
            flex_compiled = torch.compile(flex_attention, fullgraph=True)
            out_compiled = flex_compiled(query, key, value, score_mod)

            grads_eager = torch.autograd.grad(out_eager.sum(), (query, key, value))
            grads_compile = torch.autograd.grad(out_compiled.sum(), (query, key, value))

        torch.testing.assert_close(grads_eager, grads_compile)

    @supported_platform
    @skip_on_cpu
    @common_utils.parametrize("score_mod_name", ["_head_offset"])
    @common_utils.parametrize("mode", ["eager", "aot_eager"])
    def test_captured_score_mod_aot_eager_gradcheck(
        self, device, score_mod_name: str, mode: str
    ):
        make_tensor = functools.partial(
            torch.randn,
            (2, 2, 11, 4),
            device=device,
            dtype=torch.float64,
            requires_grad=True,
        )
        query, key, value = make_tensor(), make_tensor(), make_tensor()

        func = torch.compile(flex_attention, backend=mode, fullgraph=True)
        score_mod = captured_buffers_map[score_mod_name](torch.float64, device)

        self.assertTrue(
            torch.autograd.gradcheck(
                func, (query, key, value, score_mod), raise_exception=True
            )
        )

    @supported_platform
    @skip_on_cpu
    @common_utils.parametrize("mode", ["eager", "aot_eager"])
    def test_document_masking_edge_case(self, device, mode):
        requires_grad = device in DEVICE_SUPPORTS_BACKWARDS
        document_masks = torch.full((2, 128), 0, dtype=torch.int32, device=device)
        document_masks[:, 64:] = 1

        def mask_mod(b, h, q, kv):
            same_doc = document_masks[b, q] == document_masks[b, kv]
            return same_doc

        make_tensor = functools.partial(
            torch.randn,
            (2, 1, 128, 4),
            device=device,
            dtype=torch.float64,
            requires_grad=requires_grad,
        )
        query, key, value = make_tensor(), make_tensor(), make_tensor()
        func = torch.compile(flex_attention, backend=mode, fullgraph=True)

        block_mask = create_block_mask(mask_mod, 2, 1, 128, 128, device=device)
        out = func(query, key, value, block_mask=block_mask)
        if requires_grad:
            out.sum().backward()

    @supported_platform
    @skip_on_cpu
    def test_strided_backwards(self, device):
        shape = (1, 2, 4096, 64)
        Q = torch.randn(shape, requires_grad=True, device=device)
        K = torch.randn(shape, requires_grad=True, device=device)
        V = torch.randn(shape, requires_grad=True, device=device)
        func = torch.compile(flex_attention, dynamic=True, fullgraph=True)

        K_sliced = K[:, :, :-128]
        V_sliced = V[:, :, :-128]

        out_eager = flex_attention(Q, K_sliced, V_sliced)
        out_compiled = func(Q, K_sliced, V_sliced)

        grad = torch.rand_like(out_eager)

        eager_grads = torch.autograd.grad(out_eager, (Q, K, V), grad)
        compiled_grads = torch.autograd.grad(out_compiled, (Q, K, V), grad)

        for eager, compiled in zip(eager_grads, compiled_grads):
            torch.testing.assert_close(eager, compiled, atol=9e-3, rtol=0)

    @supported_platform
    @common_utils.parametrize("mode", ["eager", "inductor", "paged_attention"])
    @common_utils.parametrize(
        "permute_order",
        [
            (0, 1, 2, 3),  # Default order
            (1, 0, 2, 3),  # Reverse order
            (0, 2, 1, 3),  # Mixed order
            (2, 0, 1, 3),  # Another mixed order
            (0, 1, 3, 2),  # Non contiguous last dim
        ],
    )
    @common_utils.parametrize("shape", [(2, 1, 128, 16), (4, 2, 64, 16)])
    def test_flex_attention_stride_ordering(self, device, mode, permute_order, shape):
        from torch._inductor.ir import get_stride_order

        dtype = torch.float32
        # Setup
        requires_grad = device in DEVICE_SUPPORTS_BACKWARDS
        make_tensor = functools.partial(
            torch.randn,
            shape,
            device=device,
            dtype=dtype,
            requires_grad=False if mode == "paged_attention" else requires_grad,
        )

        # Create and permute tensors
        query, key, value = make_tensor(), make_tensor(), make_tensor()
        query = query.permute(permute_order)
        key = key.permute(permute_order)
        value = value.permute(permute_order)

        if mode == "inductor":
            func = torch.compile(flex_attention, backend=mode, fullgraph=True)
            out = func(query, key, value)
        elif mode == "paged_attention":
            out, _ = self.run_paged_attention(
                _identity, query, key, value, dtype, device=device
            )
        else:
            func = flex_attention
            out = func(query, key, value)

        out_stride_order = get_stride_order(out.stride())
        query_stride_order = get_stride_order(query.stride())

        self.assertEqual(
            out_stride_order,
            query_stride_order,
            f"Stride order mismatch: out {out_stride_order}, query {query_stride_order}",
        )

    @supported_platform
    @skip_on_cpu
    @common_utils.parametrize("mode", ["eager", "inductor"])
    @common_utils.parametrize(
        "permute_order",
        [(0, 1, 2, 3), (1, 0, 2, 3), (0, 2, 1, 3), (2, 0, 1, 3), (0, 1, 3, 2)],
    )
    @common_utils.parametrize("shape", [(2, 5, 128, 16), (4, 2, 64, 16)])
    def test_flex_attention_backward_stride_ordering(
        self, device, mode, permute_order, shape
    ):
        from torch._inductor.ir import get_stride_order

        dtype = torch.float32
        make_tensor = functools.partial(
            torch.randn, shape, device=device, dtype=dtype, requires_grad=False
        )

        query, key, value = make_tensor(), make_tensor(), make_tensor()
        query = query.permute(permute_order)
        key = key.permute(permute_order)
        value = value.permute(permute_order)

        query.requires_grad_()
        key.requires_grad_()
        value.requires_grad_()

        func = (
            torch.compile(flex_attention, backend=mode, fullgraph=True)
            if mode == "inductor"
            else flex_attention
        )
        out = func(query, key, value)
        grad_output = torch.randn_like(out)
        out.backward(grad_output)

        for leaf, grad, name in [
            (query, query.grad, "query"),
            (key, key.grad, "key"),
            (value, value.grad, "value"),
        ]:
            input_stride_order = get_stride_order(grad.stride())
            orig_stride_order = get_stride_order(leaf.stride())
            self.assertEqual(
                input_stride_order,
                orig_stride_order,
                f"Mode: {mode}, Stride order mismatch for {name}: grad {input_stride_order}, input {orig_stride_order}.",
            )

    @supported_platform
    def test_non_contiguous_last_dim(self, device):
        """Test flex_attention with tensors having non contiguous last dimension."""
        B, H, D = 4, 8, 64
        dtype = torch.float16 if device == "cuda" else torch.float32
        for S in [16, 64]:

            def column_major_tensor():
                tensor = torch.randn(
                    (B, H, S, D),
                    dtype=dtype,
                    device=device,
                )
                # Column major in last 2 dims
                return tensor.transpose(-1, -2).contiguous().transpose(-1, -2)

            q = column_major_tensor()
            k = column_major_tensor()
            v = column_major_tensor()

            requires_grad = device in DEVICE_SUPPORTS_BACKWARDS
            if requires_grad:
                q.requires_grad_(True)
                k.requires_grad_(True)
                v.requires_grad_(True)

            self.assertNotEqual(q.stride()[-1], 1)
            self.assertNotEqual(k.stride()[-1], 1)
            self.assertNotEqual(v.stride()[-1], 1)

            q_ref, k_ref, v_ref = query_key_value_clones(q, k, v)
            q_gold, k_gold, v_gold = query_key_value_clones(q, k, v, torch.float64)

            golden_out = flex_attention(q_gold, k_gold, v_gold)
            ref_out = flex_attention(q_ref, k_ref, v_ref)

            flex_compiled = torch.compile(flex_attention, fullgraph=True, dynamic=True)
            compiled_out = flex_compiled(q, k, v)

            self._check_out(golden_out, ref_out, compiled_out)

            if requires_grad:
                backward_grad = torch.randn_like(ref_out)

                golden_out.backward(backward_grad.to(torch.float64))
                ref_out.backward(backward_grad)
                compiled_out.backward(backward_grad)

                self._check_out_and_grad(
                    golden_out,
                    ref_out,
                    compiled_out,
                    q_gold,
                    q_ref,
                    q,
                    k_gold,
                    k_ref,
                    k,
                    v_gold,
                    v_ref,
                    v,
                )

    @supported_platform
    @common_utils.parametrize("compile", [True, False])
    def test_fully_masked_out_rows_0_check(self, device, compile: bool):
        # Ensure fully masked out rows won't cause NaNs.
        requires_grad = device in DEVICE_SUPPORTS_BACKWARDS
        query = torch.randn(
            (B, H, S, D),
            dtype=torch.float32,
            device=device,
            requires_grad=requires_grad,
        )
        key = torch.randn(
            (B, H, S, D),
            dtype=torch.float32,
            device=device,
            requires_grad=requires_grad,
        )
        value = torch.randn(
            (B, H, S, D),
            dtype=torch.float32,
            device=device,
            requires_grad=requires_grad,
        )

        M = S // 2

        def mask_mod(b, h, q, kv):
            return q < M

        block_mask = create_block_mask(mask_mod, B, 1, S, S, device=device)

        flex = (
            torch.compile(flex_attention, dynamic=False) if compile else flex_attention
        )
        if requires_grad:
            out, lse = flex(query, key, value, block_mask=block_mask, return_lse=True)
            self.assertEqual(out[:, :, M:, :].sum(), 0)
            self.assertTrue((lse[:, :, M:] == -float("inf")).all())

            loss = out.sum() + lse.sum()
            loss.backward()
            self.assertEqual(query.grad[:, :, M:, :].sum(), 0)
        else:
            out = flex(query, key, value, block_mask=block_mask, return_lse=False)

        self.assertEqual(out[:, :, M:, :].sum(), 0)

    @supported_platform
    def test_fully_masked_out_rows(self, device):
        M = S // 2

        def mask_mod(b, h, q, kv):
            return q < M

        block_mask = create_block_mask(mask_mod, B, 1, S, S, device=device)

        def noop_mod(score, b, h, q_idx, kv_idx):
            return score

        self.run_test(
            noop_mod, torch.float32, device, B, H, S, D, B, H, S, D, block_mask
        )

    @supported_platform
    @skip_on_cpu
    def test_kernel_options_argument_is_respected(self, device):
        make_tensor = functools.partial(
            torch.randn,
            (2, 2, 128, 64),
            device=device,
            dtype=torch.float32,
            requires_grad=True,
        )
        q, k, v = make_tensor(), make_tensor(), make_tensor()

        # Ensure we respect user's input kernel options.
        _, code = run_and_get_code(
            torch.compile(flex_attention, fullgraph=True),
            q,
            k,
            v,
            kernel_options={"BLOCK_M": 16},
        )
        FileCheck().check("BLOCK_M : tl.constexpr = 16").run(code[0])

    @supported_platform
    def test_block_mask_non_divisible(self, device):
        seq = torch.arange(1023, device=device) // 128

        def mod(b, h, q, kv):
            return seq[q] == seq[kv]

        block_mask = create_block_mask(mod, None, None, 1023, 1023, device=device)
        torch.compile(create_block_mask)(mod, None, None, 1023, 1023, device=device)
        self.run_test_with_call(
            lambda q, k, v: flex_attention(q, k, v, block_mask=block_mask),
            torch.float16,
            device,
            Q_S=1023,
            KV_S=1023,
        )

    @supported_platform
    def test_causal_block_non_divisible(self, device):
        def mask_mod(b, h, q, kv):
            return q >= kv

        block_mask = create_block_mask(mask_mod, B, 1, S - 1, S - 1, device=device)
        attention = functools.partial(flex_attention, block_mask=block_mask)

        self.run_test_with_call(attention, torch.float16, device, Q_S=S - 1, KV_S=S - 1)

    @supported_platform
    @skip_on_cpu
    def test_modular_indexing(self, device):
        B, H, N, D = 100, 12, 128, 64
        dtype = torch.bfloat16
        device = torch.device(device)

        class Attention(torch.nn.Module):
            def __init__(self):
                super().__init__()
                self.bias = torch.randn(B, N, N, H, device=device, dtype=dtype)

            def forward(
                self, q: torch.Tensor, k: torch.Tensor, v: torch.Tensor
            ) -> torch.Tensor:
                score_mod = generate_score_mod(self.bias)
                o = flex_attention(q, k, v, score_mod=score_mod)
                return o

        def generate_score_mod(bias):
            bias = (2 * bias).view(B, H, N, N).contiguous()

            def score_mod(score, batch, head, q_idx, k_idx):
                attn_bias = bias[batch, head, q_idx, k_idx]
                return score + attn_bias

            return score_mod

        m = Attention().to(device).eval().to(dtype)
        m = torch.compile(m, mode="default", fullgraph=False)

        q = torch.randn(B, H, N, D, device=device, dtype=dtype)
        k = torch.randn(B, H, N, D, device=device, dtype=dtype)
        v = torch.randn(B, H, N, D, device=device, dtype=dtype)

        m(q, k, v)

    @supported_platform
    @skip_on_cpu
    def test_force_write_lse(self, device):
        dtype = torch.float32
        make_tensor = functools.partial(
            torch.randn,
            (2, 2, 128, 16),
            device=device,
            dtype=dtype,
            requires_grad=False,
        )
        query, key, value = make_tensor(), make_tensor(), make_tensor()
        out_eager, lse_eager = flex_attention(query, key, value, return_lse=True)

        flex_compile = torch.compile(flex_attention, fullgraph=True)
        out_compiled, lse_compiled = flex_compile(query, key, value, return_lse=True)

        out_paged, lse_paged = self.run_paged_attention(
            score_mod=_identity, q=query, k=key, v=value, dtype=dtype, device=device
        )

        torch.testing.assert_close(lse_eager, lse_compiled, atol=3e-3, rtol=0)
        torch.testing.assert_close(lse_eager, lse_paged, atol=3e-3, rtol=0)

    @supported_platform
    @skip_on_cpu
    @common_utils.parametrize("backend", ["flex_attention", "flex_decode", "eager"])
    def test_lse_masked_output(self, device, backend):
        if backend == "flex_decode":
            kernel_options = {"FORCE_USE_FLEX_ATTENTION": False}
            flex_call = torch.compile(flex_attention, fullgraph=True)
            N_CTX = 96
        elif backend == "flex_attention":
            kernel_options = {"FORCE_USE_FLEX_ATTENTION": True}
            flex_call = torch.compile(flex_attention, fullgraph=True)
            N_CTX = 196
        else:
            kernel_options = {}
            flex_call = flex_attention
            N_CTX = 196

        SLIDING_WINDOW = 64
        make_tensor = functools.partial(
            torch.randn,
            (2, 2, N_CTX, 64),
            device=device,
            dtype=torch.float32,
            requires_grad=True,
        )

        def sliding_window_causal(b, h, q_idx, kv_idx):
            causal_mask = q_idx >= kv_idx
            window_mask = q_idx - kv_idx <= SLIDING_WINDOW
            return causal_mask & window_mask

        def global_causal(b, h, q_idx, kv_idx):
            causal_mask = q_idx >= kv_idx
            window_mask = q_idx - kv_idx > SLIDING_WINDOW
            return causal_mask & window_mask

        sliding_window_causal = torch.nn.attention.flex_attention.create_block_mask(
            sliding_window_causal,
            B=None,
            H=None,
            Q_LEN=N_CTX,
            KV_LEN=N_CTX,
            device=device,
        )
        global_causal = torch.nn.attention.flex_attention.create_block_mask(
            global_causal, B=None, H=None, Q_LEN=N_CTX, KV_LEN=N_CTX, device=device
        )

        local_attn = functools.partial(
            flex_call,
            block_mask=sliding_window_causal,
            return_lse=True,
            kernel_options=kernel_options,
        )
        global_attn = functools.partial(
            flex_call,
            block_mask=global_causal,
            return_lse=True,
            kernel_options=kernel_options,
        )
        q, k, v = make_tensor(), make_tensor(), make_tensor()
        gradOut = make_tensor(requires_grad=False)

        x_local, lse_local = local_attn(q, k, v)
        x_global, lse_global = global_attn(q, k, v)

        max_lse = torch.maximum(lse_local, lse_global)
        lse_global = lse_global - max_lse
        lse_local = lse_local - max_lse
        lse_global = torch.exp(lse_global)
        lse_local = torch.exp(lse_local)
        x = ((x_local * lse_local[..., None]) + (x_global * lse_global[..., None])) / (
            lse_global[..., None] + lse_local[..., None]
        )
        x.backward(gradOut)
        flex_q_grad, flex_k_grad, flex_v_grad = q.grad, k.grad, v.grad
        q.grad = None
        k.grad = None
        v.grad = None

        out = torch.nn.functional.scaled_dot_product_attention(q, k, v, is_causal=True)
        out.backward(gradOut)

        torch.testing.assert_close(x, out, atol=3e-3, rtol=2e-3)
        torch.testing.assert_close(flex_q_grad, q.grad, atol=3e-3, rtol=2e-3)
        torch.testing.assert_close(flex_k_grad, k.grad, atol=3e-3, rtol=2e-3)
        torch.testing.assert_close(flex_v_grad, v.grad, atol=3e-3, rtol=2e-3)

    @supported_platform
    @skip_on_cpu
    def test_mixed_device_error_message(self, device):
        # Create tensors on different devices
        cpu_tensor = torch.randn(2, 2, 128, 16, device="cpu")
        gpu_tensor = torch.randn(2, 2, 128, 16, device=device)

        # Use different devices for query, key, and value
        query, key, value = cpu_tensor, gpu_tensor, cpu_tensor

        expected_error_message = (
            "Expected query, key, and value to have the same device type, "
            f"but got query.device: {query.device}, key.device: {key.device}, "
            f"and value.device: {value.device} instead."
        )

        with self.assertRaisesRegex(ValueError, expected_error_message):
            flex_attention(query, key, value)

    @supported_platform
    @skip_on_cpu
    def test_captured_wrong_device_error_message(self, device):
        means = torch.randn(64, 3, device=device)
        length_scales = torch.logspace(0.001, 0.1, 8, device="cpu")

        def euclidean_dist_pos_embed(score, b, h, q_idx, k_idx):
            q_pos = means[q_idx]
            k_pos = means[k_idx]
            dist = (q_pos - k_pos).pow(2).sum(-1).sqrt()
            scale = length_scales[h]
            inv_dist = torch.exp(-dist / scale)
            return inv_dist * score

        expected_error_message = "Buffers cannot be created"

        q, k, v = (torch.randn(1, 8, 64, 64, device=device) for _ in range(3))
        with self.assertRaisesRegex(RuntimeError, expected_error_message):
            torch.compile(flex_attention)(q, k, v, score_mod=euclidean_dist_pos_embed)

    @supported_platform
    @skip_on_cpu
    def test_cant_lower_error_message(self, device):
        # We can't lower a 256-element reduction inside a pointwise reduction
        means = torch.randn(64, 256, device=device)
        length_scales = torch.logspace(0.001, 0.1, 8, device=device)

        def euclidean_dist_pos_embed(score, b, h, q_idx, k_idx):
            q_pos = means[q_idx]
            k_pos = means[k_idx]
            dist = (q_pos - k_pos).pow(2).sum(-1).sqrt()
            scale = length_scales[h]
            inv_dist = torch.exp(-dist / scale)
            return inv_dist * score

        expected_error_message = "Buffers cannot be created"

        q, k, v = (torch.randn(1, 8, 64, 64, device=device) for _ in range(3))
        with self.assertRaisesRegex(RuntimeError, expected_error_message):
            torch.compile(flex_attention)(q, k, v, score_mod=euclidean_dist_pos_embed)

    @supported_platform
    @skip_on_cpu
    def test_reduction_unrolled(self, device):
        # We can't lower a 256-element reduction inside a pointwise reduction
        means = torch.randn(S, 3, device=device)
        length_scales = torch.logspace(0.001, 0.1, H, device=device)

        def euclidean_dist_pos_embed(score, b, h, q_idx, k_idx):
            q_pos = means[q_idx]
            k_pos = means[k_idx]
            dist = (q_pos - k_pos).pow(2).sum(-1).sqrt()
            scale = length_scales[h]
            inv_dist = torch.exp(-dist / scale)
            return inv_dist * score

        self.run_test(euclidean_dist_pos_embed, torch.bfloat16, device=device)

    @supported_platform
    @skip_on_cpu
    def test_invalid_block_size(self, device):
        # Create tensors on different devices
        q, k, v = (torch.randn(1, 8, 128, 64, device=device) for _ in range(3))

        expected_error_message = (
            "ValueError: Q and KV block size must be divisible by BLOCK_M and BLOCK_N."
        )
        block_mask = create_block_mask(
            noop_mask, 1, 8, 128, 128, BLOCK_SIZE=96, device=device
        )

        with self.assertRaisesRegex(RuntimeError, expected_error_message):
            torch.compile(flex_attention)(q, k, v, block_mask=block_mask)

    @supported_platform
    @skip_on_cpu
    def test_small_q_kv_len(self, device):
        make_tensor = functools.partial(
            torch.ones,
            (1, 1, 1, 16),
            device=device,
            dtype=torch.float32,
            requires_grad=True,
        )
        query, key, value = make_tensor(), make_tensor(), make_tensor()
        kernel_options = {"FORCE_USE_FLEX_ATTENTION": True}
        out_eager, lse_eager = flex_attention(
            query, key, value, return_lse=True, kernel_options=kernel_options
        )

        flex_compile = torch.compile(flex_attention, fullgraph=True)
        out_compiled, lse_compiled = flex_compile(
            query, key, value, return_lse=True, kernel_options=kernel_options
        )

        assert torch.equal(out_eager, out_compiled)
        assert torch.equal(lse_eager, lse_compiled)

        grads_eager = torch.autograd.grad(out_eager.sum(), (query, key, value))
        grads_compile = torch.autograd.grad(out_compiled.sum(), (query, key, value))

        torch.testing.assert_close(grads_eager, grads_compile)

    @supported_platform
    @skip_on_cpu
    def test_dynamic_shapes_bug_dynamic_batch(self, device):
        def _flex_attention_mask(b, h, q_idx, kv_idx, input_lengths):
            padding_condition = (q_idx < input_lengths[b]) & (kv_idx < input_lengths[b])
            return padding_condition

        counter = CompileCounterWithBackend("inductor")

        class Model(torch.nn.Module):
            def __init__(self, dim=1024):
                super().__init__()
                self.subsampler = torch.nn.Conv1d(256, 256, 5)
                self.projector = torch.nn.Linear(256, dim)
                self.num_heads = 4

            def forward(self, x, input_lengths):
                x = self.subsampler(x.transpose(-1, -2)).transpose(-1, -2)
                x = self.projector(x).transpose(0, 1)
                head_dim = x.size(-1) // self.num_heads
                x = x.view(-1, x.size(1), self.num_heads, head_dim)
                x = x.permute(1, 2, 0, 3)

                max_time = x.size(-2)
                mask = torch.compile(create_block_mask, dynamic=True, fullgraph=False)(
                    functools.partial(
                        _flex_attention_mask,
                        input_lengths=input_lengths,
                    ),
                    B=input_lengths.size(0),
                    H=None,
                    Q_LEN=max_time,
                    KV_LEN=max_time,
                    device=device,
                )

                x = torch.compile(
                    flex_attention, dynamic=True, fullgraph=True, backend=counter
                )(
                    query=x,
                    key=x,
                    value=x,
                    block_mask=mask,
                )
                return x

        model = Model(128).to(device)
        B, F, T = 16, 256, 12
        for _ in range(5):
            x = torch.randn(B, T, F, device=device)
            l = torch.randint(0, T, (B,), device=device)
            model(x, l)

        assert counter.frame_count == 1, (
            f"Expected 1 graph, but got {counter.frame_count} graphs"
        )

    @supported_platform
    @skip_on_cpu
    def test_dynamic_shapes_with_custom_kernel_options(self, device):
        make_tensor = functools.partial(
            torch.ones,
            (8, 8, 1024, 64),
            device=device,
            dtype=torch.bfloat16,
        )
        query, key, value = make_tensor(), make_tensor(), make_tensor()
        kernel_options = {"BLOCK_M": 64, "BLOCK_N": 64}
        out_eager = flex_attention(query, key, value, kernel_options=kernel_options)

        flex_compile = torch.compile(flex_attention, fullgraph=True, dynamic=True)
        out_compiled = flex_compile(query, key, value, kernel_options=kernel_options)

        torch.testing.assert_close(out_eager, out_compiled, atol=3e-3, rtol=2e-3)

    @supported_platform
    def test_dynamic_shapes_with_max_autotune(self, device):
        make_tensor = functools.partial(
            torch.ones,
            (8, 8, 1024, 64),
            device=device,
            dtype=torch.float if device == "cpu" else torch.bfloat16,
        )
        query, key, value = make_tensor(), make_tensor(), make_tensor()
        block_mask = create_block_mask(
            _causal_mask, None, None, 1024, 1024, device=device
        )

        out_eager = flex_attention(query, key, value, block_mask=block_mask)

        flex_compile = torch.compile(
            flex_attention, fullgraph=True, dynamic=True, mode="max-autotune"
        )
        out_compiled = flex_compile(query, key, value, block_mask=block_mask)

        torch.testing.assert_close(out_eager, out_compiled, atol=3e-3, rtol=2e-3)

    @supported_platform
    @skip_on_cpu
    def test_zero_length_sequence_error(self, device):
        make_tensor = functools.partial(
            torch.ones,
            (8, 8, 0, 64),  # Zero in sequence dimension
            device=device,
            dtype=torch.bfloat16,
        )
        query, key, value = make_tensor(), make_tensor(), make_tensor()

        # Test compiled mode - should also raise assertion error
        flex_compile = torch.compile(flex_attention, fullgraph=True)
        with self.assertRaisesRegex(
            torch._inductor.exc.InductorError, "Query length must be greater than 0"
        ):
            flex_compile(query, key, value)

    @supported_platform
    def test_causal_block_non_divisible_with_captured_buffer(
        self,
        device,
    ):
        Q_S = S - 3
        KV_S = S - 3
        offset_q = torch.randn(Q_S, device=device, dtype=torch.bfloat16)
        offset_kv = torch.randn(KV_S, device=device, dtype=torch.bfloat16)

        def score_mod(score, b, h, q, kv):
            return score + offset_q[q] + offset_kv[kv]

        def mask_mod(b, h, q, kv):
            return q >= kv

        block_mask = create_block_mask(mask_mod, B, 1, Q_S, KV_S, device=device)

        attention = functools.partial(flex_attention, block_mask=block_mask)

        self.run_test_with_call(
            attention, Q_S=Q_S, KV_S=KV_S, dtype=torch.bfloat16, device=device
        )

    @supported_platform
    def test_non_divisible_with_captured_buffer(self, device):
        Q_S = S + 3
        KV_S = S + 3

        multiplier = torch.randn(Q_S, device=device, dtype=torch.bfloat16)

        def apply_multiplicative_bias(score, b, h, q_idx, kv_idx):
            return score * multiplier[q_idx]

        attention = functools.partial(
            flex_attention, score_mod=apply_multiplicative_bias
        )

        self.run_test_with_call(
            attention, Q_S=Q_S, KV_S=KV_S, dtype=torch.bfloat16, device=device
        )

    @supported_platform
    def test_num_warps_8_error(self, device):
        attention = functools.partial(flex_attention, score_mod=_identity)
        self.run_test_with_call(
            attention,
            dtype=torch.float16,
            device=device,
            Q_S=128,
            KV_S=128,
            Q_D=128,
            V_D=128,
        )

    @supported_platform
    @unittest.skipIf(not TEST_MULTIGPU, "detected only one GPU")
    def test_qkv_and_block_mask_on_the_same_device(self, device):
        make_tensor = functools.partial(
            torch.ones,
            (2, 2, 256, 32),
            device="cuda:0",
            dtype=torch.float32,
            requires_grad=True,
        )
        query, key, value = make_tensor(), make_tensor(), make_tensor()

        def mask_mod(b, h, q, kv):
            return q >= kv

        block_mask = create_block_mask(mask_mod, 1, 1, 256, 256, device="cuda:1")
        with self.assertRaisesRegex(
            RuntimeError, "Expect q/k/v and block_mask to be on the same device"
        ):
            torch.compile(flex_attention)(query, key, value, block_mask=block_mask)

    @supported_platform
    @skip_on_cpu
    def test_free_symbol_dynamic(self, device):
        def batch_flip_causal(b, h, q_idx, kv_idx):
            return (q_idx >= kv_idx) & (b % 2 == 0)

        class SimpleAttention(torch.nn.Module):
            def __init__(self, dim=512, n_head=8):
                super().__init__()
                self.qkv = torch.nn.Linear(dim, 3 * dim)
                self.n_head = n_head
                self.head_dim = dim // n_head

            def forward(self, x, block_mask=None):
                B, T, C = x.size()
                qkv = self.qkv(x).view(B, T, 3, self.n_head, self.head_dim)
                qkv = qkv.permute(2, 0, 3, 1, 4)
                q, k, v = qkv
                y = flex_attention(
                    q,
                    k,
                    v,
                    block_mask=block_mask,
                )
                return y.transpose(1, 2).contiguous().view(B, T, C)

        model = SimpleAttention().to(device)
        model.compile(mode="default", dynamic=True)
        sequence_len = 256

        # Test different batch shapes with dense masks
        torch._dynamo.reset()
        for batch_shape in [4, 16, 32]:
            # Create dense mask
            rand_mask = torch.randint(
                0, 2, (batch_shape, sequence_len), device=device
            ).bool()
            block_mask = torch.compile(create_block_mask, dynamic=True)(
                B=batch_shape,
                BLOCK_SIZE=128,
                mask_mod=lambda b, h, q_idx, kv_idx: ~rand_mask[b, q_idx],
                H=None,
                Q_LEN=sequence_len,
                KV_LEN=sequence_len,
                device=device,
            )

            # Run forward pass
            x = torch.randn(batch_shape, sequence_len, 512, device=device)
            model(x, block_mask=block_mask)

        self.assertEqual(torch._dynamo.utils.counters["aot_autograd"]["ok"], 2)

    @supported_platform
    @skip_on_cpu
    def test_symbol_closure_in_score_mod(self, device):
        class SimpleAttention(torch.nn.Module):
            def __init__(self, dim=512, n_head=8):
                super().__init__()
                self.qkv = torch.nn.Linear(dim, 3 * dim)
                self.n_head = n_head
                self.head_dim = dim // n_head

            def forward(self, x, block_mask=None):
                B, T, C = x.size()
                qkv = self.qkv(x).view(B, T, 3, self.n_head, self.head_dim)
                qkv = qkv.permute(2, 0, 3, 1, 4)
                q, k, v = qkv
                return flex_attention(
                    q,
                    k,
                    v,
                    score_mod=lambda s, b, h, q, k: s + B,
                    block_mask=block_mask,
                )

        model = SimpleAttention().to(device)
        from torch._dynamo.testing import EagerAndRecordGraphs

        backend = EagerAndRecordGraphs()
        model.compile(mode="default", dynamic=True, backend=backend)
        sequence_len = 256

        torch._dynamo.reset()
        for batch_shape in [4, 16, 32]:
            x = torch.randn(batch_shape, sequence_len, 512, device=device)
            model(x)
        self.assertEqual(len(backend.graphs), 1)
        self.assertExpectedInline(
            backend.graphs[0].score_mod_0.code.strip(),
            """\
def forward(self, child : torch.Tensor, child_1 : torch.Tensor, child_2 : torch.Tensor, child_3 : torch.Tensor, child_4 : torch.Tensor, getitem : torch.SymInt):
    add = child + getitem;  child = getitem = None
    return add""",
        )

    @supported_platform
    @skip_on_cpu
    def test_fw_bw_graph_correctness(self, device):
        cnt = CompileCounterWithBackend("aot_eager")
        make_tensor = functools.partial(
            torch.randn,
            (2, 2, 128, 4),
            device=device,
            dtype=torch.float64,
            requires_grad=True,
        )
        query, key, value = make_tensor(), make_tensor(), make_tensor()

        def causal_mask(b, h, q_idx, kv_idx):
            return q_idx >= kv_idx

        block_mask = create_block_mask(causal_mask, 1, 1, 128, 128, device=device)

        func = torch.compile(flex_attention, backend=cnt, fullgraph=True)
        out = func(query, key, value, _squared, block_mask=block_mask)
        out.sum().backward()
        self.assertEqual(cnt.frame_count, 1)
        self.assertEqual(len(cnt.graphs), 1)
        graph = cnt.graphs[0]
        norm_graph = normalize_gm(graph.print_readable(print_output=False))
        expected_graph = """\
class GraphModule(torch.nn.Module):
    def forward(self, L_query_: "f64[2, 2, 128, 4]", L_key_: "f64[2, 2, 128, 4]", L_value_: "f64[2, 2, 128, 4]", L_block_mask_kv_indices: "i32[1, 1, 1, 1]", L_block_mask_kv_num_blocks: "i32[1, 1, 1]", L_block_mask_full_kv_num_blocks: "i32[1, 1, 1]", L_block_mask_full_kv_indices: "i32[1, 1, 1, 1]", L_block_mask_q_num_blocks: "i32[1, 1, 1]", L_block_mask_q_indices: "i32[1, 1, 1, 1]", L_block_mask_full_q_num_blocks: "i32[1, 1, 1]", L_block_mask_full_q_indices: "i32[1, 1, 1, 1]"):
        l_query_ = L_query_
        l_key_ = L_key_
        l_value_ = L_value_
        l_block_mask_kv_indices = L_block_mask_kv_indices
        l_block_mask_kv_num_blocks = L_block_mask_kv_num_blocks
        l_block_mask_full_kv_num_blocks = L_block_mask_full_kv_num_blocks
        l_block_mask_full_kv_indices = L_block_mask_full_kv_indices
        l_block_mask_q_num_blocks = L_block_mask_q_num_blocks
        l_block_mask_q_indices = L_block_mask_q_indices
        l_block_mask_full_q_num_blocks = L_block_mask_full_q_num_blocks
        l_block_mask_full_q_indices = L_block_mask_full_q_indices

        score_mod_0 = self.score_mod_0
        mask_fn_0 = self.mask_fn_0
        flex_attention = torch.ops.higher_order.flex_attention(l_query_, l_key_, l_value_, score_mod_0, (128, 128, l_block_mask_kv_num_blocks, l_block_mask_kv_indices, l_block_mask_full_kv_num_blocks, l_block_mask_full_kv_indices, l_block_mask_q_num_blocks, l_block_mask_q_indices, l_block_mask_full_q_num_blocks, l_block_mask_full_q_indices, 128, 128, mask_fn_0), 0.5, {'PRESCALE_QK': False, 'ROWS_GUARANTEED_SAFE': False, 'BLOCKS_ARE_CONTIGUOUS': False, 'WRITE_DQ': True, 'OUTPUT_LOGSUMEXP': True}, (), ());  l_query_ = l_key_ = l_value_ = score_mod_0 = l_block_mask_kv_num_blocks = l_block_mask_kv_indices = l_block_mask_full_kv_num_blocks = l_block_mask_full_kv_indices = l_block_mask_q_num_blocks = l_block_mask_q_indices = l_block_mask_full_q_num_blocks = l_block_mask_full_q_indices = mask_fn_0 = None
        out: "f64[2, 2, 128, 4]" = flex_attention[0];  flex_attention = None
        return (out,)

    class score_mod_0(torch.nn.Module):
        def forward(self, child: "f64[]", child_1: "i32[]", child_2: "i32[]", child_3: "i32[]", child_4: "i32[]"):
            mul: "f64[]" = child * child;  child = None
            return mul

    class mask_fn_0(torch.nn.Module):
        def forward(self, child: "i32[]", child_1: "i32[]", child_2: "i32[]", child_3: "i32[]"):
            ge: "b8[]" = child_2 >= child_3;  child_2 = child_3 = None
            return ge
"""
        self.assertExpectedInline(
            norm_graph,
            expected_graph,  # noqa: B950
        )
        # Save the AOT graphs
        aot_graphs = []
        from torch._inductor import compile_fx

        def debug_compile_fx_inner(graph, example_inputs, *args, **kwargs):
            aot_graphs.append(graph)
            return graph

        backend = functools.partial(
            compile_fx.compile_fx, inner_compile=debug_compile_fx_inner
        )
        func = torch.compile(func, backend=backend, fullgraph=True)
        out = func(query, key, value, _squared)
        out.sum().backward()

        joint_graph = normalize_gm(aot_graphs[1].print_readable(print_output=False))
        expected_joint_graph = """\
class GraphModule(torch.nn.Module):
    def forward(self, primals_1: "f64[2, 2, 128, 4]", primals_2: "f64[2, 2, 128, 4]", primals_3: "f64[2, 2, 128, 4]", full: "i32[1, 1, 1]", full_default: "i32[1, 1, 1, 1]", convert_element_type: "i32[1, 1, 1]", convert_element_type_1: "i32[1, 1, 1, 1]", getitem_2: "f64[2, 2, 128, 4]", getitem_3: "f32[2, 2, 128]", tangents_1: "f64[2, 2, 128, 4]"):
        full_default_4: "f32[2, 2, 128]" = torch.ops.aten.full.default([2, 2, 128], 0, dtype = torch.float32, layout = torch.strided, device = device(type='GPU_TYPE', index=0), pin_memory = False)
        fw_graph0 = self.fw_graph0
        joint_graph0 = self.joint_graph0
        mask_graph0 = self.mask_graph0
        flex_attention_backward = torch.ops.higher_order.flex_attention_backward(primals_1, primals_2, primals_3, getitem_2, getitem_3, tangents_1, full_default_4, fw_graph0, joint_graph0, (1, 1, full, full_default, None, None, convert_element_type, convert_element_type_1, None, None, 1073741824, 1073741824, mask_graph0), 0.5, {'PRESCALE_QK': False, 'ROWS_GUARANTEED_SAFE': False, 'BLOCKS_ARE_CONTIGUOUS': False, 'WRITE_DQ': True, 'OUTPUT_LOGSUMEXP': True}, (), ());  primals_1 = primals_2 = primals_3 = getitem_2 = getitem_3 = tangents_1 = full_default_4 = fw_graph0 = joint_graph0 = full = full_default = convert_element_type = convert_element_type_1 = mask_graph0 = None
        getitem_4: "f64[2, 2, 128, 4]" = flex_attention_backward[0]
        getitem_5: "f64[2, 2, 128, 4]" = flex_attention_backward[1]
        getitem_6: "f64[2, 2, 128, 4]" = flex_attention_backward[2];  flex_attention_backward = None
        return (getitem_4, getitem_5, getitem_6)

    class fw_graph0(torch.nn.Module):
        def forward(self, arg0_1: "f64[]", arg1_1: "i32[]", arg2_1: "i32[]", arg3_1: "i32[]", arg4_1: "i32[]"):
            mul: "f64[]" = torch.ops.aten.mul.Tensor(arg0_1, arg0_1);  arg0_1 = None
            return mul

    class joint_graph0(torch.nn.Module):
        def forward(self, arg0_1: "f64[]", arg1_1: "i32[]", arg2_1: "i32[]", arg3_1: "i32[]", arg4_1: "i32[]", arg5_1: "f64[]"):
            mul_1: "f64[]" = torch.ops.aten.mul.Tensor(arg5_1, arg0_1)
            mul_2: "f64[]" = torch.ops.aten.mul.Tensor(arg5_1, arg0_1);  arg5_1 = arg0_1 = None
            add: "f64[]" = torch.ops.aten.add.Tensor(mul_2, mul_1);  mul_2 = mul_1 = None
            return [add, None, None, None, None]

    class mask_graph0(torch.nn.Module):
        def forward(self, arg0_1: "i32[]", arg1_1: "i32[]", arg2_1: "i32[]", arg3_1: "i32[]"):
            full_default: "b8[]" = torch.ops.aten.full.default([], True, dtype = torch.bool, layout = torch.strided, device = device(type='cuda', index=0), pin_memory = False)
            return full_default
""".replace(  # noqa: B950
            "GPU_TYPE", torch.device(device).type
        )

        self.assertExpectedInline(
            joint_graph,
            expected_joint_graph,
        )

    @supported_platform
    def test_tensor_subclass_dispatch_order(self, device):
        """Test that tensor subclasses get proper dispatch priority over modes.

        This test verifies the fix that allows tensor subclasses' pyimpl to run before
        FakeTensorMode/FunctionalTensorMode implementations, preventing issues
        where subclasses that error on as_strided would fail in flex_attention.
        """
        import torch.utils._pytree as pytree
        from torch.utils._python_dispatch import return_and_correct_aliasing

        class AsStridedErrorTensor(torch.Tensor):
            @staticmethod
            def __new__(cls, elem):
                assert isinstance(elem, torch.Tensor)
                return torch.Tensor._make_wrapper_subclass(
                    cls,
                    elem.shape,
                    strides=elem.stride(),
                    storage_offset=elem.storage_offset(),
                    dtype=elem.dtype,
                    layout=elem.layout,
                    device=elem.device,
                    requires_grad=elem.requires_grad,
                )

            def __init__(self, elem):
                self.elem = elem

            def __repr__(self):
                return f"AsStridedErrorTensor({self.elem})"

            def __tensor_flatten__(self):
                return ["elem"], None

            @staticmethod
            def __tensor_unflatten__(inner_tensors, meta, outer_size, outer_stride):
                assert meta is None
                elem = inner_tensors["elem"]
                return AsStridedErrorTensor(elem)

            @classmethod
            def __torch_dispatch__(cls, func, types, args, kwargs=None):
                # Error if as_strided is called
                if func is torch.ops.aten.as_strided.default:
                    raise RuntimeError("as_strided was called on AsStridedErrorTensor!")

                if kwargs is None:
                    kwargs = {}
                args_elem = pytree.tree_map_only(
                    AsStridedErrorTensor, lambda x: x.elem, args
                )
                kwargs_elem = pytree.tree_map_only(
                    AsStridedErrorTensor, lambda x: x.elem, kwargs
                )

                out = func(*args_elem, **kwargs_elem)

                def wrap_output(x):
                    if isinstance(x, torch.Tensor):
                        return AsStridedErrorTensor(x)
                    return x

                out_wrapped = pytree.tree_map(wrap_output, out)
                return return_and_correct_aliasing(func, args, kwargs, out_wrapped)

        from torch._higher_order_ops.flex_attention import (
            flex_attention as flex_attention_hop,
        )

        @flex_attention_hop.py_impl(AsStridedErrorTensor)
        def flex_attention_as_strided_error_tensor(
            query: torch.Tensor,
            key: torch.Tensor,
            value: torch.Tensor,
            score_mod,
            block_mask,
            scale,
            kernel_options,
            score_mod_other_buffers=(),
            mask_mod_other_buffers=(),
        ):
            inner_q, inner_k, inner_v = query.elem, key.elem, value.elem
            out, lse = flex_attention_hop(
                inner_q,
                inner_k,
                inner_v,
                score_mod,
                block_mask,
                scale,
                kernel_options,
                score_mod_other_buffers,
                mask_mod_other_buffers,
            )
            return AsStridedErrorTensor(out), AsStridedErrorTensor(lse)

        # Test setup
        B, H, S, D = 2, 1, 128, 16
        dtype = torch.float32

        # Create regular tensors
        query_elem = torch.randn(B, H, S, D, device=device, dtype=dtype)
        key_elem = torch.randn(B, H, S, D, device=device, dtype=dtype)
        value_elem = torch.randn(B, H, S, D, device=device, dtype=dtype)

        # Test 1: Verify as_strided raises error when called directly on AsStridedErrorTensor
        test_tensor = AsStridedErrorTensor(query_elem)
        with self.assertRaisesRegex(
            RuntimeError, "as_strided was called on AsStridedErrorTensor!"
        ):
            torch.as_strided(
                test_tensor, size=(B, H, S, D), stride=test_tensor.stride()
            )

        # Test 2: Run flex_attention with normal tensors first
        compiled_fn = torch.compile(flex_attention, backend="aot_eager", fullgraph=True)
        normal_out, normal_lse = compiled_fn(
            query_elem, key_elem, value_elem, return_lse=True
        )

        # Test 3: Wrap in our subclass
        query = AsStridedErrorTensor(query_elem)
        key = AsStridedErrorTensor(key_elem)
        value = AsStridedErrorTensor(value_elem)

        # This should NOT error with as_strided after the fix
        # Before the fix, it would error because FakeTensorMode would directly
        # call flex_attention_fake_impl which uses as_strided
        out, lse = compiled_fn(query, key, value, return_lse=True)
        # Verify we got valid output
        self.assertIsInstance(out, AsStridedErrorTensor)
        self.assertIsInstance(lse, AsStridedErrorTensor)
        self.assertEqual(out.shape, (B, H, S, D))
        self.assertEqual(lse.shape, (B, H, S))

        # Test 4: Compare outputs between normal tensors and subclassed tensors
        torch.testing.assert_close(out.elem, normal_out, rtol=1e-5, atol=1e-5)
        torch.testing.assert_close(lse.elem, normal_lse, rtol=1e-5, atol=1e-5)

    @supported_platform
    @skip_on_cuda
    def test_cpu_error_message_return_lse(self, device):
        make_tensor = functools.partial(
            torch.randn,
            (2, 2, 128, 16),
            device="cpu",
            dtype=torch.float32,
            requires_grad=False,
        )
        query, key, value = make_tensor(), make_tensor(), make_tensor()
        attention = torch.compile(flex_attention)
        with self.assertRaisesRegex(
            torch._inductor.exc.InductorError,
            r"NotImplementedError: torch.compile on CPU only supports inference and `return_lse` is not supported yet.",
        ):
            attention(query, key, value, return_lse=True)

    @unittest.skipIf(not TEST_MULTIGPU, "detected only one GPU")
    def test_device_cuda_1(self, device):
        class TestModule(torch.nn.Module):
            def forward(self, q, k, v, block_mask):
                return flex_attention(q, k, v, block_mask=block_mask)

        q = torch.randn(1, 1, 256, 32, device="cuda:1", dtype=torch.bfloat16)
        k = torch.randn(1, 1, 256, 32, device="cuda:1", dtype=torch.bfloat16)
        v = torch.randn(1, 1, 256, 32, device="cuda:1", dtype=torch.bfloat16)
        mask = create_block_mask(
            lambda b, h, q_idx, kv_idx: q_idx >= kv_idx,
            B=None,
            H=None,
            Q_LEN=256,
            KV_LEN=256,
            device="cuda:1",
        )
        mod = torch.compile(TestModule())
        attn_output = mod(q, k, v, mask)
        self.assertEqual(attn_output.device, torch.device("cuda:1"))

    @supported_platform
    @skip_on_cpu
    @common_utils.parametrize(
        "ops_to_save",
        [
            [
                torch.ops.aten.mm.default,
            ],
            [
                flex_attention_hop,
            ],
            [torch.ops.aten.mm.default, flex_attention_hop],
        ],
    )
    def test_selective_ac(self, device, ops_to_save):
        class FlexAttentionModule(nn.Module):
            def __init__(self, hidden_size, num_heads):
                super().__init__()
                self.hidden_size = hidden_size
                self.num_heads = num_heads
                self.head_dim = hidden_size // num_heads

                # In-projections (query, key, value)
                self.q_proj = nn.Linear(hidden_size, hidden_size)
                self.k_proj = nn.Linear(hidden_size, hidden_size)
                self.v_proj = nn.Linear(hidden_size, hidden_size)

                # Out-projection
                self.out_proj = nn.Linear(hidden_size, hidden_size)

            def forward(self, x):
                batch_size, seq_len, _ = x.size()

                # Project queries, keys, and values
                q = (
                    self.q_proj(x)
                    .view(batch_size, seq_len, self.num_heads, self.head_dim)
                    .transpose(1, 2)
                )
                k = (
                    self.k_proj(x)
                    .view(batch_size, seq_len, self.num_heads, self.head_dim)
                    .transpose(1, 2)
                )
                v = (
                    self.v_proj(x)
                    .view(batch_size, seq_len, self.num_heads, self.head_dim)
                    .transpose(1, 2)
                )

                # Apply flex attention
                attn_output = flex_attention(
                    q,
                    k,
                    v,
                )

                # Reshape output
                attn_output = (
                    attn_output.transpose(1, 2)
                    .contiguous()
                    .view(batch_size, seq_len, self.hidden_size)
                )

                # Out projection
                output = self.out_proj(attn_output)

                return output

        from torch.utils.checkpoint import (
            checkpoint,
            create_selective_checkpoint_contexts,
        )

        context_fn = functools.partial(
            create_selective_checkpoint_contexts, ops_to_save
        )

        # Define a model that uses FlexAttention with selective activation checkpointing
        class SacModule(nn.Module):
            def __init__(self, hidden_size, num_heads, context_fn):
                super().__init__()
                self.flex_attn = FlexAttentionModule(hidden_size, num_heads)
                self.context_fn = context_fn

            def forward(self, x):
                def flex_attn_fn(x):
                    return self.flex_attn(x)

                output = checkpoint(
                    flex_attn_fn,
                    x,
                    use_reentrant=False,
                    context_fn=self.context_fn,
                )

                return output

        flex_module = SacModule(hidden_size=512, num_heads=8, context_fn=context_fn).to(
            "cuda", dtype=torch.bfloat16
        )
        x = torch.ones(8, 1024, 512, device="cuda", dtype=torch.bfloat16)

        # Run without compilation
        output_module = flex_module(x)
        compiled_module = torch.compile(flex_module)
        output_compiled = compiled_module(x)

        torch.testing.assert_close(output_module, output_compiled, rtol=1e-2, atol=1e-2)

        # Calculate gradients and compare them
        x.requires_grad_(True)
        output_module = flex_module(x)
        output_compiled = compiled_module(x)
        grad_output = torch.ones_like(output_module)

        grad_module = torch.autograd.grad(
            outputs=output_module, inputs=x, grad_outputs=grad_output, retain_graph=True
        )[0]

        grad_compiled = torch.autograd.grad(
            outputs=output_compiled, inputs=x, grad_outputs=grad_output
        )[0]

        torch.testing.assert_close(grad_module, grad_compiled, rtol=1e-2, atol=1e-2)

    @supported_platform
    @skip_on_cpu
    def test_validate_small_embedding_size_error_message(self, device):
        # eager support for small embedding size
        q, k, v = [torch.randn(2, 2, 128, 8, device=device) for _ in range(3)]
        flex_attention(q, k, v)

        # compiled cpu support for small embedding size
        q, k, v = [torch.randn(2, 2, 128, 8, device=device) for _ in range(3)]
        flex_attention(q, k, v)

        # compiled gpu kernel does not support small embedding size
        q, k, v = [torch.randn(2, 2, 128, 8, device=device) for _ in range(3)]
        compiled_fa = torch.compile(flex_attention)

        with self.assertRaisesRegex(
            torch._inductor.exc.InductorError,
            "NYI: embedding dimension of the query, key, and value must be "
            "at least 16 but got E=8 and Ev=8",
        ):
            compiled_fa(q, k, v)

        # compiled gpu kernel supports large embedding size
        q, k, v = [torch.randn(2, 2, 128, 16, device=device) for _ in range(3)]
        compiled_fa = torch.compile(flex_attention)

    @unittest.skipIf(
        not has_triton() or not HAS_WARP_SPEC,
        reason="FBCODE Triton is required for this test",
    )
    def test_triton_template_warp_specialization(self, device):
        def make_tensor():
            return torch.rand(4, 16, 4096, 64, device=device, dtype=torch.bfloat16)

        q, k, v = make_tensor(), make_tensor(), make_tensor()
        flex_compiled = torch.compile(flex_attention, fullgraph=True)

        positional_args = (q, k, v)
        keyword_args = {
            "kernel_options": {
                "num_warps": 4,
                "num_consumer_groups": 2,
                "num_buffers_warp_spec": 3,
            }
        }

        # Check if kernel code contains warp specialization parameters
        _, kernel_code = run_and_get_code(
            flex_compiled,
            *positional_args,
            **keyword_args,
        )
        assert kernel_code is not None, "Failed to retrieve compiled kernel code"
        assert "num_consumer_groups" in kernel_code[0], (
            "num_consumer_groups missing in kernel definition"
        )
        assert "num_buffers_warp_spec" in kernel_code[0], (
            "num_buffers_warp_spec missing in kernel definition"
        )

        # Validate correctness
        C1 = flex_compiled(q, k, v)
        C2 = flex_attention(q, k, v)

        assert torch.allclose(C1, C2, atol=1e-2, rtol=1e-2), (
            "Warp specialized kernel result differs from reference"
        )

    @supported_platform
    @skip_on_cpu
    @skipCUDAIf(not has_triton_tma_device(), "Requires TMA enabled CUDA device")
    def test_tma_with_customer_kernel_options(self):
        make_tensor = functools.partial(
            torch.ones,
            (1, 1, 256, 128),
            device="cuda",
            dtype=torch.bfloat16,
        )
        query, key, value = make_tensor(), make_tensor(), make_tensor()

        kernel_options_1 = {
            "BLOCK_M": 128,
            "BLOCK_N": 128,
            "USE_TMA": False,
        }
        kernel_options_2 = {"BLOCK_M": 128, "BLOCK_N": 128, "USE_TMA": True}

        flex_compile = torch.compile(flex_attention, fullgraph=True, dynamic=True)
        out_compiled = flex_compile(query, key, value, kernel_options=kernel_options_1)
        out_tma_compiled = flex_compile(
            query, key, value, kernel_options=kernel_options_2
        )

        # vanilla compiled vs TMA compiled
        torch.testing.assert_close(out_tma_compiled, out_compiled, atol=2e-1, rtol=2e-1)

    @supported_platform
<<<<<<< HEAD
    @largeTensorTest("12GB", "cuda")
    @skip_on_cpu
    def test_int64_indexing_large_stride(self, device):
        B = 1
        H = 64
        S = 2**20
        D = 64
        dtype = torch.float16

        def _simple_causal(b, h, q_idx, kv_idx):
            return q_idx >= kv_idx

        BLOCK_M = 1024
        BLOCK_N = 1024

        block_mask = torch.compile(create_block_mask)(
            _simple_causal, B, H, S, S, device=device, BLOCK_SIZE=(BLOCK_M, BLOCK_N)
        )

        q = torch.randn(B, H, S, D, device=device, dtype=dtype, requires_grad=True)
        k = torch.randn(B, H, S, D, device=device, dtype=dtype, requires_grad=True)
        v = torch.randn(B, H, S, D, device=device, dtype=dtype, requires_grad=True)

        # This should raise NotImplementedError: 64-bit indexing is not yet implemented for triton templates
        with self.assertRaisesRegex(
            torch._inductor.exc.InductorError, "64-bit indexing is not yet implemented"
        ):
            torch.compile(flex_attention)(q, k, v, block_mask=block_mask)
=======
    @skip_on_cpu
    def test_large_batch_heads_grid_dimension(self, device):
        B, H, S, D = 22720, 3, 64, 32

        make_tensor = functools.partial(
            torch.randn,
            (B, H, S, D),
            device=device,
            dtype=torch.float16,
            requires_grad=True,
        )

        query, key, value = make_tensor(), make_tensor(), make_tensor()

        flex_compile = torch.compile(flex_attention, fullgraph=True, dynamic=True)
        out_compiled = flex_compile(query, key, value)

        self.assertEqual(out_compiled.shape, (B, H, S, D))

        grad_output = torch.randn_like(out_compiled)
        out_compiled.backward(grad_output)

        self.assertIsNotNone(query.grad)
        self.assertIsNotNone(key.grad)
        self.assertIsNotNone(value.grad)
        self.assertEqual(query.grad.shape, query.shape)
        self.assertEqual(key.grad.shape, key.shape)
        self.assertEqual(value.grad.shape, value.shape)

    @supported_platform
    def test_debug_flag_disables_internal_compilation(self, device):
        """Test that _FLEX_ATTENTION_DISABLE_COMPILE_DEBUG flag bypasses internal compilation."""
        import torch.nn.attention.flex_attention as fa

        original_flag = fa._FLEX_ATTENTION_DISABLE_COMPILE_DEBUG
        original_warnings_shown = fa._WARNINGS_SHOWN.copy()

        try:
            B, H, S, D = 1, 1, 128, 64
            query = torch.randn(B, H, S, D, device=device, dtype=torch.float32)
            key = torch.randn(B, H, S, D, device=device, dtype=torch.float32)
            value = torch.randn(B, H, S, D, device=device, dtype=torch.float32)

            def simple_score_mod(score, b, h, q_idx, kv_idx):
                return score

            # Test with debug flag False - should warn
            fa._FLEX_ATTENTION_DISABLE_COMPILE_DEBUG = False
            fa._WARNINGS_SHOWN.clear()

            with self.assertWarns(UserWarning) as cm:
                out_compiled = fa.flex_attention(
                    query, key, value, score_mod=simple_score_mod
                )

            self.assertIn(
                "flex_attention called without torch.compile", str(cm.warning)
            )

            # Test with debug flag True - should NOT warn
            fa._FLEX_ATTENTION_DISABLE_COMPILE_DEBUG = True

            # Should not error
            with warnings.catch_warnings():
                warnings.simplefilter("error")
                out_debug = fa.flex_attention(
                    query, key, value, score_mod=simple_score_mod
                )

            torch.testing.assert_close(out_compiled, out_debug, rtol=1e-4, atol=1e-4)

        finally:
            fa._FLEX_ATTENTION_DISABLE_COMPILE_DEBUG = original_flag
            fa._WARNINGS_SHOWN = original_warnings_shown
>>>>>>> f4528a72


class TestBlockMask(InductorTestCase):
    def setUp(self):
        super().setUp()

    @supported_platform
    def test_block_mask_attributes(self, device):
        offset = torch.zeros(8, device=device)

        def causal_mask(b, h, q, kv):
            return (q + (offset[b] * 128)) >= kv

        block_mask = create_block_mask(causal_mask, 4, 2, 2048, 2048, device=device)
        self.assertEqual(block_mask.shape, (4, 2, 2048, 2048))
        self.assertEqual(block_mask[0].shape, (2, 2048, 2048))
        self.assertEqual(block_mask[0, 0].shape, (2048, 2048))
        self.assertEqual(block_mask.numel(), 4 * 2 * 2048 * 2048)
        self.assertEqual(block_mask.sparsity(), 46.875)
        self.assertEqual(block_mask[0].sparsity(), 46.875)
        self.assertEqual(block_mask[1, 0].sparsity(), 46.875)
        self.assertEqual(block_mask.sparsity(), block_mask[1].sparsity())

        offset = torch.arange(8, device=device)
        block_mask = create_block_mask(causal_mask, 8, 1, 2048, 2048, device=device)
        self.assertEqual(block_mask.sparsity(), 29.1015625)
        self.assertTrue(block_mask.sparsity() < block_mask[0].sparsity())
        self.assertTrue(block_mask[0].sparsity() > block_mask[1].sparsity())

    @supported_platform
    @common_utils.parametrize("BLOCK_SIZE", [32, 64, 128, 256, (32, 64), (64, 32)])
    def test_block_size_changes(self, device, BLOCK_SIZE: Union[int, tuple[int, int]]):
        B, H, Q_LEN, KV_LEN = 4, 2, 2048, 2048

        if isinstance(BLOCK_SIZE, int):
            Q_BLOCK_SIZE = BLOCK_SIZE
            KV_BLOCK_SIZE = BLOCK_SIZE
        else:
            Q_BLOCK_SIZE, KV_BLOCK_SIZE = BLOCK_SIZE

        block_mask = create_block_mask(
            noop_mask, B, H, Q_LEN, KV_LEN, BLOCK_SIZE=BLOCK_SIZE, device=device
        )

        self.assertEqual(block_mask.BLOCK_SIZE, (Q_BLOCK_SIZE, KV_BLOCK_SIZE))
        self.assertEqual(block_mask.shape, (B, H, Q_LEN, KV_LEN))

    @supported_platform
    def test_getitem(self, device):
        offset = torch.zeros(8, device=device)

        def causal_mask(b, h, q, kv):
            return (q + (offset[b] * 128)) >= kv

        block_mask = create_block_mask(causal_mask, 4, 2, 512, 512, device=device)
        assert block_mask.kv_num_blocks.shape == (4, 2, 4)
        assert block_mask.kv_indices.shape == (4, 2, 4, 4)

        # Index on batch dimension
        new_block_mask = block_mask[0]
        assert new_block_mask.kv_num_blocks.shape == (2, 4)
        assert new_block_mask.kv_indices.shape == (2, 4, 4)

        # Index on batch and head dimension
        new_block_mask = block_mask[0, 1]
        assert new_block_mask.kv_num_blocks.shape == (4,)
        assert new_block_mask.kv_indices.shape == (4, 4)

        # slicing on batch and head dimension
        new_block_mask = block_mask[0:2, 1:2]
        assert new_block_mask.kv_num_blocks.shape == (2, 1, 4)
        assert new_block_mask.kv_indices.shape == (2, 1, 4, 4)

        # slicing on batch, head, and query dimension
        new_block_mask = block_mask[0:2, 1:2, torch.tensor([1], dtype=torch.int32)]
        assert new_block_mask.kv_num_blocks.shape == (2, 1, 1)
        assert new_block_mask.kv_indices.shape == (2, 1, 1, 4)

        # slicing on batch, head, and query dimension
        q_index = torch.tensor([0], dtype=torch.int32)
        new_block_mask = block_mask[:, :, q_index]

        self.assertEqual(new_block_mask.kv_num_blocks.ndim, 3)
        self.assertEqual(new_block_mask.kv_indices.ndim, 4)
        torch.testing.assert_close(
            new_block_mask.kv_num_blocks,
            block_mask.kv_num_blocks[:, :, q_index],
        )
        torch.testing.assert_close(
            new_block_mask.kv_indices, block_mask.kv_indices[:, :, q_index, :]
        )

        if block_mask.full_kv_num_blocks is not None:
            assert new_block_mask.full_kv_num_blocks is not None
            assert new_block_mask.full_kv_indices is not None
            torch.testing.assert_close(
                new_block_mask.full_kv_num_blocks,
                block_mask.full_kv_num_blocks[:, :, q_index],
            )
            torch.testing.assert_close(
                new_block_mask.full_kv_indices,
                block_mask.full_kv_indices[:, :, q_index, :],
            )

    @supported_platform
    def test_block_mask_device_change(self, device):
        device = torch.device(device)
        offset = torch.zeros(8, device=device)

        def causal_mask(b, h, q, kv):
            return (q + (offset[b] * 128)) >= kv

        block_mask = create_block_mask(causal_mask, 1, 1, 512, 512, device=device)
        assert block_mask.kv_indices.device.type == device.type
        assert block_mask.kv_num_blocks.device.type == device.type
        assert block_mask.q_indices.device.type == device.type
        assert block_mask.q_num_blocks.device.type == device.type

        block_mask = block_mask.to("cpu")
        assert block_mask.kv_indices.is_cpu
        assert block_mask.kv_num_blocks.is_cpu
        assert block_mask.q_indices.is_cpu
        assert block_mask.q_num_blocks.is_cpu

        block_mask = block_mask.to(device)
        assert block_mask.kv_indices.device.type == device.type
        assert block_mask.kv_num_blocks.device.type == device.type
        assert block_mask.q_indices.device.type == device.type
        assert block_mask.q_num_blocks.device.type == device.type

    @supported_platform
    def test_compiling_create_block_mask(self, device):
        seq = torch.arange(512, device=device) // 127

        def mask_mod(b, h, q, kv):
            return (q >= kv) & (seq[q] == seq[kv])

        block_mask = torch.compile(create_block_mask, fullgraph=True)(
            mask_mod, 1, 1, 512, 512, device=device
        )
        self.assertIsInstance(block_mask, BlockMask)
        self.assertEqual(block_mask.kv_num_blocks.shape, torch.Size((1, 1, 4)))
        self.assertEqual(block_mask.kv_indices.shape, torch.Size((1, 1, 4, 4)))

    @supported_platform
    def test_compiling_create_block_mask_no_recompile(self, device):
        def mask_mod(b, h, q, kv):
            return q >= kv

        torch._dynamo.reset()
        block_mask = torch.compile(create_block_mask)(
            mask_mod, 2, 4, 1024, 1024, device=device
        )
        self.assertIsInstance(block_mask, BlockMask)
        self.assertEqual(block_mask.kv_num_blocks.shape, torch.Size((2, 4, 8)))
        self.assertEqual(block_mask.kv_indices.shape, torch.Size((2, 4, 8, 8)))
        self.assertEqual(torch._dynamo.utils.counters["aot_autograd"]["ok"], 1)

        # automatic dynamic shapes triggered and recompilation.
        block_mask = torch.compile(create_block_mask)(
            mask_mod, 4, 8, 2048, 2048, device=device
        )
        self.assertIsInstance(block_mask, BlockMask)
        self.assertEqual(block_mask.kv_num_blocks.shape, torch.Size((4, 8, 16)))
        self.assertEqual(block_mask.kv_indices.shape, torch.Size((4, 8, 16, 16)))
        self.assertEqual(torch._dynamo.utils.counters["aot_autograd"]["ok"], 2)

        # no recompilation.
        block_mask = torch.compile(create_block_mask)(
            mask_mod, 6, 16, 3072, 3072, device=device
        )
        self.assertIsInstance(block_mask, BlockMask)
        self.assertEqual(block_mask.kv_num_blocks.shape, torch.Size((6, 16, 24)))
        self.assertEqual(block_mask.kv_indices.shape, torch.Size((6, 16, 24, 24)))
        self.assertEqual(torch._dynamo.utils.counters["aot_autograd"]["ok"], 2)

    @supported_platform
    def test_block_mask_viz(self, device):
        def causal_mask(b, h, q, kv):
            return q >= kv

        block_mask = create_block_mask(causal_mask, 1, 1, 2048, 2048, device=device)

        def replace_non_printable(s):
            def replace(c):
                if c not in string.printable:
                    return "@"
                elif c == " ":
                    return "s"
                return c

            return "".join(replace(c) for c in s)

        self.assertExpectedInline(
            replace_non_printable(str(block_mask)),
            """\
BlockMask(shape=(1,s1,s2048,s2048),ssparsity=46.88%,s
(0,s0)
@@ssssssssssssssssssssssssssssss
@@@@ssssssssssssssssssssssssssss
@@@@@@ssssssssssssssssssssssssss
@@@@@@@@ssssssssssssssssssssssss
@@@@@@@@@@ssssssssssssssssssssss
@@@@@@@@@@@@ssssssssssssssssssss
@@@@@@@@@@@@@@ssssssssssssssssss
@@@@@@@@@@@@@@@@ssssssssssssssss
@@@@@@@@@@@@@@@@@@ssssssssssssss
@@@@@@@@@@@@@@@@@@@@ssssssssssss
@@@@@@@@@@@@@@@@@@@@@@ssssssssss
@@@@@@@@@@@@@@@@@@@@@@@@ssssssss
@@@@@@@@@@@@@@@@@@@@@@@@@@ssssss
@@@@@@@@@@@@@@@@@@@@@@@@@@@@ssss
@@@@@@@@@@@@@@@@@@@@@@@@@@@@@@ss
@@@@@@@@@@@@@@@@@@@@@@@@@@@@@@@@
)""",
        )

        offset = torch.arange(8, device=device)

        def causal_offset_mask(b, h, q, kv):
            return (q + offset[b] * 128) >= kv

        block_mask = create_block_mask(
            causal_offset_mask, 8, 1, 2048, 2048, device=device
        )
        str_block_mask = str(block_mask)
        self.assertTrue("sparsity=29.10" in str_block_mask)

    def generate_test_inputs(self, full_seq_len: bool, device):
        if full_seq_len:
            kv_num_blocks = torch.tensor([1], dtype=torch.int32, device=device).view(
                1, 1, 1
            )
            kv_indices = torch.tensor([1, -1], dtype=torch.int32, device=device).view(
                1, 1, 1, 2
            )
            full_kv_num_blocks = torch.tensor(
                [1], dtype=torch.int32, device=device
            ).view(1, 1, 1)
            full_kv_indices = torch.tensor(
                [0, -1], dtype=torch.int32, device=device
            ).view(1, 1, 1, 2)
        else:
            kv_num_blocks = torch.tensor([2], dtype=torch.int32, device=device).view(
                1, 1, 1
            )
            kv_indices = torch.tensor([0, 1], dtype=torch.int32, device=device).view(
                1, 1, 1, 2
            )
            full_kv_indices = None
            full_kv_num_blocks = None
        return kv_num_blocks, kv_indices, full_kv_num_blocks, full_kv_indices

    @supported_platform
    @common_utils.parametrize("full_indices", [False, True])
    def test_from_kv_blocks(self, device, full_indices: bool):
        (
            kv_num_blocks,
            kv_indices,
            full_kv_num_blocks,
            full_kv_indices,
        ) = self.generate_test_inputs(full_indices, device=device)

        block_mask = BlockMask.from_kv_blocks(
            kv_num_blocks, kv_indices, full_kv_num_blocks, full_kv_indices
        )

        self.assertIsInstance(block_mask, BlockMask)
        torch.testing.assert_close(block_mask.kv_num_blocks, kv_num_blocks)
        torch.testing.assert_close(block_mask.kv_indices, kv_indices)

        if full_indices:
            torch.testing.assert_close(
                block_mask.full_kv_num_blocks, full_kv_num_blocks
            )
            torch.testing.assert_close(block_mask.full_kv_indices, full_kv_indices)
            torch.testing.assert_close(
                block_mask.q_num_blocks,
                torch.tensor([0, 1], dtype=torch.int32, device=device).view(1, 1, 2),
            )
            torch.testing.assert_close(
                block_mask.q_indices,
                torch.tensor([0, 0], dtype=torch.int32, device=device).view(1, 1, 2, 1),
            )
            torch.testing.assert_close(
                block_mask.full_q_num_blocks,
                torch.tensor([1, 0], dtype=torch.int32, device=device).view(1, 1, 2),
            )
            torch.testing.assert_close(
                block_mask.full_q_indices,
                torch.tensor([0, 0], dtype=torch.int32, device=device).view(1, 1, 2, 1),
            )

        else:
            torch.testing.assert_close(
                block_mask.q_num_blocks,
                torch.tensor([1, 1], dtype=torch.int32, device=device).view(1, 1, 2),
            )
            torch.testing.assert_close(
                block_mask.q_indices,
                torch.tensor([0, 0], dtype=torch.int32, device=device).view(1, 1, 2, 1),
            )
            self.assertIsNone(block_mask.full_kv_num_blocks)
            self.assertIsNone(block_mask.full_kv_indices)
            self.assertIsNone(block_mask.full_q_num_blocks)
            self.assertIsNone(block_mask.full_q_indices)

    @supported_platform
    def test_block_size(self, device):
        kv_num_blocks, kv_indices, _, _ = self.generate_test_inputs(False, device)
        block_mask = BlockMask.from_kv_blocks(kv_num_blocks, kv_indices)
        self.assertEqual(
            block_mask.BLOCK_SIZE,
            (_DEFAULT_SPARSE_BLOCK_SIZE, _DEFAULT_SPARSE_BLOCK_SIZE),
        )

        custom_block_size = (64, 64)
        block_mask_custom = BlockMask.from_kv_blocks(
            kv_num_blocks, kv_indices, BLOCK_SIZE=custom_block_size
        )
        self.assertEqual(block_mask_custom.BLOCK_SIZE, custom_block_size)

    @supported_platform
    def test_upcast_appropriately(self, device):
        q = torch.randn((1, 1, 128, 16), dtype=torch.float16, device=device)
        k = torch.randn((1, 1, 128, 16), dtype=torch.float16, device=device)
        v = torch.randn((1, 1, 128, 16), dtype=torch.float16, device=device)
        mass = torch.ones((1), dtype=torch.float16, device=device)

        def score_mod(score, b, h, q_idx, kv_idx):
            return score + torch.log(mass[0])

        torch.compile(flex_attention)(q, k, v, score_mod=score_mod)

    @supported_platform
    def test_init_mismatched_full_kv(self, device):
        kv_num_blocks, kv_indices, full_kv_num_blocks, _ = self.generate_test_inputs(
            True, device
        )

        with self.assertRaises(AssertionError):
            BlockMask(
                kv_num_blocks=kv_num_blocks,
                kv_indices=kv_indices,
                full_kv_num_blocks=full_kv_num_blocks,
                full_kv_indices=None,  # Mismatched, should raise error
                q_num_blocks=kv_num_blocks,
                q_indices=kv_indices,
                full_q_num_blocks=None,
                full_q_indices=None,
                BLOCK_SIZE=(64, 64),
                mask_mod=noop_mask,
                seq_lengths=(1, 1),
            )

    @supported_platform
    def test_init_mismatched_full_q(self, device):
        kv_num_blocks, kv_indices, _, _ = self.generate_test_inputs(False, device)

        with self.assertRaises(AssertionError):
            BlockMask(
                kv_num_blocks=kv_num_blocks,
                kv_indices=kv_indices,
                full_kv_num_blocks=None,
                full_kv_indices=None,
                q_num_blocks=kv_num_blocks,
                q_indices=kv_indices,
                full_q_num_blocks=kv_num_blocks,
                full_q_indices=None,  # Mismatched, should raise error
                BLOCK_SIZE=(64, 64),
                mask_mod=noop_mask,
                seq_lengths=(1, 1),
            )

    @supported_platform
    def test_doc_mask_clamped_repro(self, device):
        def _offsets_to_doc_ids_tensor(offsets):
            device = offsets.device
            counts = offsets[1:] - offsets[:-1]
            return torch.repeat_interleave(
                torch.arange(len(counts), device=device, dtype=torch.int32), counts
            )

        def length_to_offsets(
            lengths: list[int], device: Union[str, torch.device]
        ) -> Tensor:
            offsets = [0]
            offsets.extend(lengths)
            offsets = torch.tensor(offsets, device=device, dtype=torch.int32)
            offsets = torch.cumsum(offsets, dim=-1)
            return offsets

        def generate_doc_mask_mod(offsets: Tensor) -> _mask_mod_signature:
            document_id = _offsets_to_doc_ids_tensor(offsets)

            def doc_mask_mod(b, h, q_idx, kv_idx):
                same_doc = document_id[q_idx] == document_id[kv_idx]
                return same_doc

            return doc_mask_mod

        random.seed(0)

        def generate_random_lengths(total_length, num_documents):
            lengths = [1] * num_documents
            remaining_length = total_length - num_documents
            for _ in range(remaining_length):
                index = random.randint(0, num_documents - 1)
                lengths[index] += 1
            return lengths

        max_seq_len, doc_count = 128, 4
        SEQ_LEN = max_seq_len

        lengths = generate_random_lengths(max_seq_len, doc_count)
        offsets = length_to_offsets(lengths, device)

        document_causal_mask = generate_doc_mask_mod(offsets)
        block_mask_compiled = torch.compile(create_block_mask)(
            document_causal_mask,
            1,
            1,
            SEQ_LEN,
            SEQ_LEN,
            device=device,
        )
        block_mask = torch.compile(create_block_mask)(
            document_causal_mask,
            1,
            1,
            SEQ_LEN,
            SEQ_LEN,
            device=device,
        )
        self.assertEqual(block_mask_compiled.kv_indices, block_mask.kv_indices)
        self.assertEqual(
            block_mask_compiled.full_kv_indices, block_mask.full_kv_indices
        )
        for i in range(5):
            lengths = generate_random_lengths(1024 + i, 5)
            offsets = length_to_offsets(lengths, device)
            doc_ids = _offsets_to_doc_ids_tensor(offsets)

            def doc_mask_mod(b, h, q_idx, kv_idx):
                return (
                    doc_ids[q_idx.clamp(0, doc_ids.shape[0] - 1)]
                    == doc_ids[kv_idx.clamp(0, doc_ids.shape[0] - 1)]
                )

            q, k, v = (
                torch.randn(1, 12, 1024 + i, 64, device=device) for _ in range(3)
            )
            block_mask = create_block_mask(
                doc_mask_mod, None, None, 1024 + i, 1024 + i, device=device
            )
            torch.compile(flex_attention)(q, k, v, block_mask=block_mask)

    @supported_platform
    def test_eager_tracing_correctness(self, device):
        qk_dims = 64
        v_dims = 128
        q_heads = 4
        kv_heads = 2
        seq_len = 256
        batch_size = 1

        make_tensor = functools.partial(torch.randn, device=device, dtype=torch.float16)
        q = make_tensor(*(batch_size, q_heads, seq_len, qk_dims))
        k = make_tensor(*(batch_size, kv_heads, seq_len, qk_dims))
        v = make_tensor(*(batch_size, kv_heads, seq_len, v_dims))

        def flex_attention_fn():
            out = flex_attention(q, k, v, enable_gqa=True)
            return out.view(batch_size, q_heads, seq_len, 2, 64)

        # Run with compilation
        compiled_fn = torch.compile(flex_attention_fn, fullgraph=True)
        result = compiled_fn()

        # Assert expected output shape
        expected_shape = (batch_size, q_heads, seq_len, 2, 64)
        self.assertEqual(
            result.shape,
            expected_shape,
            f"Expected output shape {expected_shape}, but got {result.shape}",
        )

    @supported_platform
    def test_create_is_cuda_graphable(self, device):
        def mask_mod(b, h, q, kv):
            return q >= kv

        g = torch.cuda.CUDAGraph()

        with torch.cuda.graph(g):
            create_block_mask(mask_mod, None, None, 256, 256)

        g.replay()

    @common_utils.parametrize("compile", [False, True])
    @supported_platform
    def test_block_mask_vs_sequence_lengths(self, device, compile):
        if compile:
            flex_attention_call = torch.compile(flex_attention)
        else:
            flex_attention_call = flex_attention

        def mask_mod(b, h, q_idx, kv_idx):
            return q_idx >= kv_idx

        def create_inputs(S):
            q, k, v = (
                torch.randn(
                    1, 8, S, 64, dtype=torch.float16, requires_grad=True, device=device
                )
                for _ in range(3)
            )
            return q, k, v

        block_mask = create_block_mask(mask_mod, None, None, 1024, 1024, device=device)
        flex_attention_call(*create_inputs(1024), block_mask=block_mask)
        with self.assertRaisesRegex(ValueError, "block_mask was created for"):
            flex_attention_call(*create_inputs(2048), block_mask=block_mask)

        block_mask = create_block_mask(mask_mod, None, None, 1023, 1023, device=device)
        with self.assertRaisesRegex(ValueError, "block_mask was created for"):
            flex_attention_call(*create_inputs(1024), block_mask=block_mask)

    @supported_platform
    @common_utils.parametrize("full_indices", [False, True])
    def test_from_kv_blocks_without_q_computation(self, device, full_indices: bool):
        (
            kv_num_blocks,
            kv_indices,
            full_kv_num_blocks,
            full_kv_indices,
        ) = self.generate_test_inputs(full_indices, device=device)

        block_mask = BlockMask.from_kv_blocks(
            kv_num_blocks,
            kv_indices,
            full_kv_num_blocks,
            full_kv_indices,
            compute_q_blocks=False,
        )

        self.assertIsInstance(block_mask, BlockMask)
        self.assertEqual(block_mask.kv_num_blocks, kv_num_blocks)
        self.assertEqual(block_mask.kv_indices, kv_indices)

        self.assertIsNone(block_mask.q_num_blocks)
        self.assertIsNone(block_mask.q_indices)
        self.assertIsNone(block_mask.full_q_num_blocks)
        self.assertIsNone(block_mask.full_q_indices)

        if full_indices:
            self.assertEqual(block_mask.full_kv_num_blocks, full_kv_num_blocks)
            self.assertEqual(block_mask.full_kv_indices, full_kv_indices)
        else:
            self.assertIsNone(block_mask.full_kv_num_blocks)
            self.assertIsNone(block_mask.full_kv_indices)

    @supported_platform
    @skip_on_cpu
    def test_backward_error_with_none_q_indices(self, device):
        N_BLOCKS = 4
        B, H, S, D = 1, 1, 128, 64
        S_KV = N_BLOCKS * S

        kv_num_blocks = torch.tensor([[[N_BLOCKS]]], dtype=torch.int32, device=device)
        kv_indices = torch.tensor([[[[0, 1, 2, 3]]]], dtype=torch.int32, device=device)

        block_mask = BlockMask.from_kv_blocks(
            kv_num_blocks, kv_indices, compute_q_blocks=False
        )

        q = torch.randn(
            B, H, S, D, dtype=torch.float16, device=device, requires_grad=True
        )
        k = torch.randn(
            B, H, S_KV, D, dtype=torch.float16, device=device, requires_grad=True
        )
        v = torch.randn(
            B, H, S_KV, D, dtype=torch.float16, device=device, requires_grad=True
        )

        flex_compile = torch.compile(flex_attention, fullgraph=True)

        with torch.no_grad():
            out_no_grad = flex_compile(q, k, v, block_mask=block_mask)
            self.assertEqual(out_no_grad.shape, (B, H, S, D))

        # Forward pass with grad enabled should error immediately
        with self.assertRaisesRegex(
            RuntimeError,
            "BlockMask q_indices is None. Backward pass requires q_indices to be computed. "
            "Please create the BlockMask with compute_q_blocks=True",
        ):
            flex_compile(q, k, v, block_mask=block_mask)

    @supported_platform
    @skip_on_cpu
    def test_forward_pass_with_none_q_indices(self, device):
        N_BLOCKS = 4
        B, H, S, D = 1, 1, 128, 64
        S_KV = N_BLOCKS * S

        kv_num_blocks = torch.tensor([[[N_BLOCKS]]], dtype=torch.int32, device=device)
        kv_indices = torch.tensor([[[[0, 1, 2, 3]]]], dtype=torch.int32, device=device)

        block_mask = BlockMask.from_kv_blocks(
            kv_num_blocks, kv_indices, compute_q_blocks=False
        )

        q = torch.randn(
            B,
            H,
            S,
            D,
            dtype=torch.float16,
            device=device,
        )
        k = torch.randn(
            B,
            H,
            S_KV,
            D,
            dtype=torch.float16,
            device=device,
        )
        v = torch.randn(
            B,
            H,
            S_KV,
            D,
            dtype=torch.float16,
            device=device,
        )

        flex_compile = torch.compile(flex_attention, fullgraph=True)
        out = flex_compile(q, k, v, block_mask=block_mask)

        self.assertEqual(out.shape, (B, H, S, D))
        self.assertIsInstance(out, torch.Tensor)
        self.assertEqual(out.dtype, torch.float16)

    @supported_platform
    def test_block_mask_operations_with_none_q_indices(self, device):
        kv_num_blocks = torch.tensor([[[4]]], dtype=torch.int32, device=device)
        kv_indices = torch.tensor([[[[0, 1, 2, 3]]]], dtype=torch.int32, device=device)

        block_mask = BlockMask.from_kv_blocks(
            kv_num_blocks, kv_indices, compute_q_blocks=False
        )
        self.assertEqual(block_mask.shape, (1, 1, 128, 512))
        self.assertEqual(block_mask.BLOCK_SIZE, (128, 128))

        sliced_mask = block_mask[0]
        self.assertEqual(sliced_mask.shape, (1, 128, 512))
        self.assertIsNone(sliced_mask.q_indices)
        self.assertIsNone(sliced_mask.q_num_blocks)

        # Test device movement
        if device != "cpu":
            cpu_mask = block_mask.to("cpu")
            self.assertEqual(cpu_mask.kv_num_blocks.device.type, "cpu")
            self.assertIsNone(cpu_mask.q_indices)


@large_tensor_test_class("2GB", device="cuda")
class TestPagedAttention(InductorTestCase):
    def setUp(self):
        super().setUp()
        skipCPUIf(
            LONG_COMPILATION_ON_CPU,
            "skip UT for CPU due to long compilation time found in CI",
        )

    def _check_equal(
        self,
        golden_out: torch.Tensor,
        ref_out: torch.Tensor,
        compiled_out: torch.Tensor,
        fudge_factor: float,
        tensor_name: Optional[str] = None,
    ):
        compiled_error = (golden_out - compiled_out).abs().mean()
        ref_error = (golden_out - ref_out).abs().mean()
        if torch.isnan(compiled_error).any() or torch.isnan(ref_error).any():
            self.assertTrue(False, "Output/Grad with NaN")
        if compiled_error > ref_error * fudge_factor:
            name = tensor_name if tensor_name is not None else ""
            msg = f"{name} Compiled error {compiled_error} is greater than ref error {ref_error} by more than {fudge_factor}X."
            self.assertTrue(False, msg)

    def allocate_page_cache(self, n_pages: int, page_size: int, device: str):
        max_batch_size = 3
        paged_cache = PagedAttention(n_pages, page_size, max_batch_size, device=device)
        return paged_cache

    def cdiv(self, x, y):
        return (x + y - 1) // y

    def roundup(self, x, y):
        return (x + y - 1) // y * y

    @supported_platform
    def test_page_allocation(self, device):
        n_pages, page_size = 12, 4
        paged_cache = self.allocate_page_cache(n_pages, page_size, device=device)

        batch_reserve(paged_cache, torch.tensor([8, 24, 16]))

        with self.assertRaisesRegex(
            AssertionError, "requested 2 pages but there are only 0 empty pages"
        ):
            paged_cache.reserve(
                torch.tensor([0], device=device),
                torch.tensor([16], device=device),
            )

        paged_cache.erase(torch.tensor([1], device=device))
        paged_cache.reserve(
            torch.tensor([0], device=device),
            torch.tensor([16], device=device),
        )

    @supported_platform
    def test_allocate(self, device):
        n_pages, page_size = 12, 4
        paged_cache = self.allocate_page_cache(n_pages, page_size, device=device)

        target_seq_len = torch.tensor([3, 11, 8])
        batch_reserve(paged_cache, target_seq_len)

        expected_allocated_pages = self.cdiv(target_seq_len, page_size).sum()
        self.assertEqual(paged_cache.capacity, self.roundup(target_seq_len, page_size))
        self.assertEqual(
            len(paged_cache.empty_pages), n_pages - expected_allocated_pages
        )

        # deallocate batch 1
        paged_cache.erase(torch.tensor([1], device=device))
        target_seq_len = torch.tensor([3, 0, 8])
        expected_allocated_pages = self.cdiv(target_seq_len, page_size).sum()
        self.assertEqual(paged_cache.capacity, self.roundup(target_seq_len, page_size))
        self.assertEqual(
            len(paged_cache.empty_pages), n_pages - expected_allocated_pages
        )

        # re-allocate
        target_seq_len = torch.tensor([7, 2, 10])
        batch_reserve(paged_cache, target_seq_len)
        expected_allocated_pages = self.cdiv(target_seq_len, page_size).sum()
        self.assertEqual(paged_cache.capacity, self.roundup(target_seq_len, page_size))
        self.assertEqual(
            len(paged_cache.empty_pages), n_pages - expected_allocated_pages
        )

        # deallocate all batches
        paged_cache.erase(torch.tensor([0, 1, 2]))
        self.assertEqual(paged_cache.capacity, torch.tensor([0, 0, 0]))
        self.assertEqual(len(paged_cache.empty_pages), n_pages)

    @supported_platform
    def test_convert_logical_block_mask(self, device):
        n_pages, page_size, max_batch_size, max_seq_len = 8, 128, 2, 512
        paged_cache = PagedAttention(n_pages, page_size, max_batch_size, device=device)

        batch_reserve(paged_cache, torch.tensor([100, 200], device=device))
        batch_reserve(paged_cache, torch.tensor([150, 300], device=device))
        batch_reserve(paged_cache, torch.tensor([300, 512], device=device))
        batch_reserve(paged_cache, torch.tensor([512, 512], device=device))

        expected_page_table = torch.tensor(
            [[0, 3, 5, 7, -1, -1, -1, -1], [2, 1, 4, 6, -1, -1, -1, -1]],
            device=device,
        )
        self.assertEqual(
            paged_cache.capacity,
            torch.tensor([512, 512], device=device),
        )
        self.assertEqual(paged_cache.page_table, expected_page_table)

        # Get a block mask
        def causal_mask(b, h, q, kv):
            return q >= kv

        block_mask = create_block_mask(
            causal_mask, max_batch_size, 1, max_seq_len, max_seq_len, device=device
        )
        new_block_mask = paged_cache.convert_logical_block_mask(block_mask)

        zeros = [0, 0, 0, 0]
        # Check that the new block mask is correct
        expected_kv_num_blocks = torch.tensor(
            [[[1, 1, 1, 1]], [[1, 1, 1, 1]]], device=device, dtype=torch.int32
        )
        expected_kv_indices = torch.tensor(
            [
                [
                    [
                        [0, 3, 5, 7, *zeros],
                        [3, 0, 5, 7, *zeros],
                        [5, 0, 3, 7, *zeros],
                        [7, 0, 3, 5, *zeros],
                    ]
                ],
                [
                    [
                        [2, 1, 4, 6, *zeros],
                        [1, 2, 4, 6, *zeros],
                        [4, 2, 1, 6, *zeros],
                        [6, 2, 1, 4, *zeros],
                    ]
                ],
            ],
            device=device,
            dtype=torch.int32,
        )
        expected_full_kv_num_blocks = torch.tensor(
            [[[0, 1, 2, 3]], [[0, 1, 2, 3]]], device=device, dtype=torch.int32
        )
        expected_full_kv_indices = torch.tensor(
            [
                [
                    [
                        [0, 3, 5, 7, *zeros],
                        [0, 3, 5, 7, *zeros],
                        [0, 3, 5, 7, *zeros],
                        [0, 3, 5, 7, *zeros],
                    ]
                ],
                [
                    [
                        [2, 1, 4, 6, *zeros],
                        [2, 1, 4, 6, *zeros],
                        [2, 1, 4, 6, *zeros],
                        [2, 1, 4, 6, *zeros],
                    ]
                ],
            ],
            device=device,
            dtype=torch.int32,
        )
        self.assertEqual(new_block_mask.kv_num_blocks, expected_kv_num_blocks)
        self.assertEqual(new_block_mask.kv_indices, expected_kv_indices)
        self.assertEqual(new_block_mask.full_kv_num_blocks, expected_full_kv_num_blocks)
        self.assertEqual(new_block_mask.full_kv_indices, expected_full_kv_indices)

    @supported_platform
    def test_convert_mask_mod(self, device):
        n_pages, page_size, max_batch_size = 8, 128, 2
        paged_cache = PagedAttention(n_pages, page_size, max_batch_size, device=device)

        batch_reserve(paged_cache, torch.tensor([100, 200], device=device))
        batch_reserve(paged_cache, torch.tensor([150, 300], device=device))
        batch_reserve(paged_cache, torch.tensor([300, 512], device=device))
        batch_reserve(paged_cache, torch.tensor([512, 512], device=device))

        expected_page_table = torch.tensor(
            [[0, 3, 5, 7, -1, -1, -1, -1], [2, 1, 4, 6, -1, -1, -1, -1]],
            device=device,
        )
        self.assertEqual(
            paged_cache.capacity,
            torch.tensor([512, 512], device=device),
        )
        self.assertEqual(paged_cache.page_table, expected_page_table)

        expected_physical_to_logical = torch.tensor(
            [[0, -1, -1, 1, -1, 2, -1, 3], [-1, 1, 0, -1, 2, -1, 3, -1]],
            device=device,
        )
        self.assertEqual(paged_cache.physical_to_logical, expected_physical_to_logical)

        # Get a block mask
        def causal_mask(b, h, q, kv):
            return q >= kv

        converted_causal_mask = paged_cache.get_mask_mod(causal_mask)

        # Equivalent to: causal_mask(0, 0, 256, 128)
        self.assertEqual(converted_causal_mask(0, 0, 256, 384), True)
        # Equivalent to: causal_mask(0, 1, 256, 128)
        self.assertEqual(converted_causal_mask(0, 1, 256, 384), True)
        # Not found corresponding logical block
        self.assertEqual(converted_causal_mask(1, 0, 256, 384), False)
        # Equivalent to: causal_mask(1, 0, 64, 14)
        self.assertEqual(converted_causal_mask(1, 0, 64, 270), True)

    @supported_platform
    def test_update(self, device):
        dtype = torch.float32

        n_pages, page_size, max_batch_size, max_seq_len = 6, 2, 2, 6
        paged_cache = PagedAttention(n_pages, page_size, max_batch_size, device=device)

        n_heads, head_dim = 2, 3
        cache_shape = (1, n_heads, n_pages * page_size, head_dim)
        k_cache = torch.zeros(cache_shape, dtype=dtype, device=device)

        batch_reserve(paged_cache, torch.tensor([1, 3], device=device))
        batch_reserve(paged_cache, torch.tensor([4, 5], device=device))
        batch_reserve(paged_cache, torch.tensor([6, 6], device=device))

        expected_page_table = torch.tensor(
            [[0, 3, 5, -1, -1, -1], [2, 1, 4, -1, -1, -1]],
            device=device,
        )
        self.assertEqual(paged_cache.page_table, expected_page_table)

        batch_idx = torch.arange(max_batch_size, device=device, dtype=torch.int32)
        input_pos = (
            torch.arange(max_seq_len, device=device, dtype=torch.int32)
            .unsqueeze(0)
            .expand(max_batch_size, max_seq_len)
        )
        k = torch.arange(
            max_batch_size * n_heads * max_seq_len * head_dim,
            device=device,
            dtype=dtype,
        ).view(max_batch_size, n_heads, max_seq_len, head_dim)

        v = k.detach().clone()
        v_cache = k_cache.detach().clone()

        paged_cache.assign(batch_idx, input_pos, k, v, k_cache, v_cache)

        expected_cache = torch.tensor(
            [
                [
                    # h = 0
                    [
                        # page = 0
                        [0.0, 1.0, 2.0],
                        [3.0, 4.0, 5.0],
                        # page = 1
                        [42.0, 43.0, 44.0],
                        [45.0, 46.0, 47.0],
                        # page = 2
                        [36.0, 37.0, 38.0],
                        [39.0, 40.0, 41.0],
                        # page = 3
                        [6.0, 7.0, 8.0],
                        [9.0, 10.0, 11.0],
                        # page = 4
                        [48.0, 49.0, 50.0],
                        [51.0, 52.0, 53.0],
                        # page = 5
                        [12.0, 13.0, 14.0],
                        [15.0, 16.0, 17.0],
                    ],
                    # h = 1
                    [
                        # page = 0
                        [18.0, 19.0, 20.0],
                        [21.0, 22.0, 23.0],
                        # page = 1
                        [60.0, 61.0, 62.0],
                        [63.0, 64.0, 65.0],
                        # page = 2
                        [54.0, 55.0, 56.0],
                        [57.0, 58.0, 59.0],
                        # page = 3
                        [24.0, 25.0, 26.0],
                        [27.0, 28.0, 29.0],
                        # page = 4
                        [66.0, 67.0, 68.0],
                        [69.0, 70.0, 71.0],
                        # page = 5
                        [30.0, 31.0, 32.0],
                        [33.0, 34.0, 35.0],
                    ],
                ]
            ],
            device=device,
            dtype=dtype,
        )
        self.assertEqual(k_cache, expected_cache)

    @supported_platform
    @dtypes(*device_configs["cpu"].dtypes)
    @dtypesIfCUDA(*device_configs["cuda"].dtypes)
    @common_utils.parametrize("score_mod", test_score_mods)
    def test_paged_builtin_score_mods(
        self, device, dtype: torch.dtype, score_mod: Callable
    ):
        n_pages, page_size, max_batch_size, max_seq_len = 32, 128, 4, 512
        n_heads, head_dim = 4, 16

        def causal_mask(b, h, q, kv):
            return q >= kv

        block_mask = create_block_mask(
            causal_mask, max_batch_size, 1, max_seq_len, max_seq_len, device=device
        )
        q = torch.randn(
            max_batch_size,
            n_heads,
            max_seq_len,
            head_dim,
            device=device,
            dtype=dtype,
            requires_grad=False,
        )
        k = torch.randn(
            max_batch_size,
            n_heads,
            max_seq_len,
            head_dim,
            device=device,
            dtype=dtype,
            requires_grad=False,
        )
        v = torch.randn(
            max_batch_size,
            n_heads,
            max_seq_len,
            head_dim,
            device=device,
            dtype=dtype,
            requires_grad=False,
        )

        q_ref, k_ref, v_ref = query_key_value_clones(q, k, v)
        q_gold, k_gold, v_gold = query_key_value_clones(q, k, v, torch.float64)

        sdpa_partial = create_attention(score_mod, block_mask, enable_gqa=False)

        golden_out = sdpa_partial(q_gold, k_gold, v_gold)
        ref_out = sdpa_partial(q_ref, k_ref, v_ref)

        MAX_CACHED_SEQ_LEN = n_pages * page_size
        k_cache = torch.zeros(
            1,
            n_heads,
            MAX_CACHED_SEQ_LEN,
            head_dim,
            device=device,
            dtype=dtype,
        )
        v_cache = torch.zeros(
            1,
            n_heads,
            MAX_CACHED_SEQ_LEN,
            head_dim,
            device=device,
            dtype=dtype,
        )

        paged_cache = PagedAttention(n_pages, page_size, max_batch_size, device=device)
        batch_reserve(paged_cache, torch.tensor([100, 200, 50, 300], device=device))
        batch_reserve(paged_cache, torch.tensor([100, 512, 300, 300], device=device))
        batch_reserve(paged_cache, torch.tensor([512, 512, 300, 300], device=device))
        batch_reserve(paged_cache, torch.tensor([512, 512, 512, 300], device=device))
        batch_reserve(paged_cache, torch.tensor([512, 512, 512, 512], device=device))

        batch_idx = torch.arange(max_batch_size, device=device, dtype=torch.int32)
        input_pos = (
            torch.arange(max_seq_len, device=device, dtype=torch.int32)
            .unsqueeze(0)
            .expand(max_batch_size, max_seq_len)
        )
        paged_cache.assign(batch_idx, input_pos, k, v, k_cache, v_cache)

        new_block_mask = paged_cache.convert_logical_block_mask(block_mask)

        compiled_sdpa = torch.compile(
            create_attention(
                paged_cache.get_score_mod(score_mod), block_mask, enable_gqa=False
            )
        )
        paged_out = compiled_sdpa(q, k_cache, v_cache, block_mask=new_block_mask)

        with torch.no_grad():
            dtype = ref_out.dtype
            if dtype == torch.float32:
                fudge_factor = 10.0
            else:
                fudge_factor = 1.1

            # Checkout output
            self._check_equal(golden_out, ref_out, paged_out, fudge_factor, "Out")


@dataclass
class Params:
    batch_size: int
    num_heads: int
    seq_length: int
    head_dim: int
    dtype: torch.dtype
    config_str: Optional[str] = None

    def __str__(self):
        return f"batch:{self.batch_size}_head:{self.num_heads}_seq_len:{self.seq_length}_headdim:{self.head_dim}_dtype:{str(self.dtype).split('.')[-1]}"


def get_params(dtypes: list[torch.dtype]) -> list[Params]:
    params = []
    seq_lengths = [37, 256, 277]
    for seq_len, dtype in product(seq_lengths, dtypes):
        params.append(
            Params(
                batch_size=2, num_heads=4, seq_length=seq_len, head_dim=16, dtype=dtype
            )
        )
    return params


supports_learnable_bias = unittest.skipUnless(
    (torch.cuda.is_available() and has_triton())
    and (torch.cuda.get_device_capability() >= (8, 0) or torch.version.hip),
    "Requires Triton + A100 or Triton + ROCm",
)


@supports_learnable_bias
@large_tensor_test_class("2GB", device="cuda")
class TestLearnableBiases(InductorTestCase):
    def setUp(self):
        super().setUp()
        skipCPUIf(
            LONG_COMPILATION_ON_CPU,
            "skip UT for CPU due to long compilation time found in CI",
        )
        self.dtype = torch.float32
        self.atol = 3e-2
        self.rtol = 3e-2

    def _init_tensors(self, params: Params, device: str):
        make_tensor = functools.partial(
            torch.randn,
            (params.batch_size, params.num_heads, params.seq_length, params.head_dim),
            device=device,
            dtype=params.dtype,
            requires_grad=True,
        )
        return (make_tensor(), make_tensor(), make_tensor())

    @torch.no_grad()
    def _gold_check(self, eager, compiled, gold, tensor_name, fudge_factor=1.35):
        ref_error = rmse(eager, gold)
        comp_error = rmse(compiled, gold)
        # Note: This has been carefully tested that FlexAttention is within
        # 20% of the average error of SDPA! Do not bump this tolerance
        # unless you are absolutely sure you are not worsening the accuracy
        # of FlexAttention!
        if eager.dtype == torch.float32:
            fudge_factor = 10.0 * fudge_factor

        comp_error = comp_error.item()
        ref_error = ref_error.item() * fudge_factor

        if (
            tensor_name == "out"
            and eager.dtype == torch.float32
            and comp_error > ref_error
        ):
            self.skipTest("Compiled FlexAttention is less accurate than eager in fp32")

        self.assertLessEqual(
            comp_error,
            (ref_error * fudge_factor),
            f"\nTensor: {tensor_name}\nCompiled error ({comp_error:.8f}) exceeds "
            f"reference error ({ref_error:.8f}) * fudge_factor ({fudge_factor})",
        )

    def _check_outputs_and_grads(
        self, out_eager, out_compiled, out_gold, tensors, names=None
    ):
        backwards_grad = torch.randn_like(out_eager)
        grads_eager = torch.autograd.grad((out_eager,), tensors, backwards_grad)
        grads_compiled = torch.autograd.grad((out_compiled,), tensors, backwards_grad)
        grads_gold = torch.autograd.grad((out_gold,), tensors, backwards_grad)

        tensor_names = (
            ["out", "grad_query", "grad_key", "grad_value", "grad_bias"]
            if names is None
            else names
        )

        eager_tensors = (out_eager, *grads_eager)
        compiled_tensors = (out_compiled, *grads_compiled)
        gold_tensors = (out_gold, *grads_gold)

        for eager, compiled, gold, name in zip(
            eager_tensors, compiled_tensors, gold_tensors, tensor_names, strict=True
        ):
            self._gold_check(eager, compiled, gold, name)

    @skip_on_cpu
    @common_utils.parametrize(
        "params", get_params(device_configs["cuda"].dtypes), name_fn=lambda x: f"{x}"
    )
    @common_utils.parametrize("mode", ["default", "max-autotune-no-cudagraphs"])
    def test_relative_1d_bias(self, device, params, mode: str):
        query, key, value = self._init_tensors(params, device=device)
        bias = torch.randn(
            2 * params.seq_length,
            device=device,
            dtype=params.dtype,
            requires_grad=True,
        )

        def bias_func(score, b, h, q_idx, kv_idx):
            return score + bias[torch.abs(q_idx - kv_idx)]

        flex_compiled = torch.compile(flex_attention, mode=mode)
        out_eager = flex_attention(query, key, value, score_mod=bias_func)
        out_compiled = flex_compiled(query, key, value, score_mod=bias_func)
        out_gold = flex_attention(
            query.to(torch.float64),
            key.to(torch.float64),
            value.to(torch.float64),
            score_mod=bias_func,
        )

        self._check_outputs_and_grads(
            out_eager,
            out_compiled,
            out_gold,
            (query, key, value, bias),
        )

    @skip_on_cpu
    @common_utils.parametrize(
        "params", get_params(device_configs["cuda"].dtypes), name_fn=lambda x: f"{x}"
    )
    def test_absolute_2d_bias(self, device, params):
        query, key, value = self._init_tensors(params, device=device)
        bias = torch.randn(
            params.seq_length,
            params.seq_length,
            device=device,
            dtype=params.dtype,
            requires_grad=True,
        )

        def bias_func(score, b, h, q_idx, kv_idx):
            return score + bias[q_idx, kv_idx]

        flex_compiled = torch.compile(flex_attention)
        out_eager = flex_attention(query, key, value, score_mod=bias_func)
        out_compiled = flex_compiled(query, key, value, score_mod=bias_func)
        out_gold = flex_attention(
            query.to(torch.float64),
            key.to(torch.float64),
            value.to(torch.float64),
            score_mod=bias_func,
        )

        self._check_outputs_and_grads(
            out_eager,
            out_compiled,
            out_gold,
            (query, key, value, bias),
        )

    @skip_on_cpu
    @common_utils.parametrize(
        "params", get_params(device_configs["cuda"].dtypes), name_fn=lambda x: f"{x}"
    )
    def test_head_specific_bias(self, device, params):
        query, key, value = self._init_tensors(params, device=device)
        bias = torch.randn(
            params.num_heads,
            params.seq_length,
            params.seq_length,
            device=device,
            dtype=params.dtype,
            requires_grad=True,
        )

        def bias_func(score, b, h, q_idx, kv_idx):
            return score + bias[h, q_idx, kv_idx]

        flex_compiled = torch.compile(flex_attention)
        out_eager = flex_attention(query, key, value, score_mod=bias_func)
        out_compiled = flex_compiled(query, key, value, score_mod=bias_func)
        out_gold = flex_attention(
            query.to(torch.float64),
            key.to(torch.float64),
            value.to(torch.float64),
            score_mod=bias_func,
        )

        self._check_outputs_and_grads(
            out_eager,
            out_compiled,
            out_gold,
            (query, key, value, bias),
        )

    @skip_on_cpu
    @common_utils.parametrize(
        "params", get_params(device_configs["cuda"].dtypes), name_fn=lambda x: f"{x}"
    )
    def test_batch_head_bias(self, device, params):
        query, key, value = self._init_tensors(params, device=device)
        bias = torch.randn(
            params.batch_size,
            params.num_heads,
            params.seq_length,
            params.seq_length,
            device=device,
            dtype=params.dtype,
            requires_grad=True,
        )

        def bias_func(score, b, h, q_idx, kv_idx):
            return score + bias[b, h, q_idx, kv_idx]

        flex_compiled = torch.compile(flex_attention)
        out_eager = flex_attention(query, key, value, score_mod=bias_func)
        out_compiled = flex_compiled(query, key, value, score_mod=bias_func)
        out_gold = flex_attention(
            query.to(torch.float64),
            key.to(torch.float64),
            value.to(torch.float64),
            score_mod=bias_func,
        )

        self._check_outputs_and_grads(
            out_eager,
            out_compiled,
            out_gold,
            (query, key, value, bias),
        )

    @skip_on_cpu
    @common_utils.parametrize(
        "params", get_params(device_configs["cuda"].dtypes), name_fn=lambda x: f"{x}"
    )
    def test_multiplicative_bias(self, device, params):
        query, key, value = self._init_tensors(params, device=device)
        bias = torch.randn(
            params.seq_length,
            device=device,
            dtype=params.dtype,
            requires_grad=True,
        )

        def bias_func(score, b, h, q_idx, kv_idx):
            return score * bias[q_idx]

        flex_compiled = torch.compile(flex_attention)
        out_eager = flex_attention(query, key, value, score_mod=bias_func)
        out_compiled = flex_compiled(query, key, value, score_mod=bias_func)
        out_gold = flex_attention(
            query.to(torch.float64),
            key.to(torch.float64),
            value.to(torch.float64),
            score_mod=bias_func,
        )

        self._check_outputs_and_grads(
            out_eager,
            out_compiled,
            out_gold,
            (query, key, value, bias),
        )

    @skip_on_cpu
    @common_utils.parametrize(
        "params", get_params(device_configs["cuda"].dtypes), name_fn=lambda x: f"{x}"
    )
    def test_local_window_bias(self, device, params):
        query, key, value = self._init_tensors(params, device=device)
        window_size = 8
        bias = torch.randn(
            2 * window_size + 1,
            device=device,
            dtype=params.dtype,
            requires_grad=True,
        )

        def bias_func(score, b, h, q_idx, kv_idx):
            window_idx = torch.clamp(q_idx - kv_idx + window_size, 0, 2 * window_size)
            return score + bias[window_idx]

        flex_compiled = torch.compile(flex_attention)
        out_eager = flex_attention(query, key, value, score_mod=bias_func)
        out_compiled = flex_compiled(query, key, value, score_mod=bias_func)
        out_gold = flex_attention(
            query.to(torch.float64),
            key.to(torch.float64),
            value.to(torch.float64),
            score_mod=bias_func,
        )

        self._check_outputs_and_grads(
            out_eager,
            out_compiled,
            out_gold,
            (query, key, value, bias),
        )

    @skip_on_cpu
    @common_utils.parametrize(
        "params", get_params(device_configs["cuda"].dtypes), name_fn=lambda x: f"{x}"
    )
    def test_global_tokens_bias(self, device, params):
        query, key, value = self._init_tensors(params, device=device)
        bias = torch.randn(
            params.seq_length,
            device=device,
            dtype=params.dtype,
            requires_grad=True,
        )

        def bias_func(score, b, h, q_idx, kv_idx):
            return score + bias[kv_idx]

        flex_compiled = torch.compile(flex_attention)
        out_eager = flex_attention(query, key, value, score_mod=bias_func)
        out_compiled = flex_compiled(query, key, value, score_mod=bias_func)
        out_gold = flex_attention(
            query.to(torch.float64),
            key.to(torch.float64),
            value.to(torch.float64),
            score_mod=bias_func,
        )

        self._check_outputs_and_grads(
            out_eager,
            out_compiled,
            out_gold,
            (query, key, value, bias),
        )

    @skip_on_cpu
    @common_utils.parametrize(
        "params", get_params(device_configs["cuda"].dtypes), name_fn=lambda x: f"{x}"
    )
    def test_weird_bias(self, device, params):
        query, key, value = self._init_tensors(params, device=device)
        bias = torch.randn(
            params.batch_size,
            params.num_heads,
            4,
            params.seq_length,
            device=device,
            dtype=params.dtype,
            requires_grad=True,
        )
        which_bias = torch.tensor(0, device=device)

        def bias_func(score, b, h, q_idx, kv_idx):
            return score + bias[b, h, which_bias, q_idx]

        flex_compiled = torch.compile(flex_attention)
        out_eager = flex_attention(query, key, value, score_mod=bias_func)
        out_compiled = flex_compiled(query, key, value, score_mod=bias_func)
        out_gold = flex_attention(
            query.to(torch.float64),
            key.to(torch.float64),
            value.to(torch.float64),
            score_mod=bias_func,
        )

        self._check_outputs_and_grads(
            out_eager,
            out_compiled,
            out_gold,
            (query, key, value, bias),
        )

    @skip_on_cpu
    @common_utils.parametrize(
        "params", get_params(device_configs["cuda"].dtypes), name_fn=lambda x: f"{x}"
    )
    def test_indirect_bias(self, device, params):
        query, key, value = self._init_tensors(params, device=device)
        bias = torch.randn(
            params.seq_length,
            device=device,
            dtype=params.dtype,
            requires_grad=True,
        )

        offset = torch.randint(
            0,
            params.seq_length,
            (params.seq_length,),
            device=device,
        )

        def bias_func(score, b, h, q_idx, kv_idx):
            return score + bias[offset[q_idx]]

        flex_compiled = torch.compile(flex_attention)
        out_eager = flex_attention(query, key, value, score_mod=bias_func)
        out_compiled = flex_compiled(query, key, value, score_mod=bias_func)
        out_gold = flex_attention(
            query.to(torch.float64),
            key.to(torch.float64),
            value.to(torch.float64),
            score_mod=bias_func,
        )

        self._check_outputs_and_grads(
            out_eager,
            out_compiled,
            out_gold,
            (query, key, value, bias),
        )

    @skip_on_cpu
    @common_utils.parametrize(
        "params", get_params(device_configs["cuda"].dtypes), name_fn=lambda x: f"{x}"
    )
    @common_utils.parametrize("mode", ["default", "max-autotune-no-cudagraphs"])
    def test_symmetric_bias(self, device, params, mode: str):
        query, key, value = self._init_tensors(params, device=device)
        bias = torch.randn(
            params.seq_length,
            device=device,
            dtype=params.dtype,
            requires_grad=True,
        )

        def bias_func(score, b, h, q_idx, kv_idx):
            return score + bias[q_idx] + bias[kv_idx]

        flex_compiled = torch.compile(flex_attention, mode=mode)
        out_eager = flex_attention(query, key, value, score_mod=bias_func)
        out_compiled = flex_compiled(query, key, value, score_mod=bias_func)
        out_gold = flex_attention(
            query.to(torch.float64),
            key.to(torch.float64),
            value.to(torch.float64),
            score_mod=bias_func,
        )
        # Error in backwards
        with self.assertRaisesRegex(
            torch._inductor.exc.LoweringException,
            "Using multiple indexing operations on the same tensor that requires gradients",
        ):
            self._check_outputs_and_grads(
                out_eager,
                out_compiled,
                out_gold,
                (query, key, value, bias),
            )

    @skip_on_cpu
    @common_utils.parametrize(
        "params", get_params(device_configs["cuda"].dtypes), name_fn=lambda x: f"{x}"
    )
    def test_flipped_indexed_bias(self, device, params):
        query, key, value = self._init_tensors(params, device=device)
        bias = torch.randn(
            params.seq_length,
            params.seq_length,
            device=device,
            dtype=params.dtype,
            requires_grad=True,
        )

        def bias_func(score, b, h, q_idx, kv_idx):
            return score + bias[kv_idx, q_idx]

        flex_compiled = torch.compile(flex_attention)
        out_eager = flex_attention(query, key, value, score_mod=bias_func)
        out_compiled = flex_compiled(query, key, value, score_mod=bias_func)
        out_gold = flex_attention(
            query.to(torch.float64),
            key.to(torch.float64),
            value.to(torch.float64),
            score_mod=bias_func,
        )

        self._check_outputs_and_grads(
            out_eager,
            out_compiled,
            out_gold,
            (query, key, value, bias),
        )

    @skip_on_cpu
    @common_utils.parametrize(
        "params", get_params(device_configs["cuda"].dtypes), name_fn=lambda x: f"{x}"
    )
    @common_utils.parametrize("mode", ["default", "max-autotune-no-cudagraphs"])
    def test_head_specific_gate(self, device, params, mode: str):
        query, key, value = self._init_tensors(params, device=device)
        gate_score = torch.randn(
            params.num_heads,
            device=device,
            dtype=params.dtype,
            requires_grad=True,
        )

        def bias_func(score, b, h, q_idx, kv_idx):
            return score * torch.sigmoid(gate_score[h].to(torch.float32))

        flex_compiled = torch.compile(flex_attention, mode=mode)
        out_eager = flex_attention(query, key, value, score_mod=bias_func)
        out_compiled = flex_compiled(query, key, value, score_mod=bias_func)
        out_gold = flex_attention(
            query.to(torch.float64),
            key.to(torch.float64),
            value.to(torch.float64),
            score_mod=bias_func,
        )

        self._check_outputs_and_grads(
            out_eager,
            out_compiled,
            out_gold,
            (query, key, value, gate_score),
        )

    @skip_on_cpu
    @common_utils.parametrize(
        "params", get_params(device_configs["cuda"].dtypes), name_fn=lambda x: f"{x}"
    )
    def test_distinct_biases(self, device, params):
        query, key, value = self._init_tensors(params, device=device)
        # Create two separate bias tensors
        bias1 = torch.randn(
            params.seq_length,
            device=device,
            dtype=params.dtype,
            requires_grad=True,
        )
        bias2 = torch.randn(
            params.seq_length,
            device=device,
            dtype=params.dtype,
            requires_grad=True,
        )

        def bias_func(score, b, h, q_idx, kv_idx):
            return score + bias1[q_idx] + bias2[kv_idx]

        flex_compiled = torch.compile(flex_attention)
        out_eager = flex_attention(query, key, value, score_mod=bias_func)
        out_compiled = flex_compiled(query, key, value, score_mod=bias_func)
        out_gold = flex_attention(
            query.to(torch.float64),
            key.to(torch.float64),
            value.to(torch.float64),
            score_mod=bias_func,
        )

        # Include both bias tensors in the tuple for gradient checking
        self._check_outputs_and_grads(
            out_eager,
            out_compiled,
            out_gold,
            (query, key, value, bias1, bias2),
            names=[
                "out",
                "grad_query",
                "grad_key",
                "grad_value",
                "grad_bias1",
                "grad_bias2",
            ],
        )

    @skip_on_cpu
    @common_utils.parametrize(
        "params", get_params(device_configs["cuda"].dtypes), name_fn=lambda x: f"{x}"
    )
    @torch.compile
    def test_learnable_bias_global_compiled(self, device, params):
        batch_size = 1
        num_heads = 1
        seq_len = 128
        head_dim = 16
        d_model = num_heads * head_dim

        query = torch.randn(batch_size, num_heads, seq_len, head_dim, device=device)
        key = torch.randn(batch_size, num_heads, seq_len, head_dim, device=device)
        value = torch.randn(batch_size, num_heads, seq_len, head_dim, device=device)

        out_proj = nn.Linear(d_model, d_model, device=device)

        query.requires_grad = True
        key.requires_grad = True
        value.requires_grad = True

        bias = torch.randn(
            batch_size,
            num_heads,
            seq_len,
            seq_len,
            device=device,
            requires_grad=True,
        )

        def bias_mod(score, b, h, q_idx, kv_idx):
            return score + bias[b, h, q_idx, kv_idx]

        out = flex_attention(
            query=query,
            key=key,
            value=value,
            score_mod=bias_mod,
        )
        out = out.transpose(1, 2).contiguous().view(batch_size, seq_len, d_model)

        attn_output = out_proj(out)
        random_target = torch.randn(batch_size, seq_len, d_model, device=device)
        loss = torch.nn.functional.mse_loss(attn_output, random_target)
        loss.backward()

        assert bias.grad, "No gradient computed for bias"
        assert torch.any(bias.grad != 0), "Gradient for bias is 0"

    @skip_on_cpu
    @common_utils.parametrize(
        "params", get_params(device_configs["cuda"].dtypes), name_fn=lambda x: f"{x}"
    )
    def test_relative_1d_bias_only_grad(self, device, params):
        query, key, value = self._init_tensors(params, device=device)
        query = query.detach().requires_grad_(False)
        key = key.detach().requires_grad_(False)
        value = value.detach().requires_grad_(False)

        # Only bias requires gradients
        bias = torch.randn(
            2 * params.seq_length,
            device=device,
            dtype=params.dtype,
            requires_grad=True,  # Only bias needs gradients
        )

        def bias_func(score, b, h, q_idx, kv_idx):
            return score + bias[torch.abs(q_idx - kv_idx)]

        flex_compiled = torch.compile(flex_attention)
        out_eager = flex_attention(query, key, value, score_mod=bias_func)
        out_compiled = flex_compiled(query, key, value, score_mod=bias_func)

        out_gold = flex_attention(
            query.to(torch.float64),
            key.to(torch.float64),
            value.to(torch.float64),
            score_mod=bias_func,
        )

        # For gradient checking, we only pass the bias tensor since it's the only one requiring gradients
        self._check_outputs_and_grads(
            out_eager, out_compiled, out_gold, (bias,), names=["out", "bias"]
        )

    def _test_flex_attention_with_dynamic_max_autotune(self, device):
        query = torch.randn(2, 16, 512, 64, device=device)
        key = torch.randn(2, 16, 512, 64, device=device)
        value = torch.randn(2, 16, 512, 64, device=device)
        query.requires_grad = True
        key.requires_grad = True
        value.requires_grad = True

        shape = (2, 16, 512, 16, 512, 64)
        B, Hq, M, Hkv, N, D = shape

        score_mod = _generate_alibi_bias(8)

        def causal(b, h, m, n):
            return m >= n

        mask_shape = (1, 1, M, N)
        block_mask = torch.compile(create_block_mask)(
            causal, *mask_shape, device=device
        )

        compiled_sdpa = torch.compile(
            flex_attention, dynamic=True, mode="max-autotune-no-cudagraphs"
        )

        out = compiled_sdpa(
            query=query,
            key=key,
            value=value,
            score_mod=score_mod,
            block_mask=block_mask,
            enable_gqa=True,
            kernel_options=None,
        )
        out.sum().backward()

        self.assertEqual(
            out.shape, query.shape, f"Expected shape {query.shape}, got {out.shape}"
        )

    @skip_on_cpu
    def test_flex_attention_with_dynamic_max_autotune(self, device):
        self._test_flex_attention_with_dynamic_max_autotune(device)

    @skip_on_cpu
    @torch._inductor.config.patch("graph_partition", True)
    def test_flex_attention_with_dynamic_max_autotune_graph_partition(self, device):
        self._test_flex_attention_with_dynamic_max_autotune(device)

    @skip_on_cpu
    def test_inspect_bug(self, device):
        # https://github.com/pytorch/pytorch/issues/139374
        def sliding_window(b, h, q_idx, kv_idx, val):
            return (q_idx - kv_idx).abs() < val

        sliding_window2 = functools.partial(
            sliding_window, val=torch.randn((), device=device)
        )
        opt_fn = torch.compile(create_block_mask, fullgraph=True)
        create_block_mask(sliding_window2, None, None, 1024, 1024, device=device)
        # checks that the compile is working
        opt_fn(sliding_window2, None, None, 1024, 1024, device=device)

    @supported_platform
    @skip_on_cpu
    def test_head_bias_req_grad(self, device):
        B, H, S, D = 1, 4, 256, 64
        bias = torch.randn(H, device=device, dtype=torch.float16, requires_grad=True)

        bias_flex = bias.detach().clone().requires_grad_(True)

        def head_bias(score, b, h, q_idx, kv_idx):
            return score + bias_flex[h]

        bias_sdpa_ref = bias.detach().clone().requires_grad_(True)
        implicit_bias_sdpa_ref = bias_sdpa_ref
        implicit_bias_sdpa_ref = implicit_bias_sdpa_ref.view(H, 1, 1).expand(H, S, S)
        bias_sdpa_gold = (
            bias.detach().clone().to(dtype=torch.float64).requires_grad_(True)
        )
        implicit_bias_sdpa_gold = bias_sdpa_gold
        implicit_bias_sdpa_gold = implicit_bias_sdpa_gold.view(H, 1, 1).expand(H, S, S)

        self._test_learnable_bias_inner(
            B,
            H,
            S,
            D,
            head_bias,
            bias_flex,
            implicit_bias_sdpa_ref,
            bias_sdpa_ref,
            implicit_bias_sdpa_gold,
            bias_sdpa_gold,
            device,
        )

    @supported_platform
    @skip_on_cpu
    def test_comparison_vs_sdpa_with_learnable_bias(self, device):
        # 1-dimensional bias:
        B, H, S, D = 1, 1, 256, 64
        bias = torch.randn(
            2 * S, device=device, dtype=torch.float16, requires_grad=True
        )

        bias_flex = bias.detach().clone().requires_grad_(True)

        def rel_pos_1d(score, b, h, q_idx, kv_idx):
            return score + bias_flex[q_idx + kv_idx]

        bias_indices = torch.arange(S)[:, None] + torch.arange(S)
        bias_sdpa_ref = bias.detach().clone().requires_grad_(True)
        implicit_bias_sdpa_ref = bias_sdpa_ref[bias_indices]
        bias_sdpa_gold = (
            bias.detach().clone().to(dtype=torch.float64).requires_grad_(True)
        )
        implicit_bias_sdpa_gold = bias_sdpa_gold[bias_indices]

        self._test_learnable_bias_inner(
            B,
            H,
            S,
            D,
            rel_pos_1d,
            bias_flex,
            implicit_bias_sdpa_ref,
            bias_sdpa_ref,
            implicit_bias_sdpa_gold,
            bias_sdpa_gold,
            device,
        )

        # 2-dimensional bias:
        B, H, S, D = 1, 1, 256, 64
        bias = torch.randn(S, S, device=device, dtype=torch.float16, requires_grad=True)

        bias_flex = bias.detach().clone().requires_grad_(True)

        def rel_pos_2d(score, b, h, q_idx, kv_idx):
            return score + bias_flex[q_idx, kv_idx]

        bias_sdpa_ref = bias.detach().clone().requires_grad_(True)
        implicit_bias_sdpa_ref = bias_sdpa_ref
        bias_sdpa_gold = (
            bias.detach().clone().to(dtype=torch.float64).requires_grad_(True)
        )
        implicit_bias_sdpa_gold = bias_sdpa_gold

        self._test_learnable_bias_inner(
            B,
            H,
            S,
            D,
            rel_pos_2d,
            bias_flex,
            implicit_bias_sdpa_ref,
            bias_sdpa_ref,
            implicit_bias_sdpa_gold,
            bias_sdpa_gold,
            device,
        )

        # 2-dimensional bias + index multiple
        B, H, S, D = 1, 1, 256, 64
        bias = torch.randn(S, S, device=device, dtype=torch.float16, requires_grad=True)

        bias_flex = bias.detach().clone().requires_grad_(True)

        def rel_pos_2d(score, b, h, q_idx, kv_idx):
            return score + bias_flex[q_idx][kv_idx]

        bias_sdpa_ref = bias.detach().clone().requires_grad_(True)
        implicit_bias_sdpa_ref = bias_sdpa_ref
        bias_sdpa_gold = (
            bias.detach().clone().to(dtype=torch.float64).requires_grad_(True)
        )
        implicit_bias_sdpa_gold = bias_sdpa_gold

        self._test_learnable_bias_inner(
            B,
            H,
            S,
            D,
            rel_pos_2d,
            bias_flex,
            implicit_bias_sdpa_ref,
            bias_sdpa_ref,
            implicit_bias_sdpa_gold,
            bias_sdpa_gold,
            device,
        )

        # 2-dimensional bias + transposed:
        B, H, S, D = 1, 1, 256, 64
        bias = torch.randn(S, S, device=device, dtype=torch.float16, requires_grad=True)

        bias_flex = bias.detach().clone().requires_grad_(True)

        def rel_pos_2d_transposed(score, b, h, q_idx, kv_idx):
            return score + bias_flex[kv_idx, q_idx]

        bias_sdpa_ref = bias.detach().clone().requires_grad_(True)
        implicit_bias_sdpa_ref = bias_sdpa_ref.transpose(-1, -2)
        bias_sdpa_gold = (
            bias.detach().clone().to(dtype=torch.float64).requires_grad_(True)
        )
        implicit_bias_sdpa_gold = bias_sdpa_gold.transpose(-1, -2)

        self._test_learnable_bias_inner(
            B,
            H,
            S,
            D,
            rel_pos_2d_transposed,
            bias_flex,
            implicit_bias_sdpa_ref,
            bias_sdpa_ref,
            implicit_bias_sdpa_gold,
            bias_sdpa_gold,
            device,
        )

        # 3-dimensional bias + transposed
        B, H, S, D = 4, 8, 256, 64
        bias = torch.randn(
            H, S, S, device=device, dtype=torch.float16, requires_grad=True
        )

        bias_flex = bias.detach().clone().requires_grad_(True)

        def rel_pos_3d_transposed(score, b, h, q_idx, kv_idx):
            return score + bias_flex[h, kv_idx, q_idx]

        bias_sdpa_ref = bias.detach().clone().requires_grad_(True)
        implicit_bias_sdpa_ref = bias_sdpa_ref.transpose(-1, -2)
        bias_sdpa_gold = (
            bias.detach().clone().to(dtype=torch.float64).requires_grad_(True)
        )
        implicit_bias_sdpa_gold = bias_sdpa_gold.transpose(-1, -2)

        self._test_learnable_bias_inner(
            B,
            H,
            S,
            D,
            rel_pos_3d_transposed,
            bias_flex,
            implicit_bias_sdpa_ref,
            bias_sdpa_ref,
            implicit_bias_sdpa_gold,
            bias_sdpa_gold,
            device,
        )

    def _test_learnable_bias_inner(
        self,
        B,
        H,
        S,
        D,
        score_mod,
        bias_flex,
        implicit_bias_sdpa_ref,
        bias_sdpa_ref,
        implicit_bias_sdpa_gold,
        bias_sdpa_gold,
        device,
    ):
        make_tensor = functools.partial(
            torch.ones,
            (B, H, S, D),
            device=device,
            dtype=torch.float16,
            requires_grad=True,
        )
        q_ref, k_ref, v_ref = make_tensor(), make_tensor(), make_tensor()
        q_gold, k_gold, v_gold = query_key_value_clones(
            q_ref, k_ref, v_ref, torch.float64
        )
        q_flex, k_flex, v_flex = query_key_value_clones(q_ref, k_ref, v_ref)

        out_ref = torch.nn.functional.scaled_dot_product_attention(
            q_ref, k_ref, v_ref, attn_mask=implicit_bias_sdpa_ref
        )
        out_ref.sum().backward()
        out_gold = torch.nn.functional.scaled_dot_product_attention(
            q_gold, k_gold, v_gold, attn_mask=implicit_bias_sdpa_gold
        )
        out_gold.sum().backward()
        out_flex = flex_attention(q_flex, k_flex, v_flex, score_mod=score_mod)
        out_flex.sum().backward()

        name = score_mod.__name__
        for ref, flex, gold in [
            (out_ref, out_flex, out_gold),
            (q_ref.grad, q_flex.grad, q_gold.grad),
            (k_ref.grad, k_flex.grad, k_gold.grad),
            (v_ref.grad, v_flex.grad, v_gold.grad),
            (bias_sdpa_ref.grad, bias_flex.grad, bias_sdpa_gold.grad),
        ]:
            ref_error = rmse(ref, gold)
            flex_error = rmse(flex, gold)
            self.assertTrue(
                ref_error * 1.2 >= flex_error,
                f"{name} -> Ref error: {ref_error}, Flex eager Error: {flex_error}",
            )


instantiate_device_type_tests(TestFlexAttention, globals(), only_for=test_device)
instantiate_device_type_tests(TestPagedAttention, globals(), only_for=test_device)
instantiate_device_type_tests(TestBlockMask, globals(), only_for=("cuda",))
instantiate_device_type_tests(TestLearnableBiases, globals(), only_for=test_device)

if __name__ == "__main__":
    from torch._inductor.test_case import run_tests

    run_tests()<|MERGE_RESOLUTION|>--- conflicted
+++ resolved
@@ -4259,7 +4259,81 @@
         torch.testing.assert_close(out_tma_compiled, out_compiled, atol=2e-1, rtol=2e-1)
 
     @supported_platform
-<<<<<<< HEAD
+    @skip_on_cpu
+    def test_large_batch_heads_grid_dimension(self, device):
+        B, H, S, D = 22720, 3, 64, 32
+
+        make_tensor = functools.partial(
+            torch.randn,
+            (B, H, S, D),
+            device=device,
+            dtype=torch.float16,
+            requires_grad=True,
+        )
+
+        query, key, value = make_tensor(), make_tensor(), make_tensor()
+
+        flex_compile = torch.compile(flex_attention, fullgraph=True, dynamic=True)
+        out_compiled = flex_compile(query, key, value)
+
+        self.assertEqual(out_compiled.shape, (B, H, S, D))
+
+        grad_output = torch.randn_like(out_compiled)
+        out_compiled.backward(grad_output)
+
+        self.assertIsNotNone(query.grad)
+        self.assertIsNotNone(key.grad)
+        self.assertIsNotNone(value.grad)
+        self.assertEqual(query.grad.shape, query.shape)
+        self.assertEqual(key.grad.shape, key.shape)
+        self.assertEqual(value.grad.shape, value.shape)
+
+    @supported_platform
+    def test_debug_flag_disables_internal_compilation(self, device):
+        """Test that _FLEX_ATTENTION_DISABLE_COMPILE_DEBUG flag bypasses internal compilation."""
+        import torch.nn.attention.flex_attention as fa
+
+        original_flag = fa._FLEX_ATTENTION_DISABLE_COMPILE_DEBUG
+        original_warnings_shown = fa._WARNINGS_SHOWN.copy()
+
+        try:
+            B, H, S, D = 1, 1, 128, 64
+            query = torch.randn(B, H, S, D, device=device, dtype=torch.float32)
+            key = torch.randn(B, H, S, D, device=device, dtype=torch.float32)
+            value = torch.randn(B, H, S, D, device=device, dtype=torch.float32)
+
+            def simple_score_mod(score, b, h, q_idx, kv_idx):
+                return score
+
+            # Test with debug flag False - should warn
+            fa._FLEX_ATTENTION_DISABLE_COMPILE_DEBUG = False
+            fa._WARNINGS_SHOWN.clear()
+
+            with self.assertWarns(UserWarning) as cm:
+                out_compiled = fa.flex_attention(
+                    query, key, value, score_mod=simple_score_mod
+                )
+
+            self.assertIn(
+                "flex_attention called without torch.compile", str(cm.warning)
+            )
+
+            # Test with debug flag True - should NOT warn
+            fa._FLEX_ATTENTION_DISABLE_COMPILE_DEBUG = True
+
+            # Should not error
+            with warnings.catch_warnings():
+                warnings.simplefilter("error")
+                out_debug = fa.flex_attention(
+                    query, key, value, score_mod=simple_score_mod
+                )
+
+            torch.testing.assert_close(out_compiled, out_debug, rtol=1e-4, atol=1e-4)
+
+        finally:
+            fa._FLEX_ATTENTION_DISABLE_COMPILE_DEBUG = original_flag
+            fa._WARNINGS_SHOWN = original_warnings_shown
+
     @largeTensorTest("12GB", "cuda")
     @skip_on_cpu
     def test_int64_indexing_large_stride(self, device):
@@ -4284,86 +4358,10 @@
         v = torch.randn(B, H, S, D, device=device, dtype=dtype, requires_grad=True)
 
         # This should raise NotImplementedError: 64-bit indexing is not yet implemented for triton templates
-        with self.assertRaisesRegex(
-            torch._inductor.exc.InductorError, "64-bit indexing is not yet implemented"
-        ):
-            torch.compile(flex_attention)(q, k, v, block_mask=block_mask)
-=======
-    @skip_on_cpu
-    def test_large_batch_heads_grid_dimension(self, device):
-        B, H, S, D = 22720, 3, 64, 32
-
-        make_tensor = functools.partial(
-            torch.randn,
-            (B, H, S, D),
-            device=device,
-            dtype=torch.float16,
-            requires_grad=True,
-        )
-
-        query, key, value = make_tensor(), make_tensor(), make_tensor()
-
-        flex_compile = torch.compile(flex_attention, fullgraph=True, dynamic=True)
-        out_compiled = flex_compile(query, key, value)
-
-        self.assertEqual(out_compiled.shape, (B, H, S, D))
-
-        grad_output = torch.randn_like(out_compiled)
-        out_compiled.backward(grad_output)
-
-        self.assertIsNotNone(query.grad)
-        self.assertIsNotNone(key.grad)
-        self.assertIsNotNone(value.grad)
-        self.assertEqual(query.grad.shape, query.shape)
-        self.assertEqual(key.grad.shape, key.shape)
-        self.assertEqual(value.grad.shape, value.shape)
-
-    @supported_platform
-    def test_debug_flag_disables_internal_compilation(self, device):
-        """Test that _FLEX_ATTENTION_DISABLE_COMPILE_DEBUG flag bypasses internal compilation."""
-        import torch.nn.attention.flex_attention as fa
-
-        original_flag = fa._FLEX_ATTENTION_DISABLE_COMPILE_DEBUG
-        original_warnings_shown = fa._WARNINGS_SHOWN.copy()
-
-        try:
-            B, H, S, D = 1, 1, 128, 64
-            query = torch.randn(B, H, S, D, device=device, dtype=torch.float32)
-            key = torch.randn(B, H, S, D, device=device, dtype=torch.float32)
-            value = torch.randn(B, H, S, D, device=device, dtype=torch.float32)
-
-            def simple_score_mod(score, b, h, q_idx, kv_idx):
-                return score
-
-            # Test with debug flag False - should warn
-            fa._FLEX_ATTENTION_DISABLE_COMPILE_DEBUG = False
-            fa._WARNINGS_SHOWN.clear()
-
-            with self.assertWarns(UserWarning) as cm:
-                out_compiled = fa.flex_attention(
-                    query, key, value, score_mod=simple_score_mod
-                )
-
-            self.assertIn(
-                "flex_attention called without torch.compile", str(cm.warning)
-            )
-
-            # Test with debug flag True - should NOT warn
-            fa._FLEX_ATTENTION_DISABLE_COMPILE_DEBUG = True
-
-            # Should not error
-            with warnings.catch_warnings():
-                warnings.simplefilter("error")
-                out_debug = fa.flex_attention(
-                    query, key, value, score_mod=simple_score_mod
-                )
-
-            torch.testing.assert_close(out_compiled, out_debug, rtol=1e-4, atol=1e-4)
-
-        finally:
-            fa._FLEX_ATTENTION_DISABLE_COMPILE_DEBUG = original_flag
-            fa._WARNINGS_SHOWN = original_warnings_shown
->>>>>>> f4528a72
+        # with self.assertRaisesRegex(
+        #     torch._inductor.exc.InductorError, "64-bit indexing is not yet implemented"
+        # ):
+        torch.compile(flex_attention)(q, k, v, block_mask=block_mask)
 
 
 class TestBlockMask(InductorTestCase):
