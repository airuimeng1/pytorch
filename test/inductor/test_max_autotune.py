--- conflicted
+++ resolved
@@ -1308,7 +1308,9 @@
 
         # Force only contiguous choice to test the transform
         with (
-            mock.patch("torch._inductor.kernel.mm.use_contiguous") as contiguous_mock,
+            mock.patch(
+                "torch._inductor.template_heuristics.contiguous_mm.use_contiguous"
+            ) as contiguous_mock,
         ):
             contiguous_mock.return_value = True
 
@@ -1350,7 +1352,9 @@
 
         # Force contiguous choice to test the transform
         with (
-            mock.patch("torch._inductor.kernel.mm.use_contiguous") as contiguous_mock,
+            mock.patch(
+                "torch._inductor.template_heuristics.contiguous_mm.use_contiguous"
+            ) as contiguous_mock,
         ):
             contiguous_mock.return_value = True
 
@@ -1411,7 +1415,7 @@
             # Test with non-contiguous second matrix - should use contiguous transform
             with (
                 mock.patch(
-                    "torch._inductor.kernel.mm.use_contiguous"
+                    "torch._inductor.template_heuristics.contiguous_mm.use_contiguous"
                 ) as contiguous_mock,
             ):
                 contiguous_mock.return_value = True
@@ -1451,7 +1455,9 @@
 
         # Force contiguous transform
         with (
-            mock.patch("torch._inductor.kernel.mm.use_contiguous") as contiguous_mock,
+            mock.patch(
+                "torch._inductor.template_heuristics.contiguous_mm.use_contiguous"
+            ) as contiguous_mock,
         ):
             contiguous_mock.return_value = True
 
@@ -1869,7 +1875,26 @@
             out, code = run_and_get_code(compiled_f, a, b)
             torch.testing.assert_close(out, mm(a, b), atol=1e-2, rtol=1e-2)
 
-<<<<<<< HEAD
+    @config.patch(
+        max_autotune_gemm=True,
+        max_autotune_prune_choices_based_on_shared_mem=True,
+    )
+    def test_max_autotune_prune_choices(self):
+        def mm(x, y):
+            return x @ y
+
+        M, K, N = (3, 3, 3)
+
+        x = torch.rand([M, K], device=GPU_TYPE, dtype=torch.float32)
+        y = torch.rand([K, N], device=GPU_TYPE, dtype=torch.float32)
+
+        compiled_f = torch.compile(mm)
+        compiled_f(x, y)
+
+        self.assertEqual(
+            counters["inductor"]["select_algorithm_num_precompilation_exceptions"], 0
+        )
+
     @parametrize("op", ("mm", "addmm", "bmm", "baddbmm", "mm_plus_mm"))
     @parametrize("max_autotune", (False, True))
     @config.patch(
@@ -1939,27 +1964,6 @@
                     self.assertNotIn(TritonTemplateCaller, choice_types_seen)
         finally:
             clear_preprocessing_fns()
-=======
-    @config.patch(
-        max_autotune_gemm=True,
-        max_autotune_prune_choices_based_on_shared_mem=True,
-    )
-    def test_max_autotune_prune_choices(self):
-        def mm(x, y):
-            return x @ y
-
-        M, K, N = (3, 3, 3)
-
-        x = torch.rand([M, K], device=GPU_TYPE, dtype=torch.float32)
-        y = torch.rand([K, N], device=GPU_TYPE, dtype=torch.float32)
-
-        compiled_f = torch.compile(mm)
-        compiled_f(x, y)
-
-        self.assertEqual(
-            counters["inductor"]["select_algorithm_num_precompilation_exceptions"], 0
-        )
->>>>>>> 1aa74768
 
 
 class TestMaxAutotunePrecompile(TestCase):
