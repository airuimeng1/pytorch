# Owner(s): ["module: sdpa"]

import contextlib
from functools import partial
from collections import namedtuple
import os
import sys
import torch
import torch.nn as nn
import torch.nn.functional as F
from torch.nn.functional import scaled_dot_product_attention
from torch.nn.attention import sdpa_kernel, SDPBackend
from torch.nn.attention.bias import CausalVariant, causal_lower_right, causal_upper_left
from torch.nn.parameter import Parameter
import unittest
from unittest.mock import patch, MagicMock, ANY
import math
import itertools
import torch.optim as optim
from torch.testing._internal.common_device_type import instantiate_device_type_tests, onlyCUDA, onlyCPU
from typing import Optional
import torch.utils.cpp_extension
from torch.testing._internal.common_nn import NNTestCase
from torch.testing._internal.common_utils import (
    TEST_WITH_ROCM,
    skipIfRocm,
    skipIfTorchDynamo,
    TEST_FAIRSEQ,
    run_tests,
    parametrize,
    freeze_rng_state,
    TEST_WITH_CROSSREF,
    slowTest,
    set_default_dtype,
    gradcheck,
    make_tensor,
    NOTEST_CPU,
    IS_WINDOWS,
    TEST_WITH_TORCHDYNAMO,
)
from torch._dynamo.testing import CompileCounterWithBackend


from torch.testing._internal.common_methods_invocations import wrapper_set_seed
from torch.testing._internal.common_cuda import (
    IS_JETSON,
    SM80OrLater,
    PLATFORM_SUPPORTS_FLASH_ATTENTION,
    PLATFORM_SUPPORTS_MEM_EFF_ATTENTION,
    PLATFORM_SUPPORTS_FUSED_ATTENTION,
    PLATFORM_SUPPORTS_CUDNN_ATTENTION,
    tf32_on_and_off,
    tf32_enabled,
)

if TEST_FAIRSEQ:
    import fairseq.models.transformer as fairseq_transformer

SdpaShape = namedtuple('Sdpa_Shape', ['batch', 'num_heads', 'seq_len', 'head_dim'])
Tolerances = namedtuple('Tolerances', ['atol', 'rtol'])


@contextlib.contextmanager
def use_deterministic_algorithims(mode: bool, warn_only: bool):
    r"""
    This context manager can be used to temporarily enable or disable deterministic algorithms.
    Upon exiting the context manager, the previous state of the flag will be restored.
    """
    previous_mode: bool = torch.are_deterministic_algorithms_enabled()
    previous_warn_only: bool = torch.is_deterministic_algorithms_warn_only_enabled()
    try:
        torch.use_deterministic_algorithms(mode, warn_only=warn_only)
        yield {}
    finally:
        torch.use_deterministic_algorithms(previous_mode, warn_only=previous_warn_only)


# Found in torch/testing/_comparison.py
default_atol = {torch.float16: 1e-3, torch.bfloat16: 1e-3, torch.float32: 1e-5}
default_rtol = {torch.float16: 1e-3, torch.bfloat16: 1.6e-2, torch.float32: 1.3e-6}

isSM8XDevice = torch.cuda.is_available() and torch.cuda.get_device_capability() in [(8, 6), (8, 7), (8, 9)]
isSM90Device = torch.cuda.is_available() and torch.cuda.get_device_capability() == (9, 0)
isSM120Device = torch.cuda.is_available() and torch.cuda.get_device_capability() in [(12, 0), (12, 1)]
isSM5xDevice = torch.cuda.is_available() and torch.cuda.get_device_capability()[0] == 5
isLessThanSM80Device = torch.cuda.is_available() and torch.cuda.get_device_capability()[0] < 8

TEST_WITH_CK = TEST_WITH_ROCM and torch.backends.cuda.preferred_rocm_fa_library() == torch.backends.cuda._ROCmFABackends['ck']

def _check_equal(
    golden: torch.Tensor,
    reference: torch.Tensor,
    test: torch.Tensor,
    fudge_factor: float,
    tensor_name: Optional[str] = None
) -> None:
    """
    Compare test tensor against golden and reference tensors.
    Golden is the highest precision possible serving as the "ground truth"
    Refernce is the same precision as test and should also serve as less precisie ground truth.
    We calcculate the "reference error" by comparing the golden to reference and use this as the
    measruing stick for the test tensor.

    Raises ValueError if compiled error exceeds threshold.

    Args:
        golden (torch.Tensor): The golden tensor to compare against.
        reference (torch.Tensor): The reference tensor for error calculation.
        test (torch.Tensor): The test tensor to be evaluated.
        fudge_factor (float): A multiplier for the reference error to determine the threshold.
        tensor_name (Optional[str], optional): Name of the tensor for error reporting. Defaults to None.

    Raises:
        ValueError: If the test tensor contains NaN values while the reference does not,
                    or if the test error exceeds the calculated threshold.

    Notes:
        - For nested tensors, the function recursively calls itself on each nested element.
        - The error threshold is calculated as the maximum of a default tolerance for float32
          and the product of the reference error and the fudge_factor.
        - If the test error exceeds the threshold, a ValueError is raised with a detailed message.
    """
    if golden.is_nested and reference.is_nested and test.is_nested:
        for gold, ref, tst in zip(golden.unbind(), reference.unbind(), test.unbind()):
            _check_equal(gold, ref, tst, fudge_factor, tensor_name)
        return

    # Compute error between golden
    test_error = (golden - test).abs().max()
    ref_error = (golden - reference).abs().max()

    if torch.isnan(test_error).any() and not torch.isnan(ref_error).any():
        raise ValueError("Output/Grad with NaN")

    # Calculate the error threshold as the maximum of:
    # 1. A predefined default tolerance for float32
    # 2. The reference error multiplied by the fudge factor
    threshold = max(default_atol[torch.float32], ref_error * fudge_factor)
    if test_error > threshold:
        name = tensor_name or ""
        msg = f"{name} Test error {test_error} is greater than threshold {threshold}!"
        raise ValueError(msg)


def check_out_and_grad(
    out_tuple: tuple[torch.Tensor, torch.Tensor, torch.Tensor],
    grad_query_tuple: tuple[torch.Tensor, torch.Tensor, torch.Tensor],
    grad_key_tuple: tuple[torch.Tensor, torch.Tensor, torch.Tensor],
    grad_value_tuple: tuple[torch.Tensor, torch.Tensor, torch.Tensor],
    grad_attn_mask_tuple: Optional[tuple[torch.Tensor, torch.Tensor, torch.Tensor]] = None,
    fudge_factors: Optional[dict[str, float]] = None
) -> None:
    """
    Check output and gradients of attention mechanism tensors.
    Compares compiled results against reference and low-precision reference tensors.

    Args:
        out_tuple: Tuple of (ref, lp_ref, compiled) for output tensor
        grad_query_tuple: Tuple of (ref, lp_ref, compiled) for query gradient
        grad_key_tuple: Tuple of (ref, lp_ref, compiled) for key gradient
        grad_value_tuple: Tuple of (ref, lp_ref, compiled) for value gradient
        grad_attn_mask_tuple: Optional tuple of (ref, lp_ref, compiled) for attention mask gradient
        fudge_factors: Dictionary of fudge factors for each tensor type (default uses 5.0 for all)
    """
    default_fudge_factor = 5.0
    if fudge_factors is None:
        fudge_factors = {}

    out_ref, out_lp_ref, out = out_tuple

    with torch.no_grad():
        _check_equal(out_ref, out_lp_ref, out, fudge_factors.get('out', default_fudge_factor), "out")

        grad_checks = [
            (grad_query_tuple, "grad_query"),
            (grad_key_tuple, "grad_key"),
            (grad_value_tuple, "grad_value")
        ]

        for grad_tuple, name in grad_checks:
            ref_grad, lp_ref_grad, comp_grad = grad_tuple
            _check_equal(ref_grad, lp_ref_grad, comp_grad, fudge_factors.get(name, default_fudge_factor), name)

        if grad_attn_mask_tuple:
            attn_mask_ref_grad, attn_mask_ref_lp_grad, attn_mask_grad = grad_attn_mask_tuple
            _check_equal(
                attn_mask_ref_grad,
                attn_mask_ref_lp_grad,
                attn_mask_grad,
                fudge_factors.get("grad_attn_mask", default_fudge_factor),
                "grad_attn_mask",
            )


def query_key_value_clones(query: torch.Tensor, key: torch.Tensor, value: torch.Tensor, dtype: torch.dtype = None):
    """ Clones the query, key, and value tensors and moves them to the specified dtype. """
    if dtype is None:
        dtype = query.dtype
    query_ref = query.detach().clone().to(dtype).requires_grad_(query.requires_grad)
    key_ref = key.detach().clone().to(dtype).requires_grad_(key.requires_grad)
    value_ref = value.detach().clone().to(dtype).requires_grad_(value.requires_grad)
    return query_ref, key_ref, value_ref

def get_platform_specific_sdpa():
    ret = []
    if PLATFORM_SUPPORTS_FLASH_ATTENTION:
        ret.append(SDPBackend.FLASH_ATTENTION)
    if PLATFORM_SUPPORTS_MEM_EFF_ATTENTION:
        ret.append(SDPBackend.EFFICIENT_ATTENTION)
    if PLATFORM_SUPPORTS_CUDNN_ATTENTION:
        ret.append(SDPBackend.CUDNN_ATTENTION)
    if not ret:
        # Add a placeholder, an empty list causes "An empty arg_values was passed to @parametrize"
        ret.append(SDPBackend.EFFICIENT_ATTENTION)
    return ret

PLATFORM_SPECIFIC_SDPA = get_platform_specific_sdpa()
# Indicate the Efficient attention backend can support:
# 1. sequence longher than 512
# 2. head dimsion larger than 64
MEM_EFF_CAPABILITY_MATCHES_SM80 = SM80OrLater or TEST_WITH_ROCM

def rand_sdpa_tensor(shape: SdpaShape, device: str, dtype: torch.dtype, type: str,
                     requires_grad: bool = False, packed: bool = False) -> torch.Tensor:
    """Creates rand dense or nested tensor with given shape and type.

    Args:
        shape (Tuple[int]): Shape of Tensor to construct
        device (str): which device to create tensor on
        dtype (torch.dtype): Tensors' dtype
        type (str): Nested or Dense
        requires_grad (bool, optional): Tensors grad status. Defaults to False.
        packed (bool, optional): Whether to create a single QKV packed or not. Defaults to False.

    Returns:
        torch.Tensor: A new tensor
    """
    batch, num_heads, seq_len, head_dim = shape.batch, shape.num_heads, shape.seq_len, shape.head_dim
    if type == "nested":
        if isinstance(seq_len, list):
            def _size(i):
                return (seq_len[i], num_heads, head_dim) if not packed else (seq_len[i], 3 * num_heads * head_dim)

            return torch.nested.nested_tensor([
                torch.randn(_size(i), device=device, dtype=dtype, requires_grad=requires_grad)
                for i in range(batch)])
        else:
            size = (seq_len, num_heads, head_dim) if not packed else (seq_len, 3 * num_heads * head_dim)
            return torch.nested.nested_tensor([
                torch.randn(size, device=device, dtype=dtype, requires_grad=requires_grad)
                for _ in range(batch)])
    else:
        assert (isinstance(seq_len, int))
        size = (batch, seq_len, num_heads, head_dim) if not packed else (batch, seq_len, 3 * num_heads * head_dim)
        return torch.randn(size, device=device, dtype=dtype, requires_grad=requires_grad)


class TestTransformers(NNTestCase):
    _do_cuda_memory_leak_check = True
    _do_cuda_non_default_stream = True

    @onlyCUDA
    @unittest.skip("4D mask not supported yet - activate when 4D mask supported")
    def test_self_attn_TxT_attn_mask(self, device):
        embed_dim = 16
        num_heads = 4
        batch_size = 10
        tgt_len = 16

        query = torch.rand(batch_size, tgt_len, embed_dim, device=device)  # [N, T, D]
        attn_mask = torch.randint(0, 2, (tgt_len, tgt_len)).cuda().float()  # [T, T]
        attn_mask = attn_mask.masked_fill(attn_mask == 0, float('-inf')).masked_fill(attn_mask == 1, 0.0)

        attn_mask_4d = attn_mask.expand(batch_size, num_heads, tgt_len, tgt_len)

        mta_model = torch.nn.MultiheadAttention(embed_dim, num_heads, batch_first=True).cuda()
        mta_model.eval()

        # Generate 3D results
        with torch.inference_mode():
            output_mask_4d = mta_model(query, query, query, attn_mask=attn_mask_4d)[0]
            output_mask_4d = output_mask_4d.transpose(0, 1)  # [N, T, D]

            output_mask_TxT = mta_model(query, query, query, attn_mask=attn_mask)[0]
            output_mask_TxT = output_mask_TxT.transpose(0, 1)  # [N, T, D]

            self.assertEqual(output_mask_4d, output_mask_TxT)

    @slowTest
    def test_train_with_pad_and_catch_error(self, device):
        iters = 100
        pad_mask = torch.tensor([[1, 1, 0, 0]], dtype=torch.bool).to(device)
        layer = nn.TransformerEncoderLayer(
            d_model=2,
            dim_feedforward=4,
            nhead=2,
            batch_first=True,
            activation="gelu",
            dropout=0,
        )
        criterion = nn.MSELoss()
        encoder = nn.TransformerEncoder(layer, 2).to(device)
        optimizer = optim.SGD(encoder.parameters(), lr=0.1, momentum=0.9)
        encoder.train()
        for i in range(iters):
            encoder.train()
            optimizer.zero_grad()
            inputs = torch.cat([torch.randn(1, 2, 2), torch.zeros(1, 2, 2)], dim=1).to(device)

            outputs = encoder(inputs, src_key_padding_mask=pad_mask)

            loss = criterion(outputs[:, 0:2, :], inputs[:, 0:2, :])
            loss.backward()
            optimizer.step()

            with torch.no_grad():
                test = torch.cat([torch.randn(1, 2, 2), torch.zeros(1, 2, 2)], dim=1).to(device)

                # Expect uint8 type not supported
                e = None
                try:
                    encoder(test, src_key_padding_mask=pad_mask.to(torch.uint8))
                except AssertionError:
                    continue
                self.assertFalse(e, "Failed to catch unsupported uint8 type exception")

                test_train_bool = encoder(test, src_key_padding_mask=pad_mask)
                encoder.eval()

                # Expect long type not supported
                e = None
                try:
                    encoder(test, src_key_padding_mask=pad_mask.to(torch.int64))
                except AssertionError as e:
                    continue
                self.assertFalse(e, "Failed to catch unsupported Long type exception")

                test_eval_bool = encoder(test, src_key_padding_mask=pad_mask)
                l1_bool = nn.L1Loss()(test_train_bool[:, 0:2, :], test_eval_bool[:, 0:2, :]).item()
                self.assertTrue(l1_bool < 1e-4, "Eval/Train difference in pad_mask BOOL")

    @tf32_on_and_off(0.001)
    @parametrize("attn_mask_dim", [2, 3, None])
    @parametrize("key_padding_mask_dim", [2, None])
    @parametrize("mask_dtype", [torch.bool, torch.float32])
    def test_multiheadattention_fastpath_attn_mask(self, device, attn_mask_dim, key_padding_mask_dim, mask_dtype):
        if TEST_WITH_ROCM:
            if attn_mask_dim is not None and mask_dtype == torch.bool:
                self.skipTest("boolean mask is not fully supported on ROCm yet.")
        # MHA converts all
        with torch.no_grad():
            B = 2
            L = 4
            D = 8
            H = 4

            if attn_mask_dim == 2:
                attn_mask = make_tensor((L, L), dtype=mask_dtype, device=device)
            elif attn_mask_dim == 3:
                attn_mask = make_tensor((B, 1, L, L), dtype=mask_dtype, device=device).expand(B, H, L, L).reshape(B * H, L, L)
            elif attn_mask_dim is None:
                attn_mask = None

            if key_padding_mask_dim == 2:
                key_padding_mask = make_tensor((B, L), dtype=mask_dtype, device=device)
            elif key_padding_mask_dim is None:
                key_padding_mask = None

            mha = nn.MultiheadAttention(D, H, batch_first=True, device=device)
            X = torch.randn(B, L, D, device=device)

            mha.train()  # disable fast path
            out, _ = mha(X, X, X, attn_mask=attn_mask, key_padding_mask=key_padding_mask, need_weights=False)
            mha.eval()  # enable fast path
            out_fp, _ = mha(X, X, X, attn_mask=attn_mask, key_padding_mask=key_padding_mask, need_weights=False)
            # The FP kernel will return NaNs while the sdpa kernel which is ran when the fast path is turned off returns 0 instead
            # of NaNs for fully masked rows
            self.assertEqual(out, out_fp.nan_to_num())

    @parametrize("nhead", [1, 4, 8])
    def test_transformerencoderlayer_src_mask(self, device, nhead):
        batch_size = 2
        seqlen = 4
        d_model = 8
        dim_feedforward = 32

        model = torch.nn.TransformerEncoderLayer(
            d_model=d_model,
            nhead=nhead,
            dim_feedforward=dim_feedforward,
            batch_first=True).to(device)
        src = torch.rand(batch_size, seqlen, d_model).to(device)  # bs, seqlen, d_model
        src_mask = torch.zeros(seqlen, seqlen).to(torch.bool).to(device)

        model(src, src_mask=src_mask)
        model.eval()
        with torch.no_grad():
            model(src, src_mask=src_mask)

    @parametrize("nhead", [3, 4])
    def test_transformerencoderlayer_no_fastpath_with_hooks(self, device, nhead):
        batch_size = 2
        seqlen = 4
        d_model = 12

        model = torch.nn.TransformerEncoderLayer(
            d_model=d_model,
            nhead=nhead,
            dim_feedforward=d_model,
            batch_first=True).to(device).eval()
        src = torch.rand(batch_size, seqlen, d_model).to(device)  # bs, seqlen, d_model

        cache = []

        # forward hook to save output
        def hook(module, inputs, output):
            cache.append(output[0].detach())

        # register hook to get the output of the self-attention layer
        handle = model.self_attn.register_forward_hook(hook)

        # forward pass
        with torch.inference_mode():
            model(src)

        # output of the self-attention layer
        assert len(cache) == 1, f"Expected 1 output, got {len(cache)}"

        # remove hook
        handle.remove()

    @skipIfRocm
    @tf32_on_and_off(0.001)
    @parametrize("use_torchscript", [False])
    @parametrize("enable_nested_tensor", [True, False])
    @parametrize("use_autocast", [True, False])
    @parametrize("d_model", [12, 256])
    def test_transformerencoder_fastpath(self, device, use_torchscript, enable_nested_tensor, use_autocast, d_model):
        """
        Test TransformerEncoder fastpath output matches slowpath output
        """
        torch.manual_seed(1234)
        nhead = 4
        dim_feedforward = d_model
        batch_first = True

        model = torch.nn.TransformerEncoder(
            torch.nn.TransformerEncoderLayer(
                d_model=d_model,
                nhead=nhead,
                dim_feedforward=dim_feedforward,
                batch_first=batch_first),
            num_layers=2,
            enable_nested_tensor=enable_nested_tensor
        ).to(device).eval()

        if use_torchscript:
            model = torch.jit.script(model)

        # each input is (input, mask)
        input_mask_pairs = [
            (
                torch.rand(3, 2, d_model),
                [
                    [0, 1],
                    [0, 1],
                    [1, 1]
                ]
            ),
            (
                torch.rand(2, 100, d_model),
                [
                    [0] * 98 + [1] * 2,
                    [0] * 90 + [1] * 10
                ]
            ),
            # softmax.cu switches from fast->slowpath at masked seqlen 1024. test 1024.
            (
                torch.rand(2, 1024, d_model),
                [
                    [0] * 1020 + [1] * 4,
                    [0] * 1024,
                ]
            ),
            (
                torch.rand(1, 1026, d_model),
                [[0] * 1024 + [1] * 2]
            ),
            # softmax.cu switches from fast->slowpath at masked seqlen 1024. test range of masks above 1024.
            (
                torch.rand(4, 1040, d_model),
                [
                    [0] * 1024 + [1] * 16,
                    [0] * 1025 + [1] * 15,
                    [0] * 1031 + [1] * 9,
                    [0] * 1040,
                ]
            )
        ]
        input_mask_pairs = [
            (
                torch.tensor(pair[0], device=device, dtype=torch.get_default_dtype()),  # float input
                torch.tensor(pair[1], device=device, dtype=torch.bool)  # bool mask
            ) for pair in input_mask_pairs
        ]

        maybe_autocast = torch.autocast("cuda", dtype=torch.float16) if use_autocast else contextlib.nullcontext()
        with maybe_autocast:
            for input, src_key_padding_mask in input_mask_pairs:
                with torch.no_grad():
                    fastpath_output = model(input, src_key_padding_mask=src_key_padding_mask)
                slowpath_output = model(input, src_key_padding_mask=src_key_padding_mask)  # reference
                # Make sure fastpath_output is same shape as slowpath_output and mask.
                # When enable_nested_tensor=true, fastpath_output may be smaller than input tensor.
                # Eg if input bs=1, seqlen=6, and we mask out 2 tokens, fastpath_output will have bs=1, seqlen=4.
                # Expand back to old size to match.
                bs, true_seqlen, embed_dim = fastpath_output.shape
                expanded_seqlen = src_key_padding_mask.shape[1]
                fastpath_output_expanded = torch.zeros(bs, expanded_seqlen, embed_dim, device=device)
                fastpath_output_expanded[:, :true_seqlen, :] = fastpath_output
                # no garauntees on output corresponding to masked tokens, so they may vary between slow/fast path. set all to 0.
                fastpath_output_expanded = fastpath_output_expanded.masked_fill(src_key_padding_mask.unsqueeze(-1), 0)
                slowpath_output = slowpath_output.masked_fill(src_key_padding_mask.unsqueeze(-1), 0)
                self.assertEqual(fastpath_output_expanded, slowpath_output)

    @tf32_on_and_off(0.001)
    @parametrize("with_no_grad", [True, False])
    @parametrize("training", [True, False])
    @parametrize("enable_nested_tensor", [False])
    def test_transformerencoder_square_input(self, with_no_grad, training, enable_nested_tensor, device):
        """
        Test for edge cases when input of shape (batch size, sequence length, embedding dimension) has
        batch size == sequence length
        """
        model = torch.nn.TransformerEncoder(
            torch.nn.TransformerEncoderLayer(d_model=4, nhead=2, dim_feedforward=16, dropout=0.0, batch_first=True),
            num_layers=2,
            enable_nested_tensor=enable_nested_tensor
        ).to(device)

        with torch.no_grad():
            # set constant weights of the model
            for idx, p in enumerate(model.parameters()):
                x = p.data
                sz = x.view(-1).size(0)
                shape = x.shape
                x = torch.cos(torch.arange(0, sz).float().view(shape))
                p.data.copy_(x)

        if training:
            model = model.train()
        else:
            model = model.eval()
        x = torch.arange(0, 16).reshape(2, 2, 4).to(torch.get_default_dtype()).to(device)
        src_mask = torch.Tensor([[0, 1], [0, 0]]).to(torch.bool).to(device)

        if with_no_grad:
            cm = torch.no_grad()
        else:
            cm = contextlib.nullcontext()
        with cm:
            result = model(x, mask=src_mask)

        ref_output = torch.Tensor([[[2.420306205749512, 0.017629241570830, -0.607857942581177, -0.085519507527351],
                                    [2.420306205749512, 0.017629241570830, -0.607857942581177, -0.085519507527351]],
                                   [[2.419836044311523, 0.017548924311996, -0.608187675476074, -0.085347734391689],
                                    [2.419836044311523, 0.017548924311996, -0.608187675476074, -0.085347734391689]]]
                                  ).to(device)
        self.assertEqual(tuple(result.shape), tuple(ref_output.shape))
        self.assertEqual(result, ref_output)

    @parametrize("batch_first", [True, False])
    @parametrize("training", [True, False])
    @parametrize("enable_nested_tensor", [True, False])
    def test_transformerencoder(self, batch_first, training, enable_nested_tensor, device):
        def get_a_test_layer(activation, batch_first=False):
            d_model = 4
            nhead = 2
            dim_feedforward = 16
            dropout = 0.0

            layer = nn.TransformerEncoderLayer(
                d_model,
                nhead,
                dim_feedforward=dim_feedforward,
                dropout=dropout,
                activation=activation,
                batch_first=batch_first,
            ).to(device)

            with torch.no_grad():
                # set constant weights of the model
                for idx, p in enumerate(layer.parameters()):
                    x = p.data
                    sz = x.view(-1).size(0)
                    shape = x.shape
                    x = torch.cos(torch.arange(0, sz).float().view(shape))
                    p.data.copy_(x)

            return layer

        # this is a deterministic test for TransformerEncoder
        activation = F.relu

        def _test(batch_first, training, enable_nested_tensor):
            def perm_fn(x):
                return x.transpose(1, 0) if batch_first else x

            encoder_layer = get_a_test_layer(activation=activation,
                                             batch_first=batch_first)

            model = nn.TransformerEncoder(
                encoder_layer, 1, enable_nested_tensor=enable_nested_tensor
            ).to(device)

            if not training:
                model = model.eval()

            # deterministic input
            encoder_input = perm_fn(torch.tensor([[[0.7462, 0.6653, 0.5679, 0.4891],
                                                   [0.5387, 0.1655, 0.3565, 0.0471]],
                                                  [[0.8335, 0.2799, 0.5031, 0.2947],
                                                   [0.1402, 0.0318, 0.7636, 0.1346]],
                                                  [[0.6333, 0.9344, 0.1376, 0.9938],
                                                   [0.8924, 0.2872, 0.6692, 0.2944]],
                                                  [[0.9897, 0.6915, 0.3154, 0.1733],
                                                   [0.8645, 0.3513, 0.3064, 0.0767]],
                                                  [[0.8117, 0.2366, 0.4838, 0.7881],
                                                   [0.3718, 0.4945, 0.9511, 0.0864]]]
                                                 )).to(device)
            result = model(encoder_input)
            ref_output = perm_fn(torch.tensor([[[2.428589, 0.020835, -0.602055, -0.085249],
                                                [2.427987, 0.021213, -0.602496, -0.084103]],
                                               [[2.424689, 0.019155, -0.604793, -0.085672],
                                                [2.413863, 0.022211, -0.612486, -0.072490]],
                                               [[2.433774, 0.021598, -0.598343, -0.087548],
                                                [2.425104, 0.019748, -0.604515, -0.084839]],
                                               [[2.436185, 0.022682, -0.596625, -0.087261],
                                                [2.433556, 0.021891, -0.598509, -0.086832]],
                                               [[2.416246, 0.017512, -0.610712, -0.082961],
                                                [2.422901, 0.024187, -0.606178, -0.074929]]]
                                              )).to(device)
            self.assertEqual(tuple(result.shape), tuple(ref_output.shape))
            torch.testing.assert_close(result, ref_output, rtol=1e-7, atol=1e-5)

            # all 0 src_mask
            src_mask = torch.zeros([5, 5]).to(device) == 1
            result = model(encoder_input, mask=src_mask)
            self.assertEqual(tuple(result.shape), tuple(ref_output.shape))
            torch.testing.assert_close(result, ref_output, rtol=1e-7, atol=1e-5)

            # all 0
            mask = torch.zeros([2, 5]).to(device) == 1
            result = model(encoder_input, src_key_padding_mask=mask)
            self.assertEqual(tuple(result.shape), tuple(ref_output.shape))
            torch.testing.assert_close(result, ref_output, rtol=1e-7, atol=1e-5)

            mask[0, 1] = 1
            mask[1, 3] = 1
            mask[1, 4] = 1
            result = model(encoder_input, src_key_padding_mask=mask)
            ref_output = perm_fn(torch.tensor([[[2.429026, 0.020793, -0.601741, -0.085642],
                                                [2.428811, 0.021445, -0.601912, -0.084252]],
                                               [[2.425009, 0.019155, -0.604566, -0.085899],
                                                [2.415408, 0.02249, -0.611415, -0.073]],
                                               [[2.434199, 0.021682, -0.598039, -0.087699],
                                                [2.42598, 0.019941, -0.603896, -0.085091]],
                                               [[2.436457, 0.022736, -0.59643, -0.08736],
                                                [2.434021, 0.022093, -0.598179, -0.08679]],
                                               [[2.416531, 0.017498, -0.610513, -0.083181],
                                                [2.4242, 0.024653, -0.605266, -0.074959]]]
                                              )).to(device)
            self.assertEqual(tuple(result.shape), tuple(ref_output.shape))
            torch.testing.assert_close(result, ref_output, rtol=1e-7, atol=1e-5)

            # test case 2, multiple layers no norm
            model = nn.TransformerEncoder(encoder_layer, 2, enable_nested_tensor=enable_nested_tensor).to(device)
            if not training:
                model = model.eval()
            result = model(encoder_input, src_key_padding_mask=mask)
            ref_output = perm_fn(torch.tensor([[[2.419051, 0.017446, -0.608738, -0.085003],
                                                [2.419102, 0.017452, -0.608703, -0.085026]],
                                               [[2.419043, 0.017445, -0.608744, -0.084999],
                                                [2.419052, 0.017446, -0.608738, -0.085004]],
                                               [[2.419067, 0.017448, -0.608727, -0.085010],
                                                [2.419098, 0.017452, -0.608706, -0.085024]],
                                               [[2.419072, 0.017449, -0.608724, -0.085012],
                                                [2.419119, 0.017455, -0.608691, -0.085034]],
                                               [[2.419019, 0.017442, -0.608761, -0.084989],
                                                [2.419075, 0.017449, -0.608722, -0.085014]]]
                                              )).to(device)
            self.assertEqual(tuple(result.shape), tuple(ref_output.shape))
            torch.testing.assert_close(result, ref_output, rtol=1e-7, atol=1e-5)

            model = nn.TransformerEncoder(encoder_layer, 6, enable_nested_tensor=enable_nested_tensor).to(device)
            if not training:
                model = model.eval()
            result = model(encoder_input, src_key_padding_mask=mask)
            ref_output = perm_fn(torch.tensor([[[2.419101, 0.017453, -0.608703, -0.085025],
                                                [2.419101, 0.017453, -0.608704, -0.085025]],
                                               [[2.419101, 0.017453, -0.608703, -0.085025],
                                                [2.419101, 0.017453, -0.608704, -0.085025]],
                                               [[2.419101, 0.017453, -0.608703, -0.085025],
                                                [2.419101, 0.017453, -0.608704, -0.085025]],
                                               [[2.419101, 0.017453, -0.608703, -0.085025],
                                                [2.419101, 0.017453, -0.608704, -0.085025]],
                                               [[2.419101, 0.017453, -0.608703, -0.085025],
                                                [2.419101, 0.017453, -0.608704, -0.085025]]]
                                              )).to(device)
            self.assertEqual(tuple(result.shape), tuple(ref_output.shape))
            torch.testing.assert_close(result, ref_output, rtol=1e-7, atol=1e-5)

            # test case 3, multiple layers with norm
            # d_model = 4
            norm = nn.LayerNorm(4)
            model = nn.TransformerEncoder(encoder_layer, 2, norm=norm,
                                          enable_nested_tensor=enable_nested_tensor).to(device)
            if not training:
                model = model.eval()
            result = model(encoder_input, src_key_padding_mask=mask)
            ref_output = perm_fn(torch.tensor([[[1.695949, -0.357635, -0.893077, -0.445238],
                                                [1.695955, -0.357639, -0.893050, -0.445266]],
                                               [[1.695948, -0.357634, -0.893082, -0.445233],
                                                [1.695950, -0.357635, -0.893077, -0.445238]],
                                               [[1.695951, -0.357636, -0.893069, -0.445246],
                                                [1.695955, -0.357639, -0.893052, -0.445264]],
                                               [[1.695952, -0.357636, -0.893066, -0.445249],
                                                [1.695957, -0.357641, -0.893041, -0.445276]],
                                               [[1.695946, -0.357632, -0.893095, -0.445220],
                                                [1.695952, -0.357637, -0.893065, -0.445251]]]
                                              )).to(device)
            self.assertEqual(tuple(result.shape), tuple(ref_output.shape))
            torch.testing.assert_close(result, ref_output, rtol=1e-7, atol=1e-5)

            model = nn.TransformerEncoder(encoder_layer, 6, norm=norm,
                                          enable_nested_tensor=enable_nested_tensor).to(device)
            if not training:
                model = model.eval()
            result = model(encoder_input, src_key_padding_mask=mask)
            ref_output = perm_fn(torch.tensor([[[1.695955, -0.357639, -0.893051, -0.445265],
                                                [1.695955, -0.357639, -0.893051, -0.445265]],
                                               [[1.695955, -0.357639, -0.893051, -0.445265],
                                                [1.695955, -0.357639, -0.893051, -0.445265]],
                                               [[1.695955, -0.357639, -0.893051, -0.445265],
                                                [1.695955, -0.357639, -0.893051, -0.445265]],
                                               [[1.695955, -0.357639, -0.893051, -0.445265],
                                                [1.695955, -0.357639, -0.893051, -0.445265]],
                                               [[1.695955, -0.357639, -0.893051, -0.445265],
                                                [1.695955, -0.357639, -0.893051, -0.445265]]]
                                              )).to(device)
            self.assertEqual(tuple(result.shape), tuple(ref_output.shape))
            torch.testing.assert_close(result, ref_output, rtol=1e-7, atol=1e-5)

        # TODO: remove set default dtype to double by making ref_output more precise.
        # Added because this test was copied from test_nn.py, which has default
        # dtype double. If default dtype is float, tests will say tensors not close because
        # ref output precision too low
        with set_default_dtype(torch.double):
            if training:
                cm = contextlib.nullcontext()
            else:
                cm = torch.no_grad()  # transformer fast path requires no grad
            with cm:
                _test(batch_first, training, enable_nested_tensor)

    @unittest.skipIf(sys.version_info < (3, 11), "not supported on pre-3.11 Python")
    def test_encoder_padding_and_src_mask_bool(self):
        encoder_layer = nn.TransformerEncoderLayer(
            d_model=16,
            nhead=2,
            dim_feedforward=32,
            dropout=0.1,
            activation='relu',
            batch_first=True,
        )
        encoder_norm = nn.LayerNorm(16)
        encoder = nn.TransformerEncoder(
            encoder_layer, 2, encoder_norm
        )

        inputs = torch.randn(2, 3, 16)

        src_mask = torch.ones(3, 3, dtype=torch.bool).triu_(diagonal=1)
        input_seq_len = torch.tensor([3, 2])
        padding_mask = (
            torch.arange(3)[None, :].cpu() >= input_seq_len[:, None]
        )

        with (self.assertNoLogs(None) if not TEST_WITH_TORCHDYNAMO else contextlib.nullcontext()):
            encoder(
                inputs,
                mask=src_mask,
                src_key_padding_mask=padding_mask,
            )

    @unittest.skipIf(sys.version_info < (3, 11), "not supported on pre-3.11 Python")
    def test_decoder_padding_and_src_mask_bool(self):

        def transformer_decoder(inputs, input_seq_len, memory):
            decoder_layer = nn.TransformerDecoderLayer(
                d_model=16,
                nhead=2,
                dim_feedforward=32,
                dropout=0.1,
                activation='relu',
                batch_first=True,
            )
            decoder_norm = nn.LayerNorm(16)
            decoder = nn.TransformerDecoder(
                decoder_layer, 2, decoder_norm
            )

            src_mask = torch.ones(
                inputs.shape[1], inputs.shape[1], dtype=torch.bool
            ).triu_(diagonal=1)
            padding_mask = (
                torch.arange(inputs.shape[1])[None, :].cpu()
                >= input_seq_len[:, None]
            )

            return decoder(
                inputs,
                memory,
                tgt_mask=src_mask,
                tgt_key_padding_mask=padding_mask,
                memory_key_padding_mask=padding_mask,
            )

        inputs = torch.randn(2, 3, 16)
        memory = torch.randn(2, 3, 16)
        input_seq_len = torch.tensor([3, 2])

        with self.assertNoLogs(None):
            transformer_decoder(inputs, input_seq_len, memory)

    def test_encoder_is_causal(self):

        d_model = 3
        layer = torch.nn.TransformerEncoderLayer(d_model, 1, 6, batch_first=True)
        layer.eval()
        x = torch.randn(1, 5, d_model)
        mask = torch.nn.Transformer.generate_square_subsequent_mask(x.size(1))
        is_causal_output = layer(x, src_mask=mask, is_causal=True)
        masked_output = layer(x, src_mask=mask)

        self.assertEqual(masked_output, is_causal_output)

    @onlyCUDA
    @unittest.skipIf(
        not PLATFORM_SUPPORTS_FLASH_ATTENTION, "Platform does not supposrt pre-SM80 hardware"
    )
    def test_math_backend_high_precision(self):
        xq = torch.rand([1, 128, 2, 80], device="cuda", dtype=torch.bfloat16) * 5
        xk = torch.rand([1, 128, 2, 80], device="cuda", dtype=torch.bfloat16) * 5
        xv = torch.randn([1, 128, 2, 80], device="cuda", dtype=torch.bfloat16)
        mask = None

        def scaled_dot_product_attention(
            xq: torch.Tensor, xk: torch.Tensor, xv: torch.Tensor, mask: Optional[torch.Tensor], backend: SDPBackend
        ) -> torch.Tensor:
            n_rep = 1
            xq, xk, xv = (tensor.transpose(1, 2) for tensor in (xq, xk, xv))
            xk = xk.repeat_interleave(n_rep, dim=1)
            xv = xv.repeat_interleave(n_rep, dim=1)

            with sdpa_kernel(backends=[backend]):
                attn_output = F.scaled_dot_product_attention(
                    xq, xk, xv, attn_mask=mask, dropout_p=0.0
                )
            return attn_output.transpose(1, 2)

        torch.backends.cuda.allow_fp16_bf16_reduction_math_sdp(True)
        sdp_math_low_prec_out = scaled_dot_product_attention(xq, xk, xv, mask, SDPBackend.MATH)
        torch.backends.cuda.allow_fp16_bf16_reduction_math_sdp(False)
        sdp_math_high_prec_out = scaled_dot_product_attention(xq, xk, xv, mask, SDPBackend.MATH)

        sdp_math_fp64_out_ref = scaled_dot_product_attention(
            xq.double(), xk.double(), xv.double(), mask, SDPBackend.MATH
        ).bfloat16()

        torch.testing.assert_close(sdp_math_high_prec_out, sdp_math_fp64_out_ref, atol=1e-2, rtol=1e-2)

        with self.assertRaisesRegex(AssertionError, "Tensor-likes are not close"):
            torch.testing.assert_close(sdp_math_low_prec_out, sdp_math_fp64_out_ref, atol=1e-2, rtol=1e-2)

    @onlyCUDA
    @parametrize("nb_heads", [1, 8])
    @parametrize("bias", [True, False])
    def test_mha_native_args(self, nb_heads, bias):

        B, L, F = 8, 100, 128
        batch_first = True
        fast_path = True
        use_pad_mask = (bias % 2) == 1

        mha = nn.MultiheadAttention(
            embed_dim=F,
            num_heads=nb_heads,
            batch_first=batch_first,
            bias=bias
        ).cuda()
        mha.eval()

        ctx = torch.no_grad if fast_path else contextlib.nullcontext
        with ctx():
            x = torch.randn(B, L, F).cuda()
            if not batch_first:
                x = x.transpose(0, 1)

            pad_mask = None
            if use_pad_mask:
                pad_mask = torch.zeros((B, L), dtype=torch.bool).cuda()

            mha(query=x, key=x, value=x, key_padding_mask=pad_mask)

    def test_kpm_mask_trailing_column_with_nested_tensor(self, device):
        encoder_layer = nn.TransformerEncoderLayer(
            d_model=256,
            nhead=4,
            dim_feedforward=512,
            activation='gelu',
            norm_first=False,
            batch_first=False,
        )
        transformer_encoder = nn.TransformerEncoder(encoder_layer, num_layers=3, enable_nested_tensor=True).to(device)

        x = torch.randn(10, 6, 256).to(device)
        mask = torch.ones(6, 10)
        mask[0, :] = 0  # here I masked 5 columns instead of just one
        mask = mask.bool().to(device)
        out = transformer_encoder(src=x, src_key_padding_mask=mask)
        self.assertEqual(out.shape[1], 6)

    # CPU unit test has_torch_functions in test environment,
    #   preventing successful completion
    @onlyCUDA
    def test_with_nested_tensor_input(self, device):
        encoder_layer = nn.TransformerEncoderLayer(
            d_model=256,
            nhead=4,
            dim_feedforward=512,
            activation='gelu',
            norm_first=False,
            batch_first=True,
        )
        transformer_encoder = nn.TransformerEncoder(encoder_layer, num_layers=3, enable_nested_tensor=True).to(device)

        transformer_encoder.eval()
        with torch.no_grad():
            x = torch.randn(6, 10, 256).to(device)
            mask = torch.ones(6, 10)
            mask[0, 0:] = 0  # here I masked 5 columns instead of just one
            mask[2, 2:] = 0  # here I masked 5 columns instead of just one
            mask[4, 4:] = 0  # here I masked 5 columns instead of just one
            mask[5, 8:] = 0  # here I masked 5 columns instead of just one
            mask = mask.bool().to(device)
            x = torch._nested_tensor_from_mask(x, mask.logical_not(), mask_check=False)
            out = transformer_encoder(src=x, src_key_padding_mask=None)

        self.assertEqual(out.is_nested, True)



    def test_script_encoder_subclass(self, device):
        class MyCustomLayer(nn.TransformerEncoderLayer):
            pass

        encoder = nn.TransformerEncoder(
            MyCustomLayer(d_model=256, nhead=8), num_layers=6
        ).to(device=device)
        torch.jit.script(encoder)

    # brazenly adapted from test_transformerencoderlayer_src_mask to test execution of
    # torchscripted transformerencoderlayer subclass
    def test_transformerencoderlayer_subclass(self, device):
        class MyCustomLayer(nn.TransformerEncoderLayer):
            pass

        nhead = 4
        batch_size = 2
        seqlen = 4
        d_model = 8
        dim_feedforward = 32

        model = MyCustomLayer(
            d_model=d_model,
            nhead=nhead,
            dim_feedforward=dim_feedforward,
            batch_first=True).to(device)
        script_model = torch.jit.script(model)

        src = torch.rand(batch_size, seqlen, d_model).to(device)  # bs, seqlen, d_model
        src_mask = torch.zeros(seqlen, seqlen).to(torch.bool).to(device)

        torch.manual_seed(42)
        result = model(src, src_mask=src_mask)
        torch.manual_seed(42)
        scripted_result = script_model(src, src_mask=src_mask)
        self.assertEqual(result, scripted_result)

        model.eval()
        script_model = torch.jit.script(model)

        with torch.no_grad():
            result = model(src, src_mask=src_mask)
            scripted_result = script_model(src, src_mask=src_mask)
            self.assertEqual(result, scripted_result)


    def test_transformerencoderlayer_subclass_model(self, device):
        class MyCustomLayer(nn.TransformerEncoderLayer):
            pass

        nhead = 4
        batch_size = 2
        seqlen = 4
        d_model = 8
        dim_feedforward = 32

        layer = MyCustomLayer(
            d_model=d_model,
            nhead=nhead,
            dim_feedforward=dim_feedforward,
            batch_first=True)
        model = nn.TransformerEncoder(
            layer, num_layers=6
        ).to(device=device)
        script_model = torch.jit.script(model)

        src = torch.rand(batch_size, seqlen, d_model).to(device)  # bs, seqlen, d_model
        src_mask = torch.zeros(seqlen, seqlen).to(torch.bool).to(device)

        torch.manual_seed(42)
        result = model(src, mask=src_mask)
        torch.manual_seed(42)
        scripted_result = script_model(src, mask=src_mask)
        self.assertEqual(result, scripted_result)

        model.eval()
        script_model = torch.jit.script(model)

        with torch.no_grad():
            result = model(src, mask=src_mask)
            scripted_result = script_model(src, mask=src_mask)
            self.assertEqual(result, scripted_result)


    @onlyCUDA
    @unittest.skipIf(not TEST_FAIRSEQ, "Fairseq not found")
    def test_decoder_only_layer(self):
        class FairseqDecoder(torch.nn.Module):
            def __init__(
                self,
                embed_dim,
                attention_heads,
                ffn_embed_dim,
                num_layers,
                embedding_layer,  # torch.nn.Embedding. Must have a padding_idx field
                dropout=0,
                normalize_before=False,
                torch_encoder=None,  # torch encoder that you can map weights from
                activation="relu",
            ):
                super().__init__()

                cfg = fairseq_transformer.TransformerConfig()
                cfg.decoder.embed_dim = embed_dim
                cfg.decoder.output_dim = embed_dim
                cfg.decoder.attention_heads = attention_heads
                cfg.decoder.ffn_embed_dim = ffn_embed_dim
                cfg.dropout = dropout
                cfg.decoder.normalize_before = normalize_before
                cfg.decoder.layers = num_layers
                # make embedding behavior same as other encoders
                cfg.no_token_positional_embeddings = True
                cfg.no_scale_embedding = True
                cfg.activation_fn = activation

                dictionary = {}  # TODO: verify what this is

                self.decoder = fairseq_transformer.TransformerDecoder(
                    cfg,
                    dictionary,
                    embedding_layer,
                    no_encoder_attn=True,
                    output_projection=None,
                )

                if torch_encoder is not None:
                    self.decoder = torch_to_fairseq(torch_encoder, self.decoder)  # noqa: F821
                self.decoder = self.decoder.eval().cuda().half()

            def forward(
                self,
                tokens,
                src_lengths=None,
                with_triangle_mask=False,
                incremental_state=None,
            ):
                return self.decoder(
                    prev_output_tokens=tokens,
                    encoder_out=None,
                    incremental_state=incremental_state,
                    features_only=True,
                    full_context_alignment=not with_triangle_mask,
                    alignment_layer=None,
                    alignment_heads=None,
                    src_lengths=src_lengths,
                    return_all_hiddens=False,
                )[0]

    @tf32_on_and_off(0.003)
    @parametrize("input_dim,attn_mask_dim,is_causal",
                 [(3, None, False), (3, 2, False), (3, 2, True), (3, 3, False), (3, 3, True),
                  (4, None, False), (4, 2, False), (4, 2, True), (4, 4, False), (4, 4, True)],
                 name_fn=lambda input_dim, attn_dim, is_causal: (
                     f"{input_dim}D_input_dim_" + (
                         f"{attn_dim}D_{'causal_' if is_causal else ''}attn_mask"
                         if attn_dim is not None else "no_attn_mask")))
    @parametrize("dropout_p", [0.0, 0.2, 0.5])
    @sdpa_kernel(backends=[SDPBackend.MATH])
    def test_scaled_dot_product_attention(self, device, input_dim, attn_mask_dim, is_causal, dropout_p):
        def sdp_ref(
                q,
                k,
                v,
                attn_mask=None,
                dropout_p=0.0):
            E = q.size(-1)
            q = q / math.sqrt(E)
            # (B, Nt, E) x (B, E, Ns) -> (B, Nt, Ns)
            if attn_mask is not None:
                attn = torch.baddbmm(attn_mask, q, k.transpose(-2, -1))
            else:
                attn = torch.bmm(q, k.transpose(-2, -1))

            attn = torch.nn.functional.softmax(attn, dim=-1)
            if dropout_p > 0.0:
                attn = torch.nn.functional.dropout(attn, p=dropout_p)
            # (B, Nt, Ns) x (B, Ns, E) -> (B, Nt, E)
            output = torch.bmm(attn, v)
            return output
        # TODO: Support cross-device / dtype testing properly when instantiate_device_type_tests() is used.
        dtypes = [torch.double, torch.float]
        for dtype in dtypes:

            def rand_tensor(*shape):
                return torch.randn(shape, device=device, dtype=dtype)

            # This test compares python and C++ implementations of SDP.
            N, N_prime, L, S, E = 5, 2, 4, 3, 6
            if input_dim == 3:
                query = rand_tensor(N, L, E)
                key = rand_tensor(N, S, E)
                value = rand_tensor(N, S, E)
            elif input_dim == 4:
                query = rand_tensor(N, N_prime, L, E)
                key = rand_tensor(N, N_prime, S, E)
                value = rand_tensor(N, N_prime, S, E)
            else:
                self.fail(f'Invalid input_dim {input_dim} encountered in SDP test')

            attn_mask = None
            if attn_mask_dim is not None:
                assert attn_mask_dim in [2, input_dim]
                mask_size = (L, S) if attn_mask_dim == 2 else ((N, L, S) if input_dim == 3 else (N, N_prime, L, S))
                attn_mask = (torch.ones(mask_size, device=device, dtype=torch.bool).tril() if is_causal
                             else torch.randint(0, 2, size=mask_size, device=device, dtype=torch.bool))

            with freeze_rng_state():
                # Python impl only supports float mask and 3D inputs.
                attn_mask_float = attn_mask
                if attn_mask_float is not None:
                    attn_mask_float = torch.zeros_like(attn_mask, dtype=query.dtype)
                    attn_mask_float.masked_fill_(attn_mask.logical_not(), float("-inf"))
                q, k, v = query.view(-1, L, E), key.view(-1, S, E), value.view(-1, S, E)
                a = attn_mask_float
                if a is not None and attn_mask_dim > 3:
                    a = a.view(-1, L, S)
                expected = sdp_ref(q, k, v, attn_mask=a, dropout_p=dropout_p)
                if input_dim > 3:
                    expected = expected.view(-1, N_prime, L, E)

            with freeze_rng_state():
                if is_causal:
                    # NB: Don't pass attn_mask here
                    actual = torch.nn.functional.scaled_dot_product_attention(
                        query, key, value, None, dropout_p, is_causal)

                    # Error case: both explicit attn_mask and is_causal are set
                    with self.assertRaisesRegex(RuntimeError,
                                                "Explicit attn_mask should not be set when is_causal=True"):
                        torch.nn.functional.scaled_dot_product_attention(
                            query, key, value, attn_mask, dropout_p, is_causal)
                else:
                    actual = torch.nn.functional.scaled_dot_product_attention(
                        query, key, value, attn_mask, dropout_p, is_causal)
                    # This test the fully masked out rows case
                if torch.isnan(expected).any():
                    row_sums = attn_mask.sum(dim=-1)
                    masked_out_rows = (row_sums == 0)

                    for _ in range((input_dim - attn_mask_dim) - 1):
                        masked_out_rows = masked_out_rows.unsqueeze(0)

                    masked_out_rows = masked_out_rows.expand(expected.shape[:-1])
                    # Slice out the fully masked rows from expected and actual
                    expected_masked_out = expected[masked_out_rows]
                    actual_masked_out = actual[masked_out_rows]

                    expected_all_nan = torch.isnan(expected_masked_out).all()
                    actual_all_zero = (actual_masked_out.abs().sum() == 0)

                    self.assertTrue(expected_all_nan)
                    self.assertTrue(actual_all_zero)
                    return

                self.assertEqual(actual, expected)

        if attn_mask_dim is None:
            q = q.double().clone()
            k = k.double().clone()
            v = v.double().clone()
            q.requires_grad_()
            k.requires_grad_()
            v.requires_grad_()

            assert gradcheck(lambda *args, **kwargs: wrapper_set_seed(sdp_ref, *args, **kwargs),
                             (q, k, v, attn_mask, dropout_p))
            assert gradcheck(lambda *args, **kwargs:
                             wrapper_set_seed(torch.nn.functional.scaled_dot_product_attention, *args, **kwargs),
                             (q, k, v, attn_mask, dropout_p))

        def test_incompatible_mask(self, device):
            def ones_tensor(*shape):
                return torch.ones(shape, dtype=torch.float32)
            S, L, E, H = 1, 2, 4, 1
            qkv = ones_tensor(S, L, E)

            mha = nn.MultiheadAttention(E, H)
            mha.in_proj_weight = Parameter(torch.ones((E * 3, E)))
            mha.out_proj.weight = Parameter(torch.ones((E, E)))
            qkv = qkv.to(float)
            kpm = ones_tensor(S, L) * float("-inf")
            am = ones_tensor(L, L).to(bool)

            def func():
                return mha(qkv, qkv, qkv, need_weights=False, key_padding_mask=kpm, attn_mask=am)

            self.assertRaises(RuntimeError, func)

    @unittest.skipIf(TEST_WITH_CROSSREF, 'Fastpath not available with crossref')
    @torch.no_grad()
    def test_mask_check_fastpath(self):
        """
        Test that fastpath is executed independently of the masks that are passed.
        If the passed key padding mask is left aligned or mask_check=False, test that nested tensors are used
        (sparsity fastpath), otherwise use fastpath with traditional tensors.
        Also test that fast path is executed with both key padding mask and attention mask passed at the same time.
        """

        x = torch.Tensor([[[1, 2], [3, 4], [5, 6]]]).to(torch.float)

        def _test_fastpath(model, key_padding_mask, mock_return_value, attn_mask=None, nested_tensors=True):
            with patch('torch._transformer_encoder_layer_fwd') as fastpath_mock:
                fastpath_mock.return_value = mock_return_value
                model(x, src_key_padding_mask=key_padding_mask, mask=attn_mask)

                # If mock was called, fastpath was taken
                self.assertTrue(fastpath_mock.called)

                # If mock was called with nested tensors, sparsity fastpath was taken
                for call_args, _ in fastpath_mock.call_args_list:
                    self.assertEqual(call_args[0].is_nested, nested_tensors)

        encoder_layer = torch.nn.TransformerEncoderLayer(d_model=2, nhead=2, dim_feedforward=8, batch_first=True)

        model = torch.nn.TransformerEncoder(encoder_layer, num_layers=2, enable_nested_tensor=True, mask_check=True)
        model.eval()

        aligned_key_padding_mask = torch.Tensor([[0, 0, 1]]).to(torch.bool)
        not_aligned_key_padding_mask = torch.Tensor([[1, 0, 1]]).to(torch.bool)
        attn_mask = torch.Tensor([[1, 0, 1], [0, 1, 0], [1, 0, 1]]).to(torch.bool)
        nested_tensor_return_value = torch.nested.nested_tensor([torch.ones((2, 2), dtype=torch.float)])
        tensor_return_value = torch.ones((1, 3, 2), dtype=torch.float)

        # Left aligned mask results in sparsity fastpath
        _test_fastpath(model, aligned_key_padding_mask, nested_tensor_return_value, nested_tensors=True)

        # Not aligned mask results in fastpath
        _test_fastpath(model, not_aligned_key_padding_mask, tensor_return_value, nested_tensors=False)

        model = torch.nn.TransformerEncoder(encoder_layer, num_layers=2, enable_nested_tensor=False, mask_check=True)
        model.eval()

        # If nested tensor disabled, fastpath is always taken
        _test_fastpath(model, aligned_key_padding_mask, tensor_return_value, nested_tensors=False)
        _test_fastpath(model, not_aligned_key_padding_mask, tensor_return_value, nested_tensors=False)
        # Fast path is taken if both attention mask and key padding mask are present
        _test_fastpath(model, aligned_key_padding_mask, tensor_return_value, attn_mask=attn_mask, nested_tensors=False)

        model = torch.nn.TransformerEncoder(encoder_layer, num_layers=2, enable_nested_tensor=True, mask_check=False)
        model.eval()

        # Mask check disabled results in sparisty fastpath, independently of the mask
        _test_fastpath(model, aligned_key_padding_mask, nested_tensor_return_value, nested_tensors=True)
        _test_fastpath(model, not_aligned_key_padding_mask, nested_tensor_return_value, nested_tensors=True)

    # Test failing MHA when bias was NoneType
    def test_bias_is_none(self):
        x = torch.rand((1, 5, 10))
        model = torch.nn.modules.activation.MultiheadAttention(10, 1, bias=False, batch_first=True)
        model.eval()
        model(x, x, x)
        # completes without error

    def test_transformer_bias_is_none(self, device):
        batch_size = 2
        seqlen = 3
        d_model = 8
        nhead = 4

        encoder_layer = torch.nn.TransformerEncoderLayer(d_model, nhead, bias=False, batch_first=True, device=device)
        encoder_layer.eval()
        x = torch.randn(batch_size, seqlen, d_model, device=device)
        # runs without error
        encoder_layer(x)

        with self.assertWarnsRegex(UserWarning, "encoder_layer.self_attn was passed bias=False"):
            encoder = torch.nn.TransformerEncoder(encoder_layer, num_layers=1).eval()
            encoder(x)

        with self.assertWarnsRegex(UserWarning, "self_attn was passed bias=False"):
            transformer = torch.nn.Transformer(
                d_model=d_model, nhead=nhead, bias=False, batch_first=True, device=device
            ).eval()
            transformer(x, x)

    def test_train_with_is_causal(self, device):
        # training with is_causal
        S, L, E, H = 1, 2, 2, 1
        layer = nn.TransformerEncoderLayer(
            d_model=2,
            dim_feedforward=4,
            nhead=H,
            batch_first=True,
            activation="gelu",
            dropout=0,
        )
        criterion = nn.MSELoss()
        encoder = nn.TransformerEncoder(layer, 2).to(device)
        optimizer = optim.SGD(encoder.parameters(), lr=0.1, momentum=0.9)
        encoder.train()

        encoder.train()
        optimizer.zero_grad()
        inputs = torch.randn(S, L, E).to(device)
        mask = torch.nn.Transformer.generate_square_subsequent_mask(
            inputs.size(1), device=device
        )

        outputs = encoder(inputs, mask=mask, is_causal=True)

        loss = criterion(outputs[:, 0:2, :], inputs[:, 0:2, :])
        loss.backward()
        optimizer.step()

        # inference with is_causal
        t_qvk = torch.randn((S, L, E), device=device, dtype=torch.float32)
        mha = nn.MultiheadAttention(E, H).to(device)
        mask = torch.nn.Transformer.generate_square_subsequent_mask(
            S, device=device
        )

        attn_out, _ = mha(t_qvk, t_qvk, t_qvk, attn_mask=mask, is_causal=True)

        # Can't give only is_causal
        with self.assertRaises(RuntimeError):
            mha(t_qvk, t_qvk, t_qvk, is_causal=True)

        # # Passing a causal mask sets is_causal to 1
        causal_mask = torch.triu(
            torch.ones(L, L, device=inputs.device) * float('-inf'), diagonal=1
        ).to(torch.bool)

        mock_layer = MagicMock(torch.nn.MultiheadAttention(E, H), return_value=inputs)
        encoder.layers[1] = mock_layer
        outputs = encoder(inputs, mask=causal_mask)
        mock_layer.assert_called_with(ANY, src_mask=ANY, is_causal=True, src_key_padding_mask=ANY)

        # check expected numerical values with all kernels
        self.is_causal_kernels([SDPBackend.MATH], device)

    def is_causal_kernels(self, kernels, device):
        def ones_tensor(*shape):
            return torch.ones(shape, device=device, dtype=torch.float32).to(device)
        S, L, E, H = 1, 2, 4, 1
        qkv = ones_tensor(S, L, E)

        mha = nn.MultiheadAttention(E, H).to(device)
        mha.in_proj_weight = Parameter(torch.ones((E * 3, E), device=device))
        mha.out_proj.weight = Parameter(torch.ones((E, E), device=device))
        expected = torch.ones(size=(S, L, E)).to(device) * 16
        mask = torch.nn.Transformer.generate_square_subsequent_mask(
            qkv.size(1), device=device
        )

        for kernel in kernels:
            with sdpa_kernel(backends=[kernel]):
                actual, _ = mha(qkv, qkv, qkv, attn_mask=mask, need_weights=False, is_causal=True)
                self.assertTrue(torch.equal(actual, expected))

                if kernel != SDPBackend.MATH:
                    # fails with embedding size not multiple of 4
                    with self.assertRaisesRegex(RuntimeError, "No available kernel"):
                        qkv_f, mha_f = ones_tensor(S, L, 2), nn.MultiheadAttention(2, H).to(device)
                        mask = torch.nn.Transformer.generate_square_subsequent_mask(
                            qkv_f.size(1), device=device
                        )
                        _ = mha_f(qkv_f, qkv_f, qkv_f, attn_mask=mask, need_weights=False, is_causal=True)
                        torch.cuda.synchronize()

    @skipIfRocm  # Missing EFFICIENT_ATTENTION
    @unittest.skipIf(
        not PLATFORM_SUPPORTS_FLASH_ATTENTION, "Platform does not supposrt fused SDPA or pre-SM80 hardware"
    )
    def test_is_causal_gpu(self):
        device = 'cuda'
        self.is_causal_kernels([SDPBackend.MATH, SDPBackend.EFFICIENT_ATTENTION], device)

    def test_script_mha_in_proj_weight_none(self):
        mha = torch.nn.MultiheadAttention(
            embed_dim=128, num_heads=8, kdim=256, vdim=256
        ).eval()

        torch.jit.script(mha)

    @unittest.skipIf(TEST_WITH_CROSSREF, 'Fastpath not available with crossref')
    @torch.no_grad()
    def test_disable_fastpath(self, device):
        def _test_te_fastpath_called(model, args, kwargs=None, return_value=None, is_called=True):
            if kwargs is None:
                kwargs = {}
            with patch('torch._transformer_encoder_layer_fwd') as fastpath_mock:
                fastpath_mock.return_value = return_value
                model(*args, **kwargs)
                self.assertTrue(fastpath_mock.called == is_called)

        def _test_mha_fastpath_called(model, args, kwargs=None, return_value=None, is_called=True):
            if kwargs is None:
                kwargs = {}
            with patch('torch._native_multi_head_attention') as fastpath_mock:
                fastpath_mock.return_value = return_value
                model(*args, **kwargs)
                self.assertTrue(fastpath_mock.called == is_called)

        inp = torch.tensor([[[1, 2], [3, 4], [5, 6]]], dtype=torch.float32, device=device)
        src_key_padding_mask = torch.tensor([[1, 0, 1]], dtype=torch.bool, device=device)
        te_return_value = torch.ones((1, 3, 2), dtype=torch.float32)

        encoder_layer = torch.nn.TransformerEncoderLayer(d_model=2, nhead=2, dim_feedforward=8, batch_first=True)
        te = torch.nn.TransformerEncoder(encoder_layer, num_layers=2, enable_nested_tensor=True, mask_check=True)
        te = te.to(device).eval()

        t = torch.nn.Transformer(d_model=2, nhead=2, batch_first=True, device=device).eval()
        src = torch.tensor([[[0, 1], [2, 3], [4, 5]]], dtype=torch.float32, device=device)
        tgt = torch.tensor([[[0, 1], [2, 3], [4, 5], [6, 7]]], dtype=torch.float32, device=device)
        t_return_value = torch.ones((1, 3, 2), dtype=torch.float32, device=device)

        mha = nn.MultiheadAttention(2, 2, batch_first=True, device=device).eval()
        q = torch.tensor([[[0, 1], [2, 3]]], dtype=torch.float32, device=device)
        mha_return_value = torch.ones((1, 3, 2), dtype=torch.float32, device=device)

        _test_te_fastpath_called(
            te, (inp,), kwargs={'src_key_padding_mask': src_key_padding_mask},
            return_value=te_return_value, is_called=True
        )
        _test_te_fastpath_called(t, (src, tgt), return_value=t_return_value, is_called=True)
        _test_mha_fastpath_called(mha, (q, q, q,), return_value=mha_return_value, is_called=True)

        torch.backends.mha.set_fastpath_enabled(False)
        _test_te_fastpath_called(
            te, (inp,), kwargs={'src_key_padding_mask': src_key_padding_mask},
            return_value=te_return_value, is_called=False
        )
        _test_te_fastpath_called(t, (src, tgt), return_value=t_return_value, is_called=False)
        _test_mha_fastpath_called(mha, (q, q, q,), return_value=mha_return_value, is_called=False)

        torch.backends.mha.set_fastpath_enabled(True)
        _test_te_fastpath_called(
            te, (inp,), kwargs={'src_key_padding_mask': src_key_padding_mask},
            return_value=te_return_value, is_called=True
        )
        _test_te_fastpath_called(t, (src, tgt), return_value=t_return_value, is_called=True)
        _test_mha_fastpath_called(mha, (q, q, q,), return_value=mha_return_value, is_called=True)


class TestSDPAFailureModes(NNTestCase):
    """ Used to test the failure modes of scaled_dot_product_attention
    """
    _do_cuda_memory_leak_check = True
    _do_cuda_non_default_stream = True

    @onlyCUDA
    @unittest.skipIf(
        not PLATFORM_SUPPORTS_FLASH_ATTENTION or not isSM8XDevice or not isSM120Device,
        "Does not support fused SDPA or not SM86+ hardware",
    )
    @parametrize("head_dim", [193, 256])
    @parametrize("dropout_p", [0.0, 0.2])
    def test_flash_backward_failure_sm86plus(self, device, head_dim: int, dropout_p: float):
        dtype = torch.float16
        make_tensor = partial(torch.rand, device=device, dtype=dtype)
        # See check_requires_grad_and_head_dim_gt192_constraints_on_sm86_89 in
        # pytorch/aten/src/ATen/native/transformers/cuda/sdp_utils.h
        size = (2, 2, 4, head_dim)
        q, k, v = make_tensor(size), make_tensor(size), make_tensor(size)

        with sdpa_kernel(backends=[SDPBackend.MATH]):
            math_ref = torch.nn.functional.scaled_dot_product_attention(q, k, v, None, 0.0, False)

        with sdpa_kernel(backends=[SDPBackend.FLASH_ATTENTION]):
            # Should not fail because inputs don't require grad
            flash_ref = torch.nn.functional.scaled_dot_product_attention(q, k, v, None, 0.0, False)

            self.assertEqual(math_ref, flash_ref, atol=1e-3, rtol=1e-3)

            # Should fail because inputs require grad
            q = make_tensor(size, requires_grad=True)
            k = make_tensor(size, requires_grad=True)
            v = make_tensor(size, requires_grad=True)
            if 192 < head_dim <= 224 or (head_dim > 224 and dropout_p != 0.0):
                self.assertRaises(
                    RuntimeError,
                    lambda: torch.nn.functional.scaled_dot_product_attention(
                        q, k, v, None, dropout_p, False
                    ),
                )
            else:
                flash_ref = torch.nn.functional.scaled_dot_product_attention(q, k, v, None, dropout_p, False)

    @onlyCUDA
    def test_dispatch_fails_no_backend(self, device):
        dtype = torch.float16
        with sdpa_kernel(backends=[SDPBackend.ERROR]):
            size = (2, 3, 4)
            q = torch.randn(size, device=device, dtype=dtype)
            k = torch.randn(size, device=device, dtype=dtype)
            v = torch.randn(size, device=device, dtype=dtype)
            self.assertRaisesRegex(RuntimeError, "No viable backend for scaled_dot_product_attention was found.",
                                   lambda: torch._fused_sdp_choice(q, k, v))
            self.assertRaisesRegex(RuntimeError, "No viable backend for scaled_dot_product_attention was found.",
                                   lambda: torch.nn.functional.scaled_dot_product_attention(q, k, v))

    @onlyCUDA
    @unittest.skipIf(not PLATFORM_SUPPORTS_FUSED_ATTENTION, "Does not support fused scaled dot product attention")
    @parametrize(
        "kernel",
        PLATFORM_SPECIFIC_SDPA,
    )
    def test_invalid_fused_inputs_dim_3(self, device, kernel: SDPBackend):
        with sdpa_kernel(backends=[kernel]):
            # Dim is not 4
            size = (2, 3, 8)
            dtype = torch.float16
            q = torch.randn(size, device=device, dtype=dtype)
            k = torch.randn(size, device=device, dtype=dtype)
            v = torch.randn(size, device=device, dtype=dtype)
            with self.assertWarnsRegex(UserWarning, "All fused kernels requires query, key and value to be 4 dimensional"):
                self.assertRaises(RuntimeError, lambda: torch.nn.functional.scaled_dot_product_attention(
                    q, k, v, None, 0.0, False))

    @onlyCUDA
    @unittest.skipIf(not PLATFORM_SUPPORTS_FUSED_ATTENTION, "Does not support fused scaled dot product attention")
    @parametrize(
        "kernel",
        PLATFORM_SPECIFIC_SDPA,
    )
    def test_invalid_fused_inputs_broadcast(self, device, kernel: SDPBackend):
        with sdpa_kernel(backends=[kernel]):
            #  Fused Kernels don't support broadcasting for dense inputs
            dtype = torch.float16
            size = (2, 4, 3, 8)
            size_broadcast = (1, 4, 3, 8)
            q = torch.randn(size_broadcast, device=device, dtype=dtype)
            k = torch.randn(size, device=device, dtype=dtype)
            v = torch.randn(size, device=device, dtype=dtype)
            self.assertRaises(RuntimeError, lambda: torch.nn.functional.scaled_dot_product_attention(
                q, k, v, None, 0.0, False))

    @onlyCUDA
    @unittest.skipIf(not PLATFORM_SUPPORTS_FUSED_ATTENTION, "Does not support fused scaled dot product attention")
    @parametrize("kernel", PLATFORM_SPECIFIC_SDPA)
    def test_invalid_sequence_lengths(self, device, kernel: SDPBackend):
        with sdpa_kernel(backends=[kernel]):
            # Passing in a q,k,v with 0 length sequences will error
            dtype = torch.float16
            make_tensor = partial(torch.rand, device=device, dtype=dtype)
            size = SdpaShape(2, 2, 0, 8)
            q, k, v = make_tensor(size), make_tensor(size), make_tensor(size)
            with self.assertWarnsRegex(UserWarning, "All fused kernels do not support zero seq_len_q or seq_len_kv."):
                self.assertRaises(RuntimeError, lambda: torch.nn.functional.scaled_dot_product_attention(
                    q, k, v, None, 0.0, False))

    @onlyCUDA
    @unittest.skipIf(not PLATFORM_SUPPORTS_FUSED_ATTENTION, "Does not support fused scaled dot product attention")
    @parametrize("kernel", PLATFORM_SPECIFIC_SDPA)
    def test_invalid_last_dim_stride(self, device, kernel: SDPBackend):
        with sdpa_kernel(backends=[kernel]):
            # Passing in a q,k,v with last dim stride not equal to 1 will error
            dtype = torch.float16
            make_tensor = partial(torch.rand, device=device, dtype=dtype)
            size = SdpaShape(2, 2, 8, 8)
            q, k, v = make_tensor(size), make_tensor(size), make_tensor(size)
            q.as_strided_(size, [2, 2, 2, 2])
            with self.assertWarnsRegex(UserWarning, "All fused kernels require the last dimension of the input to have stride 1."):
                self.assertRaises(RuntimeError, lambda: torch.nn.functional.scaled_dot_product_attention(
                    q, k, v, None, 0.0, False))

    @onlyCUDA
    @unittest.skipIf(not PLATFORM_SUPPORTS_MEM_EFF_ATTENTION, "Does not support SDPA or pre-SM80 hardware")
    @parametrize("fused_kernel", [SDPBackend.EFFICIENT_ATTENTION])
    def test_invalid_sdpa_kernel_grouped_query_attention_cuda(self, device, fused_kernel):
        rand_query = torch.rand(8, 8, 64, 64, device=device, dtype=torch.float16, requires_grad=True)
        rand_key = torch.rand(8, 4, 64, 64, device=device, dtype=torch.float16, requires_grad=True)
        rand_value = torch.rand(8, 4, 64, 64, device=device, dtype=torch.float16, requires_grad=True)

        with sdpa_kernel(fused_kernel):
            with self.assertRaisesRegex(RuntimeError, "No available kernel"):
                with self.assertWarnsRegex(UserWarning, "For dense inputs, both fused kernels require query, "
                                           "key and value to have"):
                    F.scaled_dot_product_attention(rand_query, rand_key, rand_value, dropout_p=0.0,
                                                   is_causal=False, enable_gqa=True)

    @onlyCPU
    def test_invalid_sdpa_kernel_grouped_query_attention_cpu(self, device):
        rand_query = torch.rand(8, 8, 64, 64, device=device, dtype=torch.float16, requires_grad=True)
        rand_key = torch.rand(8, 4, 64, 64, device=device, dtype=torch.float16, requires_grad=True)
        rand_value = torch.rand(8, 4, 64, 64, device=device, dtype=torch.float16, requires_grad=True)

        with sdpa_kernel(backends=[SDPBackend.FLASH_ATTENTION]):
            with self.assertRaisesRegex(RuntimeError, "No available kernel"):
                with self.assertWarnsRegex(UserWarning, "For dense inputs, both fused kernels require query, "
                                           "key and value to have"):
                    F.scaled_dot_product_attention(rand_query, rand_key, rand_value, dropout_p=0.0,
                                                   is_causal=False, enable_gqa=True)

    @onlyCUDA
    @unittest.skipIf(not PLATFORM_SUPPORTS_FLASH_ATTENTION, "Does not flash_attention fused scaled dot product attention")
    @parametrize("kernel", PLATFORM_SPECIFIC_SDPA)
    def test_invalid_fused_inputs_head_dim(self, device, kernel: SDPBackend):
        with sdpa_kernel(backends=[kernel]):
            # The embed dim per head is not divisible by 8 for flash attention
            dtype = torch.float16
            make_tensor = partial(torch.rand, device=device, dtype=dtype)
            size = SdpaShape(2, 2, 3, 9) if kernel == SDPBackend.EFFICIENT_ATTENTION else SdpaShape(2, 2, 3, 257)
            if TEST_WITH_ROCM:  # On ROCM, FA and EA share the backend GPU kernels
                size = SdpaShape(2, 2, 3, 513)
            q, k, v = make_tensor(size), make_tensor(size), make_tensor(size)
            self.assertRaises(RuntimeError, lambda: torch.nn.functional.scaled_dot_product_attention(
                q, k, v, None, 0.0, False))

    @onlyCUDA
    @unittest.skipIf(not PLATFORM_SUPPORTS_FUSED_ATTENTION, "Does not support fused scaled dot product attention")
    @parametrize(
        "kernel",
        PLATFORM_SPECIFIC_SDPA,
    )
    def test_invalid_fused_inputs_invalid_dtype(self, device, kernel: SDPBackend):
        with sdpa_kernel(backends=[kernel]):
            # Invalid dtype for both Flash Attention and Mem Efficient Attention
            size = SdpaShape(2, 2, 3, 16)
            make_tensor = partial(torch.rand, device=device, dtype=torch.float64)
            q, k, v = make_tensor(size), make_tensor(size), make_tensor(size)
            self.assertRaises(RuntimeError, lambda: torch.nn.functional.scaled_dot_product_attention(
                q, k, v, None, 0.0, False))

    @onlyCUDA
    @unittest.skipIf(not PLATFORM_SUPPORTS_FLASH_ATTENTION, "Does not support flash attention")
    @parametrize("kernel", [SDPBackend.FLASH_ATTENTION])
    def test_invalid_fused_inputs_attn_mask_present(self, device, kernel: SDPBackend):
        with sdpa_kernel(backends=[kernel]):
            # Failures for unsupported SDP args
            size = SdpaShape(2, 2, 3, 16)
            make_tensor = partial(torch.rand, size, device=device, dtype=torch.float16)
            q, k, v = make_tensor(), make_tensor(), make_tensor()
            # Non-None attention mask
            mask = torch.ones((2, 2, 3, 3), device=device, dtype=q.dtype)
            self.assertRaises(RuntimeError, lambda: torch.nn.functional.scaled_dot_product_attention(
                q, k, v, mask, 0.0, False))

    @onlyCUDA
    @unittest.skipIf(not PLATFORM_SUPPORTS_FLASH_ATTENTION, "Does not support fused SDPA or pre-SM80 hardware")
    def test_unaligned_tensors(self, device):
        # The alignment is depdent on arch so we specifiy SM80OrLater
        dtype = torch.float16
        size = SdpaShape(2, 2, 8, 5)
        make_tensor = partial(torch.rand, size, device=device, dtype=dtype)
        q, k, v = make_tensor(), make_tensor(), make_tensor()
        with sdpa_kernel(backends=[SDPBackend.EFFICIENT_ATTENTION]):
            ctxmgr = self.assertRaises(RuntimeError) if not TEST_WITH_ROCM else contextlib.nullcontext()
            with ctxmgr:
                torch.nn.functional.scaled_dot_product_attention(q, k, v, None, 0.0, False)

    @onlyCUDA
    @unittest.skipIf(not PLATFORM_SUPPORTS_FLASH_ATTENTION, "Does not support fused SDPA or pre-SM80 hardware")
    def test_flash_fail_fp32(self, device):
        dtype = torch.float
        size = SdpaShape(16, 16, 32, 32)
        make_tensor = partial(torch.rand, size, device=device, dtype=dtype)
        q, k, v = make_tensor(), make_tensor(), make_tensor()
        with sdpa_kernel(backends=[SDPBackend.FLASH_ATTENTION]):
            with self.assertWarnsRegex(UserWarning, "Expected query, key and value to all be of dtype: {Half, BFloat16}"):
                self.assertRaises(RuntimeError, lambda: torch.nn.functional.scaled_dot_product_attention(
                    q, k, v, None, 0.0, False))

    @onlyCUDA
    @unittest.skipIf(not PLATFORM_SUPPORTS_FLASH_ATTENTION, "Does not support SDPA or pre-SM80 hardware")
    def test_flash_autocast_fp32_float16(self, device):
        dtype = torch.float
        size = SdpaShape(16, 16, 32, 32)
        make_tensor = partial(torch.rand, size, device=device, dtype=dtype)
        q, k, v = make_tensor(), make_tensor(), make_tensor()
        with torch.autocast(device_type='cuda', dtype=torch.float16):
            with sdpa_kernel(backends=[SDPBackend.FLASH_ATTENTION]):
                _ = torch.nn.functional.scaled_dot_product_attention(
                    q, k, v, None, 0.0, False)

    @onlyCUDA
    @unittest.skipIf(not PLATFORM_SUPPORTS_FLASH_ATTENTION, "Does not support SDPA or pre-SM80 hardware")
    def test_flash_autocast_fp32_bfloat16(self, device):
        dtype = torch.float
        size = SdpaShape(16, 16, 32, 32)
        make_tensor = partial(torch.rand, size, device=device, dtype=dtype)
        q, k, v = make_tensor(), make_tensor(), make_tensor()
        with torch.autocast(device_type='cuda', dtype=torch.bfloat16):
            with sdpa_kernel(backends=[SDPBackend.FLASH_ATTENTION]):
                _ = torch.nn.functional.scaled_dot_product_attention(
                    q, k, v, None, 0.0, False)

    # Note: do not truncate the list according to platforms. These tests should always raise errors.
    @parametrize("kernel", [SDPBackend.MATH, SDPBackend.FLASH_ATTENTION, SDPBackend.EFFICIENT_ATTENTION])
    def test_invalid_inputs_different_datatypes(self, device, kernel: SDPBackend):
        with sdpa_kernel(backends=[kernel]):
            # Different datatypes
            shape = (1, 4, 8, 16)
            query = torch.randn(shape, dtype=torch.float32, device=device)
            key = torch.randn(shape, dtype=torch.float16, device=device)
            value = torch.randn(shape, dtype=torch.float16, device=device)
            self.assertRaises(RuntimeError, lambda: F.scaled_dot_product_attention(query, key, value))

    @onlyCUDA
    @parametrize("kernel", [SDPBackend.MATH, SDPBackend.FLASH_ATTENTION, SDPBackend.EFFICIENT_ATTENTION])
    def test_invalid_inputs_different_devices(self, device, kernel: SDPBackend):
        # Different devices
        shape = (1, 4, 8, 16)
        query = torch.randn(shape, dtype=torch.float32, device=device)
        key = torch.randn(shape, dtype=torch.float16, device='cpu')
        value = torch.randn(shape, dtype=torch.float16, device='cpu')
        self.assertRaises(RuntimeError, lambda: F.scaled_dot_product_attention(query, key, value))

    @parametrize("kernel", [SDPBackend.MATH, SDPBackend.FLASH_ATTENTION, SDPBackend.EFFICIENT_ATTENTION])
    def test_invalid_inputs_1_dimensional_inputs(self, device, kernel: SDPBackend):
        with sdpa_kernel(backends=[kernel]):
            # 1 dimensional input
            shape = (1, 4)
            query = torch.randn(4, dtype=torch.float16, device=device)
            key = torch.randn(shape, dtype=torch.float16, device=device)
            value = torch.randn(shape, dtype=torch.float16, device=device)
            self.assertRaises(RuntimeError, lambda: F.scaled_dot_product_attention(query, key, value))

    @onlyCUDA
    @unittest.skipIf(not PLATFORM_SUPPORTS_MEM_EFF_ATTENTION, "Fused SDPA was not built for this system")
    def test_fused_kernels_nested_broadcasting_error_cases(self, device):
        # one of k,v needs to be broadcasted and other has non consistent seq_len dim
        rand_nested_tensor = partial(rand_sdpa_tensor, type="nested", device=device, dtype=torch.float32)
        batch, num_heads, head_dim = 32, 8, 64
        seq_lens_q = torch.randint(low=1, high=32, size=(batch,)).tolist()
        seq_lens_v = torch.randint(low=1, high=32, size=(batch,)).tolist()

        q_shape = SdpaShape(batch, num_heads, seq_lens_q, head_dim)
        k_shape = SdpaShape(1, num_heads, 1, head_dim)
        v_shape = SdpaShape(batch, num_heads, seq_lens_v, head_dim)

        query = rand_nested_tensor(q_shape).transpose(1, 2)
        key = rand_nested_tensor(k_shape).transpose(1, 2)
        value = rand_nested_tensor(v_shape).transpose(1, 2)

        with sdpa_kernel(backends=[SDPBackend.EFFICIENT_ATTENTION]):
            with self.assertRaisesRegex(RuntimeError, "No available kernel"):
                torch.nn.functional.scaled_dot_product_attention(
                    query, key, value, attn_mask=None, dropout_p=0.0, is_causal=False)

    @onlyCUDA
    @unittest.skipIf(not PLATFORM_SUPPORTS_FLASH_ATTENTION, "Fused SDPA was not built for this system")
    def test_nested_fails_on_padding_head_dim(self, device):
        dtype = torch.bfloat16
        seq_len_list = [2, 4, 5, 6, 7]
        shape = SdpaShape(5, 8, seq_len_list, 57)
        make_tensor = partial(rand_sdpa_tensor, shape=shape, type="nested", device=device, dtype=dtype)
        q, k, v = make_tensor().transpose(1, 2), make_tensor().transpose(1, 2), make_tensor().transpose(1, 2)

        with sdpa_kernel(backends=[SDPBackend.FLASH_ATTENTION]):
            with self.assertWarnsRegex(UserWarning, "For NestedTensor inputs, Flash attention requires"):
                self.assertRaises(RuntimeError, lambda: torch.nn.functional.scaled_dot_product_attention(
                    q, k, v, None, 0.0, False))

    @onlyCUDA
    @unittest.skipIf(not PLATFORM_SUPPORTS_FUSED_ATTENTION or not isLessThanSM80Device,
                     "Current platform does not support fused SDPA or is an SM80+ device.")
    def test_mem_efficient_fail_bfloat16_less_than_sm80(self, device):
        dtype = torch.bfloat16
        size = SdpaShape(16, 16, 32, 32)
        make_tensor = partial(torch.rand, size, device=device, dtype=dtype)
        q, k, v = make_tensor(), make_tensor(), make_tensor()
        with sdpa_kernel(backends=[SDPBackend.EFFICIENT_ATTENTION]):
            with self.assertWarnsRegex(UserWarning, "Expected query, key and value to all be of dtype: {Half, Float}"):
                self.assertRaises(RuntimeError, lambda: torch.nn.functional.scaled_dot_product_attention(
                    q, k, v, None, 0.0, False))

    @onlyCUDA
    @unittest.skipIf(not PLATFORM_SUPPORTS_FLASH_ATTENTION, "Does not support flash attention")
    def test_flash_atteention_large_bf16_nan_values(self, device):
        query = torch.full((1, 1, 1, 64), 133120.0, dtype=torch.bfloat16, device="cuda")
        key = torch.full((1, 1, 1, 64), 133120.0, dtype=torch.bfloat16, device="cuda")
        value = torch.full((1, 1, 1, 64), 133120.0, dtype=torch.bfloat16, device="cuda")

        with sdpa_kernel(SDPBackend.FLASH_ATTENTION):
            out = torch.nn.functional.scaled_dot_product_attention(query, key, value)

        self.assertFalse(torch.isnan(out).any(), "Output should not contain NaNs!")

    @onlyCUDA
    @unittest.skipIf(not PLATFORM_SUPPORTS_FUSED_ATTENTION, "Fused SDPA was not built for this system")
    @parametrize("fused_kernel", [SDPBackend.FLASH_ATTENTION, SDPBackend.EFFICIENT_ATTENTION] if
                 PLATFORM_SUPPORTS_FLASH_ATTENTION else [SDPBackend.EFFICIENT_ATTENTION])
    def test_fused_kernels_seq_len_0_inputs(self, device, fused_kernel):
        rand_nested_tensor = partial(rand_sdpa_tensor, type="nested", device=device, dtype=torch.float16)
        batch, num_heads, head_dim = 32, 16, 64
        seq_lens = torch.randint(low=1, high=32, size=(batch,))
        # make sure some seq_lens are 0
        num_zeros = 10
        indices = torch.randint(low=0, high=batch, size=(num_zeros,))
        seq_lens.scatter_(0, indices, 0)

        shape = SdpaShape(batch, num_heads, seq_lens.tolist(), head_dim)
        query = rand_nested_tensor(shape)
        key = rand_nested_tensor(shape)
        value = rand_nested_tensor(shape)

        query = query.transpose(1, 2)
        key = key.transpose(1, 2)
        value = value.transpose(1, 2)

        with sdpa_kernel(backends=[fused_kernel]):
            with self.assertRaisesRegex(RuntimeError, "No available kernel"):
                torch.nn.functional.scaled_dot_product_attention(
                    query, key, value, attn_mask=None, dropout_p=0.0, is_causal=False)

    @onlyCUDA
    @unittest.skipIf(not PLATFORM_SUPPORTS_FLASH_ATTENTION, "Fused SDPA was not built for this system")
    def test_fused_kernels_nested_broadcasting_requires_grad_failure(self, device):
        rand_nested_tensor = partial(rand_sdpa_tensor, type="nested", device=device, dtype=torch.float16, requires_grad=True)
        batch, num_heads, head_dim, head_dim_v = 32, 16, 64, 64
        seq_lens = torch.randint(low=1, high=32, size=(batch,)).tolist()
        q_shape = SdpaShape(1, num_heads, 1, head_dim)
        k_shape = SdpaShape(batch, num_heads, seq_lens, head_dim)
        v_shape = SdpaShape(batch, 1, seq_lens, head_dim_v)

        # create a dense query
        query = torch.randn(q_shape, device=device, dtype=torch.float16, requires_grad=True)
        key = rand_nested_tensor(k_shape)
        value = rand_nested_tensor(v_shape)

        query = query.transpose(1, 2)
        key = key.transpose(1, 2)
        value = value.transpose(1, 2)

        with sdpa_kernel(backends=[SDPBackend.FLASH_ATTENTION]):
            with self.assertWarnsRegex(UserWarning, "Both fused kernels do not support training with broadcasted NT inputs"):
                with self.assertRaisesRegex(RuntimeError, "No available kernel"):
                    torch.nn.functional.scaled_dot_product_attention(
                        query, key, value, attn_mask=None, dropout_p=0.0, is_causal=False)

    @onlyCUDA
    @unittest.skipIf(not PLATFORM_SUPPORTS_FLASH_ATTENTION, "Does not support flash attention")
    def test_flash_attention_fail_with_non_square_causal_attention(self, device):
        dtype = torch.bfloat16
        q_shape = SdpaShape(1, 1, 8, 16)
        kv_shape = SdpaShape(1, 1, 12, 16)
        make_q = partial(torch.rand, q_shape, device=device, dtype=dtype)
        make_kv = partial(torch.rand, kv_shape, device=device, dtype=dtype)
        q, k, v = make_q(), make_kv(), make_kv()
        warning_str = "Flash attention does not support the is_causal flag when seqlen_q != seqlen_k."
        with sdpa_kernel(backends=[SDPBackend.FLASH_ATTENTION]):
            with self.assertWarnsRegex(UserWarning, warning_str):
                self.assertRaises(RuntimeError, lambda: torch.nn.functional.scaled_dot_product_attention(
                    q, k, v, None, 0.0, is_causal=True))

    @onlyCUDA
    def test_mem_eff_attention_fail_with_batch_size_geq_65536(self):
        batch_size = 2**16
        query = torch.rand([batch_size, 2, 2, 8], device='cuda', dtype=torch.float16, requires_grad=True)
        key = torch.rand([batch_size, 2, 2, 8], device='cuda', dtype=torch.float16, requires_grad=True)
        value = torch.rand([batch_size, 2, 2, 8], device='cuda', dtype=torch.float16, requires_grad=True)
        q_cpu, k_cpu, v_cpu = (query.detach().cpu().requires_grad_(True),
                               key.detach().cpu().requires_grad_(True),
                               value.detach().cpu().requires_grad_(True))
        with sdpa_kernel(backends=SDPBackend.EFFICIENT_ATTENTION):
            out = F.scaled_dot_product_attention(query, key, value)
        out_cpu = F.scaled_dot_product_attention(q_cpu, k_cpu, v_cpu)
        grad_out = torch.rand_like(out)
        out.backward(grad_out)
        out_cpu.backward(grad_out.cpu())

        self.assertEqual(out, out_cpu, atol=2e-3, rtol=1e-4)
        self.assertEqual(query.grad, q_cpu.grad, atol=2e-3, rtol=1e-4)
        self.assertEqual(key.grad, k_cpu.grad, atol=2e-3, rtol=1e-4)
        self.assertEqual(value.grad, v_cpu.grad, atol=2e-3, rtol=1e-4)

    @onlyCUDA
    def test_mem_eff_attention_fail_with_batch_size_geq_65536_error(self):
        query = torch.rand([2**16, 2, 2, 8], device='cuda', dtype=torch.float16)
        key = torch.rand([2**16, 2, 2, 8], device='cuda', dtype=torch.float16)
        value = torch.rand([2**16, 2, 2, 8], device='cuda', dtype=torch.float16)
        error_str = (r"Efficient attention cannot produce valid seed and offset outputs when "
                     r"the batch size exceeds \(65535\)\.")
        with self.assertRaisesRegex(RuntimeError, error_str):
            torch._scaled_dot_product_efficient_attention(query, key, value,
                                                          attn_bias=None, compute_log_sumexp=True,
                                                          dropout_p=0.01)

def _get_block_size_n(device, head_dim, is_dropout, is_causal):
    # This should match the block sizes in the CUDA kernel
    assert head_dim <= 256
    major, minor = torch.cuda.get_device_capability(device)
    is_sm8x = major == 8 and minor > 0  # Only include sm86 and sm89, exclude sm80 (A100)
    if head_dim <= 32:
        return 128
    if head_dim <= 64:
        return 128 if not is_dropout else 64
    elif head_dim <= 96:
        return 64
    elif head_dim <= 128:
        if is_sm8x:
            return 64 if (not is_dropout and is_causal) else 32
        else:
            return 64 if not is_dropout else 32
    elif head_dim <= 160:
        if is_sm8x:
            return 64
        else:
            return 32
    elif head_dim <= 192:
        return 64
    elif head_dim <= 224:
        return 64
    elif head_dim <= 256:
        return 64


def pad_last_dim(input_tensor, alignment_size, slice: bool = False):
    last_dim_size = input_tensor.size(-1)
    if (last_dim_size % alignment_size == 0):
        return input_tensor, last_dim_size
    pad_count = alignment_size - (last_dim_size % alignment_size)
    padded_tensor = F.pad(input_tensor, (0, pad_count))
    if slice:
        return padded_tensor[..., :last_dim_size], last_dim_size
    return padded_tensor, last_dim_size


class TestSDPA(NNTestCase):
    """ Used to test generic functionality of scaled_dot_product_attention
    Summary:
        If you are adding a new test to this class, make sure that it runs
        for both cpu and cuda. If you're test is only applicable to cuda,
        add it to TestSDPACudaOnly.
    """
    @parametrize("contiguous_inputs", [True, False])
    def test_sdp_math_gradcheck(self, device, contiguous_inputs: bool):

        batch_size, seq_len, num_heads, head_dim = 4, 4, 2, 16
        shape = SdpaShape(batch_size, num_heads, seq_len, head_dim)
        make_tensor = partial(rand_sdpa_tensor, type="dense", device=device,
                              dtype=torch.float64, requires_grad=True, packed=True)

        qkv = make_tensor(shape)
        query, key, value = qkv.chunk(3, dim=-1)

        query = query.view(batch_size, -1, num_heads, head_dim).transpose(1, 2)
        key = key.view(batch_size, -1, num_heads, head_dim).transpose(1, 2)
        value = value.view(batch_size, -1, num_heads, head_dim).transpose(1, 2)

        if contiguous_inputs:
            query = query.contiguous()
            key = key.contiguous()
            value = value.contiguous()

        with sdpa_kernel(backends=[SDPBackend.MATH]):
            assert gradcheck(lambda *args, **kwargs:
                             wrapper_set_seed(torch.nn.functional.scaled_dot_product_attention, *args, **kwargs),
                             (query, key, value, None, 0.0, False)
                             )

    @parametrize("kernel", [SDPBackend.MATH])
    def test_scaled_dot_product_attention_math_with_negative_scale(self, device, kernel: SDPBackend):
        # https://github.com/pytorch/pytorch/issues/105190.
        def ref(x):
            v1 = torch.matmul(x, x.transpose(-1, -2))
            v2 = v1 / -0.0001
            v3 = v2.softmax(dim=-1)
            v4 = torch.matmul(v3, x)
            return v4

        x = torch.randn(1, 3, 64, 64, device=device)
        ref_result = ref(x)
        with sdpa_kernel(backends=[kernel]):
            sdp_math = torch.nn.functional.scaled_dot_product_attention(x, x, x, scale=-1.0 / 0.0001)
        self.assertEqual(ref_result, sdp_math)


class TestSDPACpuOnly(NNTestCase):
    """ Used to test CPU only functionality of scaled_dot_product_attention """

    @parametrize("type", ["dense", "nested"])
    @parametrize("dropout", [0.0, 0.7])
    @parametrize("dtype", [torch.float64, torch.float32, torch.bfloat16, torch.half])
    @skipIfTorchDynamo()
    def test_fused_sdp_choice_cpu(self, device, type: str, dropout: float, dtype: torch.dtype):
        # Test that cpu and nestedtensor cpu return MATH backend
        make_tensor = partial(rand_sdpa_tensor, type=type, device=device, dtype=dtype)
        size = SdpaShape(2, 8, 128, 64)
        q, k, v = make_tensor(size), make_tensor(size), make_tensor(size)
        if type == "nested" \
                or dropout > 0.0 \
                or dtype not in [torch.float32, torch.float64, torch.bfloat16, torch.float16]:
            assert torch._fused_sdp_choice(q, k, v, dropout_p=dropout) == SDPBackend.MATH.value
        else:
            assert torch._fused_sdp_choice(q, k, v, dropout_p=dropout) == SDPBackend.FLASH_ATTENTION.value

    @parametrize("fused_kernel", [SDPBackend.FLASH_ATTENTION])
    @parametrize("dtype", [torch.float64, torch.float32, torch.bfloat16, torch.float16])
    @parametrize("batch_size", [2, 12])
    @parametrize("q_seq_len", [11, 514, 1030])
    @parametrize("kv_seq_len", [17, 514])
    @parametrize("n_head", [1, 3])
    @parametrize("head_dim", [8])
    @parametrize("mask_dim", [2, 4])
    @parametrize("bool_mask", [False, True])
    @parametrize("train", [True, False])
    @parametrize("casual", [True, False])
    @parametrize("set_attn_mask", [True, False])
    def test_scaled_dot_product_fused_attention_mask_vs_math_cpu(
        self,
        device,
        fused_kernel,
        dtype,
        batch_size,
        q_seq_len,
        kv_seq_len,
        n_head,
        head_dim,
        mask_dim,
        bool_mask,
        train,
        casual,
        set_attn_mask,
    ):
        tol = Tolerances(1e-5, 5e-6)
        if dtype is torch.bfloat16:
            tol = Tolerances(5e-2, 5e-2)
        if dtype is torch.float16:
            tol = Tolerances(1e-2, 1e-2)
        for mask_shape in itertools.product(
            [q_seq_len, 1], [kv_seq_len, 1]
        ) if mask_dim == 2 else itertools.product(
            [batch_size, 1], [n_head, 1], [q_seq_len, 1], [kv_seq_len, 1]
        ):
            make_tensor = partial(rand_sdpa_tensor, type="dense", device=device, dtype=dtype, requires_grad=False)
            q_shape = SdpaShape(batch_size, n_head, q_seq_len, head_dim)
            kv_shape = SdpaShape(batch_size, n_head, kv_seq_len, head_dim)
            q = make_tensor(q_shape)
            k = make_tensor(kv_shape)
            v = make_tensor(kv_shape)
            q2, k2, v2 = q.clone(), k.clone(), v.clone()

            if train:
                q.requires_grad_(True)
                k.requires_grad_(True)
                v.requires_grad_(True)
                q2.requires_grad_(True)
                k2.requires_grad_(True)
                v2.requires_grad_(True)

            if dtype in [torch.bfloat16, torch.float16]:
                q2, k2, v2 = q2.float(), k2.float(), v2.float()
            # (B, nh, T, hs)
            q = q.view(batch_size, q_seq_len, n_head, head_dim).transpose(1, 2)
            k = k.view(batch_size, kv_seq_len, n_head, head_dim).transpose(1, 2)
            v = v.view(batch_size, kv_seq_len, n_head, head_dim).transpose(1, 2)
            if set_attn_mask and not casual:
                if bool_mask:
                    attn_mask = torch.randint(0, 2, size=mask_shape, dtype=torch.bool, device=device)
                else:
                    attn_mask = torch.randn(mask_shape, dtype=dtype, device=device)
            else:
                attn_mask = None
            q2 = q2.view(batch_size, q_seq_len, n_head, head_dim).transpose(1, 2)
            k2 = k2.view(batch_size, kv_seq_len, n_head, head_dim).transpose(1, 2)
            v2 = v2.view(batch_size, kv_seq_len, n_head, head_dim).transpose(1, 2)

            with sdpa_kernel(backends=[fused_kernel]):
                actual = torch.nn.functional.scaled_dot_product_attention(
                    q, k, v, attn_mask=attn_mask, dropout_p=0.0, is_causal=casual)
            with sdpa_kernel(backends=[SDPBackend.MATH]):
                if not bool_mask and dtype in [torch.bfloat16, torch.float16] and attn_mask is not None:
                    attn_mask = attn_mask.float()
                math_ref = torch.nn.functional.scaled_dot_product_attention(
                    q2, k2, v2, attn_mask=attn_mask, dropout_p=0.0, is_causal=casual)

            if dtype in [torch.bfloat16, torch.float16]:
                math_ref = math_ref.to(dtype)

            self.assertFalse(torch.isnan(math_ref).any())
            self.assertFalse(torch.isnan(actual).any())

            self.assertEqual(actual, math_ref, atol=tol.atol, rtol=tol.rtol)

            if train:
                actual.sum().backward()
                math_ref.sum().backward()

                grad_q_actual, grad_k_actual, grad_v_actual = q.grad, k.grad, v.grad
                grad_q_ref, grad_k_ref, grad_v_ref = q2.grad, k2.grad, v2.grad

                self.assertEqual(grad_q_actual, grad_q_ref, atol=tol.atol, rtol=tol.rtol)
                self.assertEqual(grad_k_actual, grad_k_ref, atol=tol.atol, rtol=tol.rtol)
                self.assertEqual(grad_v_actual, grad_v_ref, atol=tol.atol, rtol=tol.rtol)

    def test_sdpa_with_inf(self, device):
        # https://github.com/pytorch/pytorch/issues/127055.
        full = torch.full((600, 600), float("-inf"), device=device)
        mask = torch.triu(full, diagonal=1) + torch.tril(full, diagonal=-10)
        make_tensor = partial(rand_sdpa_tensor, type="dense", device=device, dtype=torch.float32, requires_grad=False)
        input_shape = SdpaShape(1, 600, 2, 8)
        q = make_tensor(input_shape)
        k = make_tensor(input_shape)
        v = make_tensor(input_shape)
        with sdpa_kernel(backends=[SDPBackend.MATH]):
            math_ref = torch.nn.functional.scaled_dot_product_attention(q, k, v, attn_mask=mask)
        with sdpa_kernel(backends=[SDPBackend.FLASH_ATTENTION]):
            actual = torch.nn.functional.scaled_dot_product_attention(q, k, v, attn_mask=mask)
        self.assertEqual(math_ref, actual)

    def test_sdpa_backward_with_gradient(self, device):
        # https://github.com/pytorch/pytorch/issues/133671.
        def sdpa_helper():
            torch.manual_seed(777)
            query = (
                torch.empty(size=[2, 2, 49, 32], dtype=torch.float32, device=device)
                .uniform_(-1, 1)
                .requires_grad_(True)
            )
            key = (
                torch.empty(size=[2, 2, 49, 32], dtype=torch.float32, device=device)
                .uniform_(-1, 1)
                .requires_grad_(True)
            )
            value = (
                torch.empty(size=[2, 2, 49, 32], dtype=torch.float32, device=device)
                .uniform_(-1, 1)
                .requires_grad_(True)
            )
            res = torch.nn.functional.scaled_dot_product_attention(
                query, key, value, None, 0.0, False
            )
            res_grad = (
                torch.empty_like(res, device=device)
                .uniform_(-1, 1)
            )
            res.backward(res_grad, retain_graph=True)
            return res, query.grad, key.grad, value.grad
        with sdpa_kernel(backends=[SDPBackend.MATH]):
            res_ref, query_grad_ref, key_grad_ref, value_grad_ref = sdpa_helper()
        with sdpa_kernel(backends=[SDPBackend.FLASH_ATTENTION]):
            res_actual, query_grad_actual, key_grad_actual, value_grad_actual = sdpa_helper()
        self.assertEqual(res_ref, res_actual)
        self.assertEqual(query_grad_ref, query_grad_actual)
        self.assertEqual(key_grad_ref, key_grad_actual)
        self.assertEqual(value_grad_ref, value_grad_actual)

    @unittest.skipIf(not PLATFORM_SUPPORTS_FUSED_ATTENTION, "Fused SDPA was not built for this system")
    @parametrize("backend", [SDPBackend.EFFICIENT_ATTENTION, SDPBackend.FLASH_ATTENTION])
    @parametrize("seq_len", [32, 64, 128])
    @parametrize("head_dim", [16, 32])
    @parametrize("dtype", [torch.float32, torch.float16])
    def test_fully_masked_out_rows(self, backend, device, seq_len, head_dim, dtype):
        def attention_inputs(seq_len, head_dim, device, dtype, mask_every_n_rows=4):
            query = torch.rand(1, 1, seq_len, head_dim, requires_grad=True, device=device, dtype=dtype)
            key = torch.rand(1, 1, seq_len, head_dim, requires_grad=True, device=device, dtype=dtype)
            value = torch.rand(1, 1, seq_len, head_dim, requires_grad=True, device=device, dtype=dtype)

            # Create a mask with deterministic row masking
            mask = torch.ones(1, 1, seq_len, seq_len, dtype=torch.bool, device=device)

            # Mask every nth row
            mask[0, 0, ::mask_every_n_rows, :] = False

            # Create a fixed pattern for element-wise masking
            element_mask = torch.zeros(seq_len, seq_len, dtype=torch.bool, device=device)
            element_mask[torch.arange(seq_len)[:, None] % 5 == torch.arange(seq_len) % 5] = True

            # Combine row masking and element-wise masking
            mask = mask & element_mask.unsqueeze(0).unsqueeze(0)

            return query, key, value, mask

        def compute_output_and_grads(query, key, value, mask, backend):
            with sdpa_kernel(backend):
                masked_out = scaled_dot_product_attention(query, key, value, attn_mask=mask)
                loss = masked_out.sum()
            grads = torch.autograd.grad(loss, [query, key, value])
            return masked_out, grads

        if backend == SDPBackend.FLASH_ATTENTION and "cuda" in str(device):
            unittest.skip("FlashAttention does not support masks on cuda")
            return
        if backend == SDPBackend.EFFICIENT_ATTENTION and "cpu" in str(device):
            unittest.skip("EfficientAttention does not support masks on cpu")
            return
        query, key, value, mask = attention_inputs(seq_len, head_dim, device, dtype)

        # Compute results for the tested backend
        backend_out, backend_grads = compute_output_and_grads(query, key, value, mask, backend)

        # Compute results for the Math backend
        math_out, math_grads = compute_output_and_grads(query, key, value, mask, SDPBackend.MATH)

        # Compare outputs
        torch.testing.assert_close(backend_out, math_out, atol=5e-3, rtol=0)
        self.assertFalse(backend_out.isnan().any())
        self.assertFalse(math_out.isnan().any())
        # Compare gradients
        for bg, mg in zip(backend_grads, math_grads):
            torch.testing.assert_close(bg, mg, atol=3e-3, rtol=0)
            self.assertFalse(bg.isnan().any())
            self.assertFalse(mg.isnan().any())

        # Check if masked rows are zero in output
        mask_sum = mask.sum(dim=-1, keepdim=True)
        masked_rows = (mask_sum == 0).expand_as(backend_out)
        self.assertTrue((mask_sum == 0).sum() > 0, "No fully masked out rows found")
        assert torch.all(backend_out[masked_rows] == 0), \
            f"Non-zero values in fully masked rows for {backend=}"

        # Check if gradients for masked rows are zero
        grad_query = backend_grads[0]
        assert torch.all(grad_query[masked_rows] == 0), f"Non-zero gradients in fully masked rows for {backend=}"

    @parametrize("dtype", [torch.float32, torch.float16])
    @parametrize("fill_val", [float("inf")])
    def test_non_masked_rows_nan_props(self, device, dtype, fill_val):
        query = torch.randn(1, 2, 4, 16, device=device, dtype=dtype)
        # a single NaN in the query input
        query[0, 1, 2, 3] = fill_val
        query = query.detach().requires_grad_(True)
        key = torch.randn(1, 2, 4, 16, device=device, dtype=dtype, requires_grad=True)
        value = torch.randn(1, 2, 4, 16, device=device, dtype=dtype, requires_grad=True)

        out = torch.nn.functional.scaled_dot_product_attention(query, key, value)
        self.assertTrue(torch.isnan(out).any())
        out.sum().backward()
        self.assertTrue(torch.isnan(query.grad).any())

    @parametrize("dtype", [torch.float32, torch.float16])
    def test_cpu_flash_attn_nan_propagation(self, dtype):
        # Setup tensors
        query = torch.full((1, 1, 16, 16), torch.nan, dtype=dtype)
        key = torch.randn(1, 1, 16, 16, dtype=dtype)
        value = torch.randn(1, 1, 16, 16, dtype=dtype)

        with sdpa_kernel(SDPBackend.FLASH_ATTENTION):
            out = torch.nn.functional.scaled_dot_product_attention(
                query, key, value,
                attn_mask=None,
                dropout_p=0.0,
                is_causal=False
            )

            # Check that output contains NaN
            self.assertTrue(torch.isnan(out).all())

    @parametrize("kernel", [SDPBackend.MATH])
    def test_scaled_dot_product_attention_math_with_negative_scale(self, device, kernel: SDPBackend):
        # https://github.com/pytorch/pytorch/issues/105190.
        def ref(x):
            v1 = torch.matmul(x, x.transpose(-1, -2))
            v2 = v1 / -0.0001
            v3 = v2.softmax(dim=-1)
            v4 = torch.matmul(v3, x)
            return v4

        x = torch.randn(1, 3, 64, 64, device=device)
        ref_result = ref(x)
        with sdpa_kernel(backends=[kernel]):
            sdp_math = torch.nn.functional.scaled_dot_product_attention(x, x, x, scale=-1.0 / 0.0001)
        self.assertEqual(ref_result, sdp_math)

class TestSDPACudaOnly(NNTestCase):
    """ Used to test CUDA only functionality of scaled_dot_product_attention
    Quarks:
        There is some trickiness with this function. Its runtime behavior
        is dependent on the CUDA architecture you are testing it on. See
        `PLATFORM_SUPPORTS_FUSED_ATTENTION` at the top of the file.
        Summary:
            Math: always supported
            FlashAttention: Supported on sm80 or newer hardware
            MemEfficientAttention: Supported on sm50 or newer hardware
    """
    _do_cuda_memory_leak_check = True
    _do_cuda_non_default_stream = True

    # TODO USED FOR TESTING THE SCORES, e.g. testing ALIBI we don't need this now
    def normalize_flash_attn_S(
        self,
        attn_unnorm,
        q,
        k,
        v,
        query_padding_mask=None,
        key_padding_mask=None,
        attn_bias=None,
        is_dropout=False,
        causal=False,
        window_size=(-1, -1),  # -1 means infinite window size
        scale=None,
    ):
        """
        Arguments:
            q: (batch_size, seqlen_q, nheads, head_dim)
            k, v: (batch_size, seqlen_k, nheads, head_dim)
            key_padding_mask: (batch_size, seqlen_q)
            attn_bias: broadcastable to (batch_size, nheads, seqlen_q, seqlen_k)
        Output:
            softmax_lse: (batch_size, nheads, seqlen_q)
            softmax_max: (batch_size, nheads, seqlen_q)
        """
        q = q.transpose(1, 2)
        k = k.transpose(1, 2)
        v = v.transpose(1, 2)
        if causal:
            window_size = (window_size[0], 0)
        q, k, v = q.float(), k.float(), v.float()
        _, seqlen_q, _, head_dim = q.shape
        seqlen_k = k.shape[1]
        b = q.shape[0]
        from torch.nn.attention.bias import _calculate_scale
        scale = _calculate_scale(head_dim, scale)
        scores = torch.matmul(q.transpose(1, 2) * scale, k.permute(0, 2, 3, 1))
        if key_padding_mask is not None:
            scores.masked_fill_(~key_padding_mask.view(b, 1, 1, -1), float("-inf"))
        if window_size[0] >= 0 or window_size[1] >= 0:
            local_mask = self.construct_local_mask(
                seqlen_q,
                seqlen_k,
                window_size,
                query_padding_mask,
                key_padding_mask,
                q.device,
            )
            scores.masked_fill_(local_mask, float("-inf"))
        if attn_bias is not None:
            scores = scores + attn_bias.to(dtype=scores.dtype)
        block_size_n = _get_block_size_n(scores.device, head_dim, is_dropout, causal)
        scores_block = scores.split(block_size_n, dim=-1)
        lse_block = torch.stack([torch.logsumexp(s, dim=-1) for s in scores_block], dim=-1)
        lse = torch.logsumexp(lse_block, dim=-1)
        # lse could be -inf (i.e. all values in scores are -inf), and we want to set those to inf
        # so that when we do torch.exp(m - lse), we get 0.0 instead of NaN.
        lse[lse == float("-inf")] = float("inf")
        scores_max_block = torch.stack([torch.amax(s, dim=-1) for s in scores_block], dim=-1)
        cummax_block = torch.cummax(scores_max_block.flip(-1), dim=-1).values.flip(-1).unbind(dim=-1)
        attn_unnorm_block = attn_unnorm.split(block_size_n, dim=-1)
        attn_norm = torch.cat(
            [
                a * (torch.exp(m - lse)).unsqueeze(-1)
                for a, m in zip(attn_unnorm_block, cummax_block)
            ],
            dim=-1,
        )
        if query_padding_mask is not None:
            attn_norm.masked_fill_(~query_padding_mask.view(b, 1, -1, 1), 0.0)
            # attn_norm.masked_fill_(rearrange(~query_padding_mask, "b s -> b 1 s 1"), 0.0)
        return attn_norm.to(dtype=attn_unnorm.dtype)

    def construct_local_mask(self, seqlen_q, seqlen_k, window_size, query_padding_mask, key_padding_mask, device):
        # row_idx = rearrange(torch.arange(seqlen_q, device=device, dtype=torch.long), "s -> s 1")
        row_idx = torch.arange(seqlen_q, device=device, dtype=torch.long).view(-1, 1)
        col_idx = torch.arange(seqlen_k, device=device, dtype=torch.long)
        sk = (
            seqlen_k
            if key_padding_mask is None
            else key_padding_mask.sum(-1).view(-1, 1, 1, 1)
            # else rearrange(key_padding_mask.sum(-1), "b -> b 1 1 1")
        )
        sq = (
            seqlen_q
            if query_padding_mask is None
            else query_padding_mask.sum(-1).view(-1, 1, 1, 1)
            # else rearrange(query_padding_mask.sum(-1), "b -> b 1 1 1")
        )
        if window_size[0] < 0:
            return col_idx > row_idx + sk - sq + window_size[1]
        else:
            sk = torch.full_like(col_idx, seqlen_k) if key_padding_mask is None else sk
            return torch.logical_or(
                col_idx > torch.minimum(row_idx + sk - sq + window_size[1], sk),
                col_idx < row_idx + sk - sq - window_size[0],
            )

    def convert_flash_attn_S_to_softmax(
        self,
        S,
        seqlen_q,
        seqlen_k,
        query_padding_mask,
        key_padding_mask,
        causal=False,
        window_size=(-1, -1),  # -1 means infinite window size
    ):
        """FlashAttention stores the S matrix in a different way.
        Arguments:
            S: (batch_size, nheads, seqlen_q, seqlen_k)
            query_padding_mask: (batch_size, seqlen_q)
            key_padding_mask: (batch_size, seqlen_k)
        """
        if TEST_WITH_ROCM:
            return S
        b = S.shape[0]

        if causal:
            window_size = (window_size[0], 0)
        seqlen_q_rounded, seqlen_k_rounded = S.shape[-2:]
        S_converted = S
        if window_size[0] >= 0 or window_size[1] >= 0:
            local_mask = self.construct_local_mask(
                seqlen_q,
                seqlen_k,
                window_size,
                query_padding_mask,
                key_padding_mask,
                S.device,
            )
            local_mask = F.pad(
                local_mask,
                (0, seqlen_k_rounded - seqlen_k, 0, seqlen_q_rounded - seqlen_q),
                value=True,
            )
            S_converted = S_converted.masked_fill(local_mask, 0.0)

        # Need to zero out things not in attention_mask in case S was initialized with random values
        # and some of those values aren't overwritten.
        seqlen_q_og = (
            query_padding_mask.shape[-1] if query_padding_mask is not None else seqlen_q_rounded
        )
        if query_padding_mask is not None:
            query_padding_mask = F.pad(query_padding_mask, (0, seqlen_q_rounded - seqlen_q_og))
            # S_converted = S_converted.masked_fill(rearrange(~query_padding_mask, "b s -> b 1 s 1"), 0.0)
            S_converted = S_converted.masked_fill(~query_padding_mask.view(b, 1, -1, 1), 0.0)
        seqlen_k_og = key_padding_mask.shape[-1] if key_padding_mask is not None else seqlen_k
        if key_padding_mask is not None:
            key_padding_mask = F.pad(key_padding_mask, (0, seqlen_k_rounded - seqlen_k_og))
            S_converted = S_converted.masked_fill(~key_padding_mask.view(b, 1, 1, -1), 0.0)
            # S_converted = S_converted.masked_fill(rearrange(~key_padding_mask, "b s -> b 1 1 s"), 0.0)
        S_converted = F.pad(S_converted, (0, 0, 0, seqlen_q_og - seqlen_q_rounded))
        S_converted = F.pad(S_converted, (0, seqlen_k_og - seqlen_k_rounded))
        return S_converted[:, :, :seqlen_q, :seqlen_k]

    @skipIfRocm  # No cuDNN Attention
    @unittest.skipIf(not PLATFORM_SUPPORTS_CUDNN_ATTENTION, "cuDNN Attention is not supported on this system")
    def test_cudnn_attention_different_dk_dv(self, device):
        dtype = torch.bfloat16
        make_tensor = partial(torch.rand, device=device, dtype=dtype, requires_grad=True)
        batch, num_heads, head_dim_k, head_dim_v = 32, 16, 128, 64
        seq_len = 640
        q_shape = SdpaShape(batch, num_heads, seq_len, head_dim_k)
        k_shape = SdpaShape(batch, num_heads, seq_len, head_dim_k)
        v_shape = SdpaShape(batch, num_heads, seq_len, head_dim_v)
        query, key, value = make_tensor(q_shape), make_tensor(k_shape), make_tensor(v_shape)

        with sdpa_kernel(backends=[SDPBackend.CUDNN_ATTENTION]):
            actual = torch.nn.functional.scaled_dot_product_attention(
                query, key, value, attn_mask=None, dropout_p=0.0, is_causal=False)
        with sdpa_kernel(backends=[SDPBackend.MATH]):
            math_ref = torch.nn.functional.scaled_dot_product_attention(
                query.contiguous().to(torch.float32),
                key.contiguous().to(torch.float32),
                value.contiguous().to(torch.float32),
                attn_mask=None, dropout_p=0.0, is_causal=False)

        self.assertEqual(actual.contiguous(), math_ref.contiguous().to(dtype), atol=1e-3, rtol=1e-2)

    @skipIfRocm  # No cuDNN Attention
    @unittest.skipIf(not PLATFORM_SUPPORTS_CUDNN_ATTENTION, "cuDNN Attention is not supported on this system")
    def test_cudnn_attention_gqa(self, device):
        batch = 4
        seq_len_q = 512
        seq_len_kv = 1024
        D = 128
        # Sample call to SDPA - GQ
        query = torch.rand(batch, 32, seq_len_q, D, device='cuda', dtype=torch.bfloat16)
        key = torch.rand(batch, 8, seq_len_kv, D, device='cuda', dtype=torch.bfloat16)
        # cuDNN supports h_k != h_v
        value = torch.rand(batch, 4, seq_len_kv, D, device='cuda', dtype=torch.bfloat16)
        with sdpa_kernel([SDPBackend.MATH]):
            output_math = scaled_dot_product_attention(query, key, value, is_causal=True, enable_gqa=True)

        with self.assertRaisesRegex(RuntimeError, "No available kernel."):
            with sdpa_kernel([SDPBackend.CUDNN_ATTENTION]):
                output_cudnn = scaled_dot_product_attention(query, key, value, is_causal=True, enable_gqa=False)

        with sdpa_kernel([SDPBackend.CUDNN_ATTENTION]):
            output_cudnn = scaled_dot_product_attention(query, key, value, is_causal=True, enable_gqa=True)

        self.assertEqual(output_math, output_cudnn)

    @skipIfRocm  # No cuDNN Attention
    @unittest.skipIf(not PLATFORM_SUPPORTS_CUDNN_ATTENTION, "cuDNN Attention is not supported on this system")
    @unittest.expectedFailure  # cuDNN currently doesn't support this on SM100+/fails graph validation
    def test_cudnn_attention_d256_heuristic(self, device):
        dtype = torch.bfloat16
        make_tensor = partial(torch.rand, device=device, dtype=dtype, requires_grad=True)
        batch, num_heads, head_dim_k, head_dim_v = 32, 16, 256, 64
        seq_len = 640
        q_shape = SdpaShape(batch, num_heads, seq_len, head_dim_k)
        k_shape = SdpaShape(batch, num_heads, seq_len, head_dim_k)
        v_shape = SdpaShape(batch, num_heads, seq_len, head_dim_v)
        query, key, value = make_tensor(q_shape), make_tensor(k_shape), make_tensor(v_shape)

        with sdpa_kernel(backends=[SDPBackend.CUDNN_ATTENTION], set_priority=True):
            actual = torch.nn.functional.scaled_dot_product_attention(
                query, key, value, attn_mask=None, dropout_p=0.0, is_causal=False)
            actual.backward(torch.randn_like(actual))
        with sdpa_kernel(backends=[SDPBackend.MATH]):
            math_ref = torch.nn.functional.scaled_dot_product_attention(
                query.contiguous().to(torch.float32),
                key.contiguous().to(torch.float32),
                value.contiguous().to(torch.float32),
                attn_mask=None, dropout_p=0.0, is_causal=False)

        self.assertEqual(actual.contiguous(), math_ref.contiguous().to(dtype), atol=1e-3, rtol=1e-2)

    @skipIfRocm(msg="No cuDNN on ROCm")
    @unittest.skipIf(not PLATFORM_SUPPORTS_CUDNN_ATTENTION, "cuDNN Attention is not supported on this system")
    def test_fused_attention_different_dk_dv(self, device):
        dtype = torch.bfloat16
        make_tensor = partial(torch.rand, device=device, dtype=dtype, requires_grad=True)
        batch, num_heads, head_dim_k, head_dim_v = 32, 16, 128, 64
        q_shape = SdpaShape(batch, num_heads, 1, head_dim_k)
        k_shape = SdpaShape(batch, num_heads, 2, head_dim_k)
        v_shape = SdpaShape(batch, num_heads, 2, head_dim_v)
        query, key, value = make_tensor(q_shape), make_tensor(k_shape), make_tensor(v_shape)

        # test that we do not dispatch to cuDNN for an unsupported case
        actual = torch.nn.functional.scaled_dot_product_attention(
            query, key, value, attn_mask=None, dropout_p=0.0, is_causal=False)
        with sdpa_kernel(backends=[SDPBackend.MATH]):
            math_ref = torch.nn.functional.scaled_dot_product_attention(
                query.contiguous().to(torch.float32),
                key.contiguous().to(torch.float32),
                value.contiguous().to(torch.float32),
                attn_mask=None, dropout_p=0.0, is_causal=False)

        self.assertEqual(actual.contiguous(), math_ref.contiguous().to(dtype), atol=1e-3, rtol=1e-2)


    @skipIfRocm  # No cuDNN Attention
    @unittest.skipIf(True, "broken as of cuDNN 9.10")
    def test_cudnn_attention_fail_d128(self, device):
        # Test that cuDNN attention dispatching correctly bails out on d > 128
        b, h = 1, 2
        s_q, s_kv = 128, 128
        d_qk, d_v = 128, 144

        q = torch.randn(b, h, s_q, d_qk, device=device, dtype=torch.bfloat16)
        k = torch.randn(b, h, s_kv, d_qk, device=device, dtype=torch.bfloat16)
        v = torch.randn(b, h, s_kv, d_v, device=device, dtype=torch.bfloat16)

        device_cap = torch.cuda.get_device_capability()
        ISSM90 = device_cap == (9, 0)
        ISSM100 = device_cap == (10, 0)
        with sdpa_kernel(backends=[SDPBackend.CUDNN_ATTENTION]):
            if (ISSM90 or ISSM100) and torch.backends.cudnn.version() >= 90501:
                torch.nn.functional.scaled_dot_product_attention(q, k, v)
            else:
                with self.assertRaisesRegex(RuntimeError, "No available kernel."):
                    torch.nn.functional.scaled_dot_product_attention(q, k, v)

    @skipIfRocm(msg="No cuDNN on ROCm")
    @unittest.skipIf(not PLATFORM_SUPPORTS_CUDNN_ATTENTION, "cudnn Attention is not supported on this system")
    def test_cudnn_attention_trivial_output_transpose(self, device):
        # see also: https://github.com/pytorch/pytorch/issues/134001
        x = torch.randn(2, 4, 1, 64, device='cuda', dtype=torch.float16, requires_grad=True)
        x2 = x.transpose(1, 2)
        with torch.nn.attention.sdpa_kernel(torch.nn.attention.SDPBackend.CUDNN_ATTENTION):
            o = torch.nn.functional.scaled_dot_product_attention(x2, x2, x2).transpose(1, 2).reshape(2, 64, 4)
        o.backward(o)
        x_cpu = x.clone().cpu().detach()
        x_cpu.requires_grad = True
        x2_cpu = x_cpu.transpose(1, 2)
        o = torch.nn.functional.scaled_dot_product_attention(x2_cpu, x2_cpu, x2_cpu).transpose(1, 2).reshape(2, 64, 4)
        o.backward(o)
        torch.testing.assert_close(x.grad, x_cpu.grad.cuda(), atol=7e-3, rtol=7e-3)

    @skipIfRocm  # No cuDNN Attention
    @unittest.skipIf(not PLATFORM_SUPPORTS_CUDNN_ATTENTION, "cudnn Attention is not supported on this system")
    def test_cudnn_attention_nonmodulo64seqlen(self, device):
        # see also: https://github.com/pytorch/pytorch/issues/137347
        mask = torch.randint(0, 2, (2, 1, 157, 6404)).to(device="cuda", dtype=torch.bool)
        q = torch.randn(2, 32, 157, 128, device='cuda', dtype=torch.float16, requires_grad=True)
        k = torch.randn(2, 32, 6404, 128, device='cuda', dtype=torch.float16, requires_grad=True)
        v = torch.randn(2, 32, 6404, 128, device='cuda', dtype=torch.float16, requires_grad=True)
        q_cpu = q.detach().clone().cpu()
        k_cpu = k.detach().clone().cpu()
        v_cpu = v.detach().clone().cpu()
        q_cpu.requires_grad = True
        k_cpu.requires_grad = True
        v_cpu.requires_grad = True
        mask_cpu = mask.detach().clone().cpu()
        with torch.nn.attention.sdpa_kernel(torch.nn.attention.SDPBackend.CUDNN_ATTENTION):
            out = nn.functional.scaled_dot_product_attention(
                q,
                k,
                v,
                attn_mask=mask,
                dropout_p=0.0,
                is_causal=False,
            )
        out_cpu = nn.functional.scaled_dot_product_attention(
            q_cpu,
            k_cpu,
            v_cpu,
            attn_mask=mask_cpu,
            dropout_p=0.0,
            is_causal=False,
        )

        out.sum().backward()
        out_cpu.sum().backward()

        torch.testing.assert_close(q.grad, q_cpu.grad.cuda(), atol=3e-3, rtol=2e-3)
        torch.testing.assert_close(k.grad, k_cpu.grad.cuda(), atol=3e-3, rtol=2e-3)
        torch.testing.assert_close(v.grad, v_cpu.grad.cuda(), atol=3e-3, rtol=2e-3)

    @skipIfRocm
    @unittest.skipIf(not PLATFORM_SUPPORTS_CUDNN_ATTENTION, "cudnn Attention is not supported on this system")
    def test_cudnn_attention_preserves_query_layout(self, device):

        def test_attention(backend: SDPBackend, permute_order: list[list[int]]):
            BHSqD = [4, 16, 256, 64]
            BHSkvD = [4, 16, 512, 64]

            shape_q = [BHSqD[idx] for idx in permute_order]
            shape_kv = [BHSkvD[idx] for idx in permute_order]
            reverse = [permute_order.index(idx) for idx in range(4)]
            q = torch.randn(*shape_q, dtype=torch.bfloat16, device='cuda', requires_grad=True).permute(reverse)
            k = torch.randn(*shape_kv, dtype=torch.bfloat16, device='cuda', requires_grad=True).permute(reverse)
            v = torch.randn(*shape_kv, dtype=torch.bfloat16, device='cuda', requires_grad=True).permute(reverse)
            self.assertEqual(q.shape, BHSqD)
            self.assertEqual(k.shape, BHSkvD)
            self.assertEqual(v.shape, BHSkvD)

            with sdpa_kernel(backend):
                out = F.scaled_dot_product_attention(q, k, v)
                self.assertTrue(out.permute(permute_order).is_contiguous())
                out.sum().backward()

        permute_orders = list()
        permutable = [0, 1, 2]
        permute_orders = itertools.permutations(permutable)

        for permute_order in permute_orders:
            test_attention(SDPBackend.CUDNN_ATTENTION, list(permute_order) + [3])

    @unittest.skipIf(not PLATFORM_SUPPORTS_MEM_EFF_ATTENTION, "Fused SDPA was not built for this system")
    @parametrize("mask_dim", [1, 2, 3, 4])
    def test_mem_efficient_attention_mask_variants(self, device, mask_dim: list[int]):
        dtype = torch.float16
        make_tensor = partial(torch.rand, device=device, dtype=dtype, requires_grad=True)
        batch, num_heads, head_dim = 8, 8, 64
        seq_len_q, seq_len_kv = 64, 15
        query = make_tensor(SdpaShape(batch, num_heads, seq_len_q, head_dim))
        kv_shape = SdpaShape(batch, num_heads, seq_len_kv, head_dim)
        key, value = make_tensor(kv_shape), make_tensor(kv_shape)

        if mask_dim == 1:
            mask = torch.randn((seq_len_kv,), device=device, dtype=dtype)
        elif mask_dim == 2:
            mask = torch.randn((seq_len_q, seq_len_kv), device=device, dtype=dtype)
        elif mask_dim == 3:
            mask = torch.randn((num_heads, seq_len_q, seq_len_kv), device=device, dtype=dtype)
        elif mask_dim == 4:
            mask = torch.randn((batch, num_heads, seq_len_q, seq_len_kv), device=device, dtype=dtype)
        with sdpa_kernel(backends=[SDPBackend.EFFICIENT_ATTENTION]):
            out = F.scaled_dot_product_attention(query, key, value, mask)
        out.sum().backward()

    @unittest.skipIf(not PLATFORM_SUPPORTS_MEM_EFF_ATTENTION, "Fused SDPA was not built for this system")
    @parametrize("dtype", [torch.float, torch.float16])
    def test_mem_eff_attention_non_contiguous_mask(self, device, dtype):
        make_tensor = partial(torch.rand, device=device, dtype=dtype, requires_grad=True)
        batch, num_heads, head_dim = 8, 8, 64
        seq_len_q, seq_len_kv = 64, 16
        query = make_tensor(SdpaShape(batch, num_heads, seq_len_q, head_dim))
        kv_shape = SdpaShape(batch, num_heads, seq_len_kv, head_dim)
        key, value = make_tensor(kv_shape), make_tensor(kv_shape)
        mask = torch.randn((batch, num_heads, seq_len_q, seq_len_kv), device=device, dtype=dtype)
        mask = torch.as_strided(mask, (batch, num_heads, seq_len_q, seq_len_kv), (0, 0, 0, 1))
        with sdpa_kernel(backends=[SDPBackend.EFFICIENT_ATTENTION]):
            out = F.scaled_dot_product_attention(query, key, value, mask)
        out.sum().backward()

    @unittest.skipIf(not PLATFORM_SUPPORTS_MEM_EFF_ATTENTION, "Fused SDPA was not built for this system")
    @parametrize("dtype", [torch.float, torch.float16])
    def test_mem_eff_attention_long_sequence_mask(self, device, dtype):
        if torch.cuda.get_device_properties('cuda').total_memory < 80 * 2**30:
            unittest.skip("This test requires substatnial GPU memory.")
            return
        make_tensor = partial(torch.rand, device=device, dtype=dtype, requires_grad=True)
        batch, num_heads, head_dim = 1, 32, 64
        seq_len_q, seq_len_kv = 8192, 8192
        query = make_tensor(SdpaShape(batch, num_heads, seq_len_q, head_dim))
        kv_shape = SdpaShape(batch, num_heads, seq_len_kv, head_dim)
        key, value = make_tensor(kv_shape), make_tensor(kv_shape)
        mask = torch.randn((batch, num_heads, seq_len_q, seq_len_kv), device=device, dtype=dtype)
        with sdpa_kernel(backends=[SDPBackend.EFFICIENT_ATTENTION]):
            out = F.scaled_dot_product_attention(query, key, value, mask)
        out.sum().backward()

    @unittest.skipIf(not PLATFORM_SUPPORTS_MEM_EFF_ATTENTION, "Fused SDPA was not built for this system")
    def test_mem_eff_attention_non_contig_mask_bug(self, device):
        # Without the fix this produces `AssertionError: assert 0.07352933287620544 < 1e-07`
        # Shapes taken from repro
        query_size = (3, 16, 1, 128)
        query_strides = (2304, 128, 2048, 1)
        key_size = (3, 16, 14, 128)
        key_strides = (3584, 0, 256, 1)
        value_size = (3, 16, 14, 128)
        value_strides = (3584, 0, 256, 1)
        attention_mask_size = (3, 1, 1, 14)
        attn_mask_strides = (14, 14, 14, 1)

        # Calculate the number of elements needed for each tensor
        query_num_elements = max(size * stride for size, stride in zip(query_size, query_strides))
        key_num_elements = max(size * stride for size, stride in zip(key_size, key_strides))
        value_num_elements = max(size * stride for size, stride in zip(value_size, value_strides))
        attention_mask_num_elements = max(size * stride for size, stride in zip(attention_mask_size, attn_mask_strides))

        # Create the tensors with the specified sizes and strides
        query = torch.randn(query_num_elements, device=device).as_strided(query_size, query_strides)
        key = torch.randn(key_num_elements, device=device).as_strided(key_size, key_strides)
        value = torch.randn(value_num_elements, device=device).as_strided(value_size, value_strides)
        bias = torch.randn(attention_mask_num_elements, device=device).as_strided(attention_mask_size, attn_mask_strides)

        with sdpa_kernel(backends=[SDPBackend.EFFICIENT_ATTENTION]):
            out = F.scaled_dot_product_attention(query, key, value, bias)
            out_contig = F.scaled_dot_product_attention(query, key, value, bias.contiguous())

        max_diff = (out - out_contig).abs().mean()
        self.assertTrue(max_diff.item() < 1e-7)

    @unittest.skipIf(not PLATFORM_SUPPORTS_FLASH_ATTENTION, "Fused SDPA was not built for this system")
    def test_singelton_head_dim_stride_ne_1(self, device):
        query = torch.tensor([[[[1, 2]]]], dtype=torch.float16, device=device)
        query = query.transpose(-1, -2)
        key = torch.tensor([[[[1]]]], dtype=torch.float16, device=device)
        value = torch.tensor([[[[1]]]], dtype=torch.float16, device=device)

        with torch.backends.cuda.sdp_kernel(enable_math=False, enable_flash=True, enable_mem_efficient=False):
            scaled_dot_product_attention(query, key, value)

    @unittest.skipIf(not PLATFORM_SUPPORTS_MEM_EFF_ATTENTION, "Fused SDPA was not built for this system")
    @parametrize("type", ["dense", "nested"])
    @parametrize("is_contiguous", [True, False])
    def test_scaled_dot_product_attention_fused_kernels_packed(self, device, type: str, is_contiguous: bool):
        make_tensor = partial(rand_sdpa_tensor, type=type, device=device, dtype=torch.float16, packed=True)

        batch_size, seq_len, num_heads, head_dim = 32, 64, 16, 64
        shape = SdpaShape(batch_size, num_heads, seq_len, head_dim)

        # Test Packed
        qkv = make_tensor(shape)
        query, key, value = qkv.chunk(3, dim=-1)

        query = query.view(batch_size, -1, num_heads, head_dim).transpose(1, 2)
        value = value.view(batch_size, -1, num_heads, head_dim).transpose(1, 2)
        key = key.view(batch_size, -1, num_heads, head_dim).transpose(1, 2)

        if is_contiguous:
            query = query.contiguous()
            key = key.contiguous()
            value = value.contiguous()

        with sdpa_kernel(backends=[SDPBackend.EFFICIENT_ATTENTION]):
            actual = torch.nn.functional.scaled_dot_product_attention(
                query, key, value, attn_mask=None, dropout_p=0.0, is_causal=False)
        with sdpa_kernel(backends=[SDPBackend.MATH]):
            math_ref = torch.nn.functional.scaled_dot_product_attention(
                query.contiguous(), key.contiguous(), value.contiguous(),
                attn_mask=None, dropout_p=0.0, is_causal=False)

        self.assertEqual(actual.contiguous(), math_ref.contiguous(), atol=2e-3, rtol=1e-2)

    @unittest.skipIf(not PLATFORM_SUPPORTS_CUDNN_ATTENTION, "Fused SDPA was not built for this system")
    @unittest.skipIf("TORCH_CUDNN_SDPA_NESTED_TENSOR_ENABLED" not in os.environ, "cuDNN Nested Tensor support not enabled")
    @parametrize("type", ["nested"])
    @parametrize("is_contiguous", [True])
    def test_scaled_dot_product_attention_cudnn_nested(self, device, type: str, is_contiguous: bool):
        if TEST_WITH_ROCM and type == 'nested':
            self.skipTest("ROCM does not support efficient attention on nested tensors, for now")
        make_tensor = partial(rand_sdpa_tensor, type=type, device=device, dtype=torch.float16, packed=True)

        batch_size, seq_len, num_heads, head_dim = 8, 64, 16, 64
        shape = SdpaShape(batch_size, num_heads, seq_len, head_dim)

        # Test Packed
        qkv = make_tensor(shape)
        query, key, value = qkv.chunk(3, dim=-1)

        query = query.view(batch_size, -1, num_heads, head_dim).transpose(1, 2)
        value = value.view(batch_size, -1, num_heads, head_dim).transpose(1, 2)
        key = key.view(batch_size, -1, num_heads, head_dim).transpose(1, 2)

        if is_contiguous:
            query = query.contiguous()
            key = key.contiguous()
            value = value.contiguous()

        with sdpa_kernel(backends=[SDPBackend.CUDNN_ATTENTION]):
            actual = torch.nn.functional.scaled_dot_product_attention(
                query, key, value, attn_mask=None, dropout_p=0.0, is_causal=False)
        with sdpa_kernel(backends=[SDPBackend.MATH]):
            math_ref = torch.nn.functional.scaled_dot_product_attention(
                query.contiguous(), key.contiguous(), value.contiguous(),
                attn_mask=None, dropout_p=0.0, is_causal=False)
        self.assertEqual(actual.contiguous(), math_ref.contiguous(), atol=2e-3, rtol=1e-2)

    @unittest.skipIf(not PLATFORM_SUPPORTS_FUSED_ATTENTION, "Fused SDPA was not built for this system")
    @parametrize("type", ["dense", "nested"])
    @parametrize("fused_kernel", [SDPBackend.FLASH_ATTENTION, SDPBackend.EFFICIENT_ATTENTION] if
                 PLATFORM_SUPPORTS_FLASH_ATTENTION else [SDPBackend.EFFICIENT_ATTENTION])
    def test_scaled_dot_product_attention_fused_kernels_packed_accuracy(self, device, type: str, fused_kernel: str):
        def rand_nt(shape):
            batch, seq_len, num_heads, head_dim = shape
            tensors = [6 * torch.rand((seq_len, 3 * num_heads * head_dim), device=device, dtype=torch.float32) - 3
                       for _ in range(batch)]
            return (torch.nested.nested_tensor(tensors, device=device, dtype=torch.float32),
                    torch.nested.nested_tensor(tensors, device=device, dtype=torch.float16))

        def rand_tensor(shape):
            batch, seq_len, num_heads, head_dim = shape
            tensor = 6 * torch.rand((batch, seq_len, 3 * num_heads * head_dim), device=device, dtype=torch.float32) - 3
            return tensor, tensor.to(dtype=torch.float16)

        batch_size, seq_len, num_heads, head_dim = 16, 8, 4, 64
        shape = (batch_size, seq_len, num_heads, head_dim)

        # Test Packed
        qkv, qkv_low_precision = rand_tensor(shape) if type == "dense" else rand_nt(shape)
        query, key, value = qkv.chunk(3, dim=-1)
        query_lp, key_lp, value_lp = qkv_low_precision.chunk(3, dim=-1)

        query = query.view(batch_size, -1, num_heads, head_dim).transpose(1, 2)
        key = key.view(batch_size, -1, num_heads, head_dim).transpose(1, 2)
        value = value.view(batch_size, -1, num_heads, head_dim).transpose(1, 2)

        query_lp = query_lp.view(batch_size, -1, num_heads, head_dim).transpose(1, 2)
        key_lp = key_lp.view(batch_size, -1, num_heads, head_dim).transpose(1, 2)
        value_lp = value_lp.view(batch_size, -1, num_heads, head_dim).transpose(1, 2)

        with sdpa_kernel(backends=[fused_kernel]):
            actual = torch.nn.functional.scaled_dot_product_attention(
                query_lp, key_lp, value_lp, attn_mask=None, dropout_p=0.0, is_causal=False)

        with sdpa_kernel(backends=[SDPBackend.MATH]):
            math_ref_lp = torch.nn.functional.scaled_dot_product_attention(
                query_lp.contiguous(), key_lp.contiguous(), value_lp.contiguous(),
                attn_mask=None, dropout_p=0.0, is_causal=False)

            math_query = query.contiguous()
            math_key = key.contiguous()
            math_value = value.contiguous()

            math_ref = torch.nn.functional.scaled_dot_product_attention(
                math_query, math_key, math_value, attn_mask=None, dropout_p=0.0, is_causal=False)

        actual_test = actual
        math_ref_test = math_ref
        math_ref_lp_test = math_ref_lp

        if actual_test.is_nested:
            actual_test = torch.nested.to_padded_tensor(actual_test.contiguous(), padding=0.0)
            math_ref_test = torch.nested.to_padded_tensor(math_ref_test, padding=0.0)
            math_ref_lp_test = torch.nested.to_padded_tensor(math_ref_lp_test, padding=0.0)

        actual_test = actual_test.to(dtype=torch.float32).contiguous()
        math_ref_test = math_ref_test.to(dtype=torch.float32).contiguous()
        math_ref_lp_test = math_ref_lp_test.to(dtype=torch.float32).contiguous()

        self.assertEqual(math_ref_test, math_ref_lp_test, atol=8e-3, rtol=7e-3)
        self.assertEqual(actual_test, math_ref_test, atol=7e-3, rtol=7e-3)

    @unittest.skipIf(not PLATFORM_SUPPORTS_MEM_EFF_ATTENTION, "Efficient Attention was not built for this system")
    @parametrize("contiguous_inputs", [True, False])
    @parametrize("is_causal", [True, False])
    def test_sdp_mem_efficient_grad_against_math(self, device, contiguous_inputs: bool, is_causal: bool):
        batch_size, seq_len, num_heads, head_dim = 4, 4, 2, 16
        make_tensor = partial(rand_sdpa_tensor, type="dense", device=device,
                              dtype=torch.float64, requires_grad=True, packed=True)

        qkv = make_tensor(SdpaShape(batch_size, num_heads, seq_len, head_dim))
        qkv_lp = qkv.detach().clone().to(torch.float32).requires_grad_()

        query, key, value = qkv.chunk(3, dim=-1)
        query_lp, key_lp, value_lp = qkv_lp.chunk(3, dim=-1)

        query = query.view(batch_size, -1, num_heads, head_dim).transpose(1, 2)
        key = key.view(batch_size, -1, num_heads, head_dim).transpose(1, 2)
        value = value.view(batch_size, -1, num_heads, head_dim).transpose(1, 2)

        query_lp = query_lp.view(batch_size, -1, num_heads, head_dim).transpose(1, 2)
        key_lp = key_lp.view(batch_size, -1, num_heads, head_dim).transpose(1, 2)
        value_lp = value_lp.view(batch_size, -1, num_heads, head_dim).transpose(1, 2)

        if contiguous_inputs:
            query = query.contiguous()
            key = key.contiguous()
            value = value.contiguous()

            query_lp = query_lp.contiguous()
            key_lp = key_lp.contiguous()
            value_lp = value_lp.contiguous()

        with sdpa_kernel(backends=[SDPBackend.MATH]):
            out = torch.nn.functional.scaled_dot_product_attention(query, key, value, None, 0.0, is_causal)

        with sdpa_kernel(backends=[SDPBackend.EFFICIENT_ATTENTION]):
            out_lp = torch.nn.functional.scaled_dot_product_attention(
                query_lp, key_lp, value_lp, None, 0.0, is_causal)

        rand_upward = torch.rand_like(out)
        rand_upward_lp = rand_upward.to(torch.float32)

        out.backward(rand_upward)
        out_lp.backward(rand_upward_lp)

        # Cast up and compare
        self.assertEqual(qkv.grad, qkv_lp.grad.to(torch.float64), atol=1e-5, rtol=1e-5)

    @unittest.skipIf(not PLATFORM_SUPPORTS_FLASH_ATTENTION, "Flash Attention was not built for this system")
    @parametrize("contiguous_inputs", [True, False])
    @parametrize("is_causal", [True, False])
    @parametrize("dtype", [torch.float16, torch.bfloat16])
    def test_sdp_flash_attention_grad_against_math(self, device, contiguous_inputs: bool, is_causal: bool, dtype: torch.dtype):
        batch_size, seq_len, num_heads, head_dim = 4, 4, 2, 16
        make_tensor = partial(rand_sdpa_tensor, type="dense", device=device,
                              dtype=torch.float64, requires_grad=True, packed=True)

        qkv = make_tensor(SdpaShape(batch_size, num_heads, seq_len, head_dim))
        qkv_lp = qkv.detach().clone().to(dtype).requires_grad_()

        query, key, value = qkv.chunk(3, dim=-1)
        query_lp, key_lp, value_lp = qkv_lp.chunk(3, dim=-1)

        query = query.view(batch_size, -1, num_heads, head_dim).transpose(1, 2)
        key = key.view(batch_size, -1, num_heads, head_dim).transpose(1, 2)
        value = value.view(batch_size, -1, num_heads, head_dim).transpose(1, 2)

        query_lp = query_lp.view(batch_size, -1, num_heads, head_dim).transpose(1, 2)
        key_lp = key_lp.view(batch_size, -1, num_heads, head_dim).transpose(1, 2)
        value_lp = value_lp.view(batch_size, -1, num_heads, head_dim).transpose(1, 2)

        if contiguous_inputs:
            query = query.contiguous()
            key = key.contiguous()
            value = value.contiguous()

            query_lp = query_lp.contiguous()
            key_lp = key_lp.contiguous()
            value_lp = value_lp.contiguous()

        with sdpa_kernel(backends=[SDPBackend.MATH]):
            out = torch.nn.functional.scaled_dot_product_attention(query, key, value, None, 0.0, is_causal)

        with sdpa_kernel(backends=[SDPBackend.FLASH_ATTENTION]):
            out_lp = torch.nn.functional.scaled_dot_product_attention(
                query_lp, key_lp, value_lp, None, 0.0, is_causal)

        rand_upward = torch.rand_like(out)
        rand_upward_lp = rand_upward.to(dtype)

        out.backward(rand_upward)
        out_lp.backward(rand_upward_lp)

        # Cast up and compare
        # Since we are doing the compute on fp16 we have to bump the tolerance
        # Bump down the tolearnce for blfoat16
        atol = 7e-4 if dtype == torch.float16 else 7e-3
        rtol = 7e-4 if dtype == torch.float16 else 7e-3
        if TEST_WITH_ROCM:
            atol = 9e-4 if dtype == torch.float16 else 9e-3
        self.assertEqual(qkv.grad, qkv_lp.grad.to(torch.float64), atol=atol, rtol=rtol)

    @unittest.skipIf(not PLATFORM_SUPPORTS_FUSED_ATTENTION, "Platform does not support fused SDPA")
    @parametrize("type", ["dense", "nested"])
    def test_fused_sdp_choice(self, device, type: str):
        batch_size, seq_len, num_heads, head_dim = 2, 128, 8, 64
        shape = SdpaShape(batch_size, num_heads, seq_len, head_dim)
        make_tensor = partial(rand_sdpa_tensor, device=device, dtype=torch.float16, packed=True, requires_grad=True)

        qkv = make_tensor(shape, type=type)
        query, key, value = qkv.chunk(3, dim=-1)

        query = query.view(batch_size, -1, num_heads, head_dim).transpose(1, 2)
        value = value.view(batch_size, -1, num_heads, head_dim).transpose(1, 2)
        key = key.view(batch_size, -1, num_heads, head_dim).transpose(1, 2)

        device_capability = None
        if "cuda" in str(device):
            device_capability = torch.cuda.get_device_capability()
        prefer_cudnn = "TORCH_CUDNN_SDPA_PREFERRED" in os.environ
        prefer_cudnn = prefer_cudnn and device_capability and (device_capability == (9, 0) or device_capability == (10, 0))

        # TODO we are currently disabling this by default, lets assert that this returns
        # FlashAttention, we need to change when we make remove opt-in for cudnn
        if type != "nested" and PLATFORM_SUPPORTS_CUDNN_ATTENTION and prefer_cudnn:
            self.assertEqual(torch._fused_sdp_choice(query, key, value), SDPBackend.CUDNN_ATTENTION.value)
        elif PLATFORM_SUPPORTS_FLASH_ATTENTION:
            self.assertEqual(torch._fused_sdp_choice(query, key, value), SDPBackend.FLASH_ATTENTION.value)
        elif type != "nested" and PLATFORM_SUPPORTS_CUDNN_ATTENTION and not prefer_cudnn:  # e.g., we're on Windows
            self.assertEqual(torch._fused_sdp_choice(query, key, value), SDPBackend.EFFICIENT_ATTENTION.value)
            with sdpa_kernel(backends=[SDPBackend.CUDNN_ATTENTION]):
                self.assertEqual(torch._fused_sdp_choice(query, key, value), SDPBackend.CUDNN_ATTENTION.value)
        else:
            self.assertEqual(torch._fused_sdp_choice(query, key, value), SDPBackend.EFFICIENT_ATTENTION.value)

        # Change dtype to float32 so that efficient attention should get chosen
        make_tensor = partial(rand_sdpa_tensor, device=device, dtype=torch.float32, packed=True)

        qkv = make_tensor(shape, type=type)
        query, key, value = qkv.chunk(3, dim=-1)

        query = query.view(batch_size, -1, num_heads, head_dim).transpose(1, 2)
        value = value.view(batch_size, -1, num_heads, head_dim).transpose(1, 2)
        key = key.view(batch_size, -1, num_heads, head_dim).transpose(1, 2)

        assert torch._fused_sdp_choice(query, key, value) == SDPBackend.EFFICIENT_ATTENTION.value

    @skipIfRocm  # Missing triton.float32 ("triton" prefix is to locate skipped UTs), and deterministic algo
    @unittest.skipIf(not PLATFORM_SUPPORTS_MEM_EFF_ATTENTION, "Platform does not support fused SDPA")
    @parametrize("warn_only", [True, False])
    def test_sdp_choice_with_determinism(self, device, warn_only):
        batch_size, seq_len, num_heads, head_dim = 1, 64, 8, 64
        shape = SdpaShape(batch_size, num_heads, seq_len, head_dim)
        make_tensor = partial(rand_sdpa_tensor, type="dense", device=device, dtype=torch.float32, packed=False)
        query, key, value = make_tensor(shape), make_tensor(shape), make_tensor(shape)

        with use_deterministic_algorithims(True, warn_only=warn_only):
            with sdpa_kernel(backends=[SDPBackend.EFFICIENT_ATTENTION, SDPBackend.MATH]):
                assert torch._fused_sdp_choice(query, key, value) == SDPBackend.EFFICIENT_ATTENTION.value

    @skipIfRocm
    @onlyCUDA
    @unittest.skipIf(not PLATFORM_SUPPORTS_CUDNN_ATTENTION, "cuDNN Attention is not supported on this system")
    @unittest.skipIf(not PLATFORM_SUPPORTS_MEM_EFF_ATTENTION, "Platform does not support fused SDPA")
    @parametrize("use_compile", [True, False])
    def test_fused_sdp_priority_order(self, device, use_compile):
        @torch.compile
        def compiled_func(order):
            with sdpa_kernel(order, set_priority=True):
                out = scaled_dot_product_attention(q, q, q)
            return out

        q = torch.randn(64, 8, 1024, 64, dtype=torch.half, device='cuda')
        default_order = torch._C._get_sdp_priority_order()
        orders = [[SDPBackend.CUDNN_ATTENTION, SDPBackend.MATH, SDPBackend.EFFICIENT_ATTENTION],
                  [SDPBackend.MATH, SDPBackend.CUDNN_ATTENTION, SDPBackend.EFFICIENT_ATTENTION],
                  [SDPBackend.EFFICIENT_ATTENTION, SDPBackend.CUDNN_ATTENTION, SDPBackend.MATH],
                  [SDPBackend.FLASH_ATTENTION, SDPBackend.CUDNN_ATTENTION, SDPBackend.MATH]]
        import time
        times = list()
        for order in orders:
            if use_compile:
                compiled_func(order)
            else:
                with sdpa_kernel(order, set_priority=True):
                    scaled_dot_product_attention(q, q, q)
            torch.cuda.synchronize()
            t0 = time.perf_counter()
            if use_compile:
                compiled_func(order)
            else:
                with sdpa_kernel(order, set_priority=True):
                    scaled_dot_product_attention(q, q, q)
            torch.cuda.synchronize()
            t1 = time.perf_counter()
            times.append(t1 - t0)
        self.assertTrue(times[0] < times[1], "expected cuDNN SDPA to be faster than Math backend.")
        self.assertTrue(times[1] > times[2], "expected Eff Attn backend to faster than Math backend.")
        self.assertTrue(times[3] < times[2], "expected Flash Attn backend to faster than Math backend.")
        self.assertTrue(times[0] < times[2], "expected cuDNN Attn backend to faster than Eff Attn backend.")
        reset_order = torch._C._get_sdp_priority_order()
        self.assertEqual(default_order, reset_order, "expected SDPA context manager to reset priority order.")

    @skipIfRocm  # Missing deterministic algo
    @unittest.skipIf(not PLATFORM_SUPPORTS_FUSED_ATTENTION, "Fused SDPA was not built for this system")
    @parametrize("fused_kernel", PLATFORM_SPECIFIC_SDPA)
    @parametrize("warn_only", [True, False])
    def test_fused_backwards_throws_determinism_warning(self, device, warn_only, fused_kernel):
        batch_size, seq_len, num_heads, head_dim = 1, 64, 8, 64
        shape = SdpaShape(batch_size, num_heads, seq_len, head_dim)
        make_tensor = partial(rand_sdpa_tensor, type="dense", device=device, dtype=torch.float16, packed=False, requires_grad=True)
        query, key, value = make_tensor(shape), make_tensor(shape), make_tensor(shape)

        kernel_name = "Memory Efficient attention" if fused_kernel == SDPBackend.EFFICIENT_ATTENTION else \
            "Flash Attention" if fused_kernel == SDPBackend.FLASH_ATTENTION else "cuDNN Attention"
        warning_context = (
            self.assertWarnsRegex(
                UserWarning,
                f"{kernel_name} defaults to a non-deterministic algorithm.",
            )
            if warn_only
            else contextlib.nullcontext()
        )
        with use_deterministic_algorithims(True, warn_only=warn_only):
            with sdpa_kernel(backends=[fused_kernel]):
                with warning_context:
                    if warn_only or fused_kernel != SDPBackend.CUDNN_ATTENTION:
                        torch.nn.functional.scaled_dot_product_attention(query, key, value).sum().backward()
                    else:
                        # cuDNN attention has no deterministic fallback
                        self.assertRaises(RuntimeError, lambda:
                                          torch.nn.functional.scaled_dot_product_attention(query, key, value).sum().backward())

    @unittest.skip("This test is not behaving deterministaclly non-deterministaclly on CI/CD")
    @unittest.skipIf(not PLATFORM_SUPPORTS_FLASH_ATTENTION, "Platform does not support fused SDPA")
    def test_mem_eff_backwards_determinism(self, device):
        # Need big seq_len to ensure that num_splits > 1
        dtype = torch.float32
        batch_size, seq_len, n_heads, head_dim = 1, 1024, 8, 64
        query = torch.rand(batch_size, n_heads, seq_len, head_dim,
                           device=device, dtype=dtype, requires_grad=True)
        key = torch.rand(batch_size, n_heads, seq_len, head_dim, device=device,
                         dtype=dtype, requires_grad=True)
        value = torch.rand(batch_size, n_heads, seq_len, head_dim,
                           device=device, dtype=dtype, requires_grad=True)

        with sdpa_kernel(backends=[SDPBackend.EFFICIENT_ATTENTION]):
            # Run once to establish baseline
            out = F.scaled_dot_product_attention(query, key, value)
            upward_grad = torch.rand_like(out)
            out.backward(upward_grad)
            intial_query_grad = query.grad

            # Re-run the op with the same upward grad and check that the backward is
            # not deterministic
            diff_anwser_once = False
            for _ in range(100):
                query.grad = None
                out = F.scaled_dot_product_attention(query, key, value)
                out.backward(upward_grad)
                if not torch.equal(intial_query_grad, query.grad):
                    diff_anwser_once = True
                    break
            self.assertTrue(diff_anwser_once)

        with use_deterministic_algorithims(True, warn_only=False):
            query.grad = None
            out = F.scaled_dot_product_attention(query, key, value)
            upward_grad = torch.rand_like(out)
            out.backward(upward_grad)
            intial_query_grad = query.grad

            # Re-run the op with the same upward grad and check that the backward is
            # deterministic now that we have enforced it
            diff_anwser_once = False
            for _ in range(100):
                query.grad = None
                out = F.scaled_dot_product_attention(query, key, value)
                out.backward(upward_grad)
                if not torch.equal(intial_query_grad, query.grad):
                    diff_anwser_once = True
                    break
            self.assertFalse(diff_anwser_once)

    # verified passing successfully on H100
    @unittest.skipIf(not PLATFORM_SUPPORTS_MEM_EFF_ATTENTION, "Does not support SDPA")
    @unittest.skipIf(IS_JETSON, "causing sigkill on Jetson")
    @parametrize("batch_size", [1, 8])
    @parametrize(
        "seq_len_q",
        [8, 103, 1024, 2048] if MEM_EFF_CAPABILITY_MATCHES_SM80 else [4, 8, 256, 512],
    )
    @parametrize(
        "seq_len_k",
        [8, 103, 1024, 2048] if MEM_EFF_CAPABILITY_MATCHES_SM80 else [4, 8, 256, 512],
    )
    @parametrize(
        "head_dim",
        [8, 16, 96, 128] if MEM_EFF_CAPABILITY_MATCHES_SM80 and not isSM120Device else [8, 16, 32, 64],
    )
    @parametrize("is_causal", [False, True])
    @parametrize("dropout_p", [0.0, 0.22])
    @parametrize(
        "dtype",
        (
            [torch.float16, torch.bfloat16, torch.float32]
            if MEM_EFF_CAPABILITY_MATCHES_SM80
            else [torch.float16, torch.float32]
        ),
    )
    @parametrize("scale", [None, "l1"])
    @tf32_enabled()
    def test_mem_efficient_attention_vs_math_ref_grads(self, device, batch_size: int, seq_len_q: int, seq_len_k: int,
                                                       head_dim: int, is_causal: bool, dropout_p: float, dtype: torch.dtype,
                                                       scale: str):
        def _get_mem_eff_drop_mask(batch_size, n_heads, q_len, kv_len, p, seed, offset, device=device):
            mask = torch.empty((batch_size, n_heads, q_len, kv_len), device=device, dtype=torch.float32)
            rand_uniform = torch._fill_mem_eff_dropout_mask_(mask, p, seed, offset)
            # On ROCM _fill_mem_eff_dropout_mask fills 0.5 if (prng > p) otherwise -0.5 to the tensor
            tester_p = p if not TEST_WITH_ROCM else 0.0
            mask = (rand_uniform > tester_p).to(torch.float32)
            return mask
        if max(seq_len_q, seq_len_k) >= 2048 and torch.cuda.get_device_properties('cuda').total_memory < 40 * 2**30:
            unittest.skip("Reference implementation OOM")
            return
        if TEST_WITH_ROCM and seq_len_q * seq_len_k * head_dim * batch_size > 1024 * 1024 * 128:
            torch.cuda.empty_cache()  # Prevent memory fragmentation
        seed = 42
        scale = scale if scale is None else (1 / head_dim)
        n_heads = 4
        query = torch.rand(batch_size, n_heads, seq_len_q, head_dim,
                           device=device, dtype=dtype, requires_grad=True)
        key = torch.rand(batch_size, n_heads, seq_len_k, head_dim, device=device,
                         dtype=dtype, requires_grad=True)
        value = torch.rand(batch_size, n_heads, seq_len_k, head_dim,
                           device=device, dtype=dtype, requires_grad=True)

        higher_precision_dtype = torch.float64
        query_ref, key_ref, value_ref = query_key_value_clones(query, key, value, dtype=higher_precision_dtype)

        # Create real output
        with sdpa_kernel(backends=[SDPBackend.EFFICIENT_ATTENTION]):
            # Set the seed and run the kernel
            torch.manual_seed(seed)
            out = F.scaled_dot_product_attention(query, key, value, dropout_p=dropout_p, is_causal=is_causal, scale=scale)

        if dropout_p == 0.0:
            with sdpa_kernel(backends=[SDPBackend.MATH]):
                # High Precision Math Reference
                out_ref = F.scaled_dot_product_attention(query_ref, key_ref, value_ref,
                                                         dropout_p=dropout_p, is_causal=is_causal, scale=scale)
                # Low Precision Math Reference
                out_lp_ref = F.scaled_dot_product_attention(query, key, value,
                                                            dropout_p=dropout_p, is_causal=is_causal, scale=scale)
        else:
            if seq_len_q > 1024:
                self.skipTest("Will call _fill_mem_eff_dropout_mask with too many threads!")
            # Create the dropout_mask
            torch.manual_seed(seed)
            dropout_mask = _get_mem_eff_drop_mask(batch_size, n_heads, seq_len_q, seq_len_k, dropout_p, seed, 0, device=device)
            # High Precision Math Reference
            out_ref = torch.ops.aten._scaled_dot_product_attention_math(
                query_ref, key_ref, value_ref, dropout_p=dropout_p, is_causal=is_causal, scale=scale, dropout_mask=dropout_mask)[0]
            # Low Precision Math Reference
            out_lp_ref = torch.ops.aten._scaled_dot_product_attention_math(
                query, key, value, dropout_p=dropout_p, is_causal=is_causal, scale=scale,
                dropout_mask=dropout_mask)[0]

        upstream_grad = torch.rand_like(out, requires_grad=False)

        grads = torch.autograd.grad(out, (query, key, value), upstream_grad)
        grads_ref_lp = torch.autograd.grad(out_lp_ref, (query, key, value), upstream_grad)
        grads_ref = torch.autograd.grad(out_ref, (query_ref, key_ref, value_ref), upstream_grad)

        fudge_factors = {
            'out': 3.0 ,
            'grad_query': 150.0 ,
            'grad_key': 25.0,
            'grad_value': 8.5,
        }
        if TEST_WITH_ROCM:
            fudge_factors['grad_key'] = 45.0
            fudge_factors['grad_query'] = 360.0
            if seq_len_k >= 1024:
                fudge_factors['grad_key'] = 70.0
            if seq_len_k >= 2048:
                fudge_factors['grad_key'] = 160.0
                fudge_factors['grad_query'] = 650.0
            if dtype == torch.float32:
                fudge_factors['grad_key'] = 90.0

        check_out_and_grad(
            (out_ref, out_lp_ref, out),
            *zip(grads_ref, grads_ref_lp, grads),
            fudge_factors=fudge_factors,
        )

    @unittest.skipIf(not PLATFORM_SUPPORTS_MEM_EFF_ATTENTION, "Does not support SDPA")
    @unittest.skipIf(IS_JETSON, "causing sigkill on Jetson")
    @parametrize("batch_size", [1, 8])
    @parametrize(
        "seq_len_q",
        [8, 312, 1024, 2048] if MEM_EFF_CAPABILITY_MATCHES_SM80 else [8, 152, 512],
    )
    @parametrize(
        "seq_len_k",
        [8, 408, 1024, 2048] if MEM_EFF_CAPABILITY_MATCHES_SM80 else [8, 37, 512],
    )
    @parametrize(
        "head_dim",
        [8, 16, 96, 128] if MEM_EFF_CAPABILITY_MATCHES_SM80 and not isSM120Device else [8, 16, 32, 64],
    )
    @parametrize("is_causal", [False])
    @parametrize("dropout_p", [0.0, 0.22])
    @parametrize(
        "dtype",
        (
            [torch.float16, torch.bfloat16, torch.float32]
            if MEM_EFF_CAPABILITY_MATCHES_SM80
            else [torch.float16, torch.float32]
        ),
    )
    @parametrize("scale", [None, "l1"])
    @tf32_enabled()
    def test_mem_efficient_attention_attn_mask_vs_math_ref_grads(self, device, batch_size: int, seq_len_q: int,
                                                                 seq_len_k: int, head_dim: int, is_causal: bool,
                                                                 dropout_p: float, dtype: torch.dtype,
                                                                 scale: str):
        def _get_mem_eff_drop_mask(batch_size, n_heads, q_len, kv_len, p, seed, offset, device=device):
            mask = torch.empty((batch_size, n_heads, q_len, kv_len), device=device, dtype=torch.float32)
            rand_uniform = torch._fill_mem_eff_dropout_mask_(mask, p, seed, offset)
            # On ROCM _fill_mem_eff_dropout_mask fills 0.5 if (prng > p) otherwise -0.5 to the tensor
            tester_p = p if not TEST_WITH_ROCM else 0.0
            mask = (rand_uniform > tester_p).to(torch.float32)
            return mask
        if max(seq_len_q, seq_len_k) >= 2048 and torch.cuda.get_device_properties('cuda').total_memory < 40 * 2**30:
            unittest.skip("Reference implementation OOM")
            return
        if TEST_WITH_ROCM and seq_len_q * seq_len_k * head_dim * batch_size > 1024 * 1024 * 128:
            torch.cuda.empty_cache()  # Prevent memory fragmentation
        seed = 42
        scale = scale if scale is None else (1 / head_dim)
        n_heads = 4
        query = torch.rand(batch_size, n_heads, seq_len_q, head_dim,
                           device=device, dtype=dtype, requires_grad=True)
        key = torch.rand(batch_size, n_heads, seq_len_k, head_dim, device=device,
                         dtype=dtype, requires_grad=True)
        value = torch.rand(batch_size, n_heads, seq_len_k, head_dim,
                           device=device, dtype=dtype, requires_grad=True)

        attn_mask = torch.rand(seq_len_q, seq_len_k, device=device, dtype=dtype, requires_grad=True)

        higher_precision_dtype = torch.float64 if dtype == torch.float32 else torch.float32
        query_ref, key_ref, value_ref = query_key_value_clones(query, key, value, dtype=higher_precision_dtype)
        attn_mask_ref = attn_mask.detach().to(higher_precision_dtype).requires_grad_(True)

        # Create real output
        with sdpa_kernel(backends=[SDPBackend.EFFICIENT_ATTENTION]):
            # Set the seed and run the kernel
            torch.manual_seed(seed)
            out = F.scaled_dot_product_attention(query, key, value, attn_mask, dropout_p=dropout_p,
                                                 is_causal=is_causal, scale=scale)

        if dropout_p == 0.0:
            with sdpa_kernel(backends=[SDPBackend.MATH]):
                # High Precision Math Reference
                out_ref = F.scaled_dot_product_attention(query_ref, key_ref, value_ref, attn_mask_ref,
                                                         dropout_p=dropout_p, is_causal=is_causal, scale=scale)
                # Low Precision Math Reference
                out_lp_ref = F.scaled_dot_product_attention(query, key, value, attn_mask,
                                                            dropout_p=dropout_p, is_causal=is_causal, scale=scale)
        else:
            if seq_len_q > 1024:
                self.skipTest("Will call _fill_mem_eff_dropout_mask with too many threads!")
            # Create the dropout_mask
            torch.manual_seed(seed)
            dropout_mask = _get_mem_eff_drop_mask(batch_size, n_heads, seq_len_q,
                                                  seq_len_k, dropout_p, seed, 0, device=device)
            # High Precision Math Reference
            out_ref = torch.ops.aten._scaled_dot_product_attention_math(
                query_ref, key_ref, value_ref, attn_mask_ref, dropout_p=dropout_p, is_causal=is_causal,
                scale=scale, dropout_mask=dropout_mask)[0]
            # Low Precision Math Reference
            out_lp_ref = torch.ops.aten._scaled_dot_product_attention_math(
                query, key, value, attn_mask,
                dropout_p=dropout_p, is_causal=is_causal, scale=scale,
                dropout_mask=dropout_mask)[0]

        upstream_grad = torch.rand_like(out, requires_grad=False)

        grads = torch.autograd.grad(out, (query, key, value, attn_mask), upstream_grad)
        grads_ref_lp = torch.autograd.grad(out_lp_ref, (query, key, value, attn_mask), upstream_grad)
        grads_ref = torch.autograd.grad(out_ref, (query_ref, key_ref, value_ref, attn_mask_ref), upstream_grad)

        fudge_factors = {
            "out": 4,
            "grad_query": 160.0,
            "grad_key": 25.0,
            "grad_value": 8.0,
            "grad_attn_mask": 45.0,
        }
        if TEST_WITH_ROCM:
            fudge_factors['grad_key'] = 45.0
            fudge_factors['grad_query'] = 360.0
            if seq_len_k >= 1024:
                fudge_factors['grad_key'] = 70.0
            if seq_len_k >= 2048:
                fudge_factors['grad_key'] = 160.0
                fudge_factors['grad_query'] = 650.0
            if dtype == torch.float32:
                fudge_factors['grad_key'] = 90.0

        check_out_and_grad(
            (out_ref, out_lp_ref, out),
            *zip(grads_ref, grads_ref_lp, grads),
            fudge_factors=fudge_factors,
        )

    @unittest.skipIf(
        not PLATFORM_SUPPORTS_FLASH_ATTENTION,
        "Does not support SDPA or pre-SM80 hardware",
    )
    @unittest.skipIf(IS_JETSON, "causing sigkill on Jetson")
    @parametrize("batch_size", [1, 8])
    @parametrize("seq_len_q", [4, 143, 2048])
    @parametrize("seq_len_k", [4, 127, 579, 2048])
    @parametrize("head_dim", [8, 203, 256])
    @parametrize("is_causal", [True, False])
    @parametrize("dropout_p", [0.0, 0.22, 0.48])
    @parametrize("dtype", [torch.float16, torch.bfloat16])
    @parametrize("scale", [None, "l1"])
    @parametrize("enable_gqa", [True, False])
    @parametrize("n_heads", [[16, 8], [10, 2]])
    @tf32_enabled()
    def test_flash_attention_vs_math_ref_grads(self, device, batch_size: int, seq_len_q: int, seq_len_k: int,
                                               head_dim: int, is_causal: bool, dropout_p: float, dtype: torch.dtype,
                                               scale: str, enable_gqa: bool, n_heads: list[int]):
        if isSM8XDevice or isSM120Device and head_dim in range(193, 256 + 1):
            self.skipTest("Flash attention on sm86, sm87, and sm89 for headdim > 192 currently disabled")
        if is_causal and seq_len_q != seq_len_k:
            self.skipTest("Flash V2 does not accept is_casual when seq_len_q != seq_len_k")
        if TEST_WITH_ROCM and seq_len_q >= 1024 and seq_len_k >= 1024 and batch_size > 1:
            torch.cuda.empty_cache()  # Prevent memory fragmentation
        if max(seq_len_q, seq_len_k) >= 2048 and torch.cuda.get_device_properties('cuda').total_memory < 40 * 2**30:
            unittest.skip("Reference implementation OOM")
            return
        if TEST_WITH_CK and dropout_p != 0:
            self.skipTest("CK does not support tensor format dropout masks")
        if TEST_WITH_CK and head_dim > 128:
            self.skipTest("CK does not support head dims over 128")

        scale = scale if scale is None else (1 / head_dim)
        num_heads_q = num_heads_kv = 4
        if enable_gqa:
            num_heads_q = n_heads[0]
            num_heads_kv = n_heads[1]

        query = torch.rand(batch_size, num_heads_q, seq_len_q, head_dim,
                           device=device, dtype=dtype, requires_grad=True)
        key = torch.rand(batch_size, num_heads_kv, seq_len_k, head_dim, device=device,
                         dtype=dtype, requires_grad=True)
        value = torch.rand(batch_size, num_heads_kv, seq_len_k, head_dim,
                           device=device, dtype=dtype, requires_grad=True)

        higher_precision_dtype = torch.float64 if dtype == torch.float32 else torch.float32
        query_ref, key_ref, value_ref = query_key_value_clones(query, key, value, dtype=higher_precision_dtype)

        is_dropout = dropout_p > 0.0

        if not is_dropout:
            with sdpa_kernel(backends=[SDPBackend.FLASH_ATTENTION]):
                out = F.scaled_dot_product_attention(
                    query, key, value, dropout_p=dropout_p, is_causal=is_causal, scale=scale, enable_gqa=enable_gqa)
            with sdpa_kernel(backends=[SDPBackend.MATH]):
                # High Precision Math Reference
                out_ref = F.scaled_dot_product_attention(
                    query_ref, key_ref, value_ref, is_causal=is_causal, scale=scale, enable_gqa=enable_gqa)
                # Low Precision Math Reference
                out_lp_ref = F.scaled_dot_product_attention(
                    query, key, value, is_causal=is_causal, scale=scale, enable_gqa=enable_gqa)
        else:
            # Problem: We pad sizes in the composite region of the top level SDPA. But we need the
            # Debug mask when have dropout. So I am going to manualy pad up here when testing dropout
            q_padded, q_og_size = pad_last_dim(query, 8)
            k_padded, k_og_size = pad_last_dim(key, 8)
            v_padded, v_og_size = pad_last_dim(value, 8)
            # scale needs to be calculated on the og head_size
            if scale is None:
                scale = 1 / math.sqrt(q_og_size)
            output_tuple = torch.ops.aten._scaled_dot_product_flash_attention(
                q_padded, k_padded, v_padded, dropout_p=dropout_p, is_causal=is_causal, scale=scale, return_debug_mask=is_dropout)
            out = output_tuple[0]
            out = out[..., :v_og_size]
            # Build dropout_mask
            dbug_mask = output_tuple[-1]
            query_padding_mask = torch.ones(
                batch_size, seq_len_q, device=device, dtype=torch.bool)
            key_padding_mask = torch.ones(
                batch_size, seq_len_k, device=device, dtype=torch.bool)

            softmax_mask = self.convert_flash_attn_S_to_softmax(
                dbug_mask, seq_len_q, seq_len_k, query_padding_mask, key_padding_mask,
                causal=is_causal)[:, :, :seq_len_q, :seq_len_k]
            dropout_mask = softmax_mask >= 0
            # High Precision Math Reference
            out_ref = torch.ops.aten._scaled_dot_product_attention_math(
                query_ref, key_ref, value_ref, dropout_p=dropout_p, is_causal=is_causal,
                scale=scale, dropout_mask=dropout_mask, enable_gqa=enable_gqa)[0]
            # Low Precision Math Reference
            out_lp_ref = torch.ops.aten._scaled_dot_product_attention_math(
                query, key, value, dropout_p=dropout_p, is_causal=is_causal, scale=scale,
                dropout_mask=dropout_mask, enable_gqa=enable_gqa)[0]

        upstream_grad = torch.rand_like(out, requires_grad=False)

        # backward for flash attention on sm86, sm87, and sm89 for headdim >= 193 currently disabled
        if isSM8XDevice or isSM120Device and head_dim in range(193, 256):
            self.assertRaises(RuntimeError, lambda: out.backward(upstream_grad))
            return

        grads = torch.autograd.grad(out, (query, key, value), upstream_grad)
        grads_ref_lp = torch.autograd.grad(out_lp_ref, (query, key, value), upstream_grad)
        grads_ref = torch.autograd.grad(out_ref, (query_ref, key_ref, value_ref), upstream_grad)

        fudge_factors = {
            'out': 4,
            'grad_query': 180.0,
            'grad_key': 16,
            'grad_value': 4,
        }
        if TEST_WITH_ROCM:
            fudge_factors['grad_key'] = 45.0
            fudge_factors['grad_query'] = 360.0
            if seq_len_k >= 1024:
                fudge_factors['grad_key'] = 70.0
            if seq_len_k >= 2048:
                fudge_factors['grad_key'] = 190.0
                fudge_factors['grad_query'] = 650.0
                if seq_len_q >= 2048:
                    fudge_factors['grad_query'] = 1100.0
            if dtype == torch.float32:
                fudge_factors['grad_key'] = 90.0

        check_out_and_grad(
            (out_ref, out_lp_ref, out),
            *zip(grads_ref, grads_ref_lp, grads),
            fudge_factors=fudge_factors,
        )

    @unittest.skipIf(
        not PLATFORM_SUPPORTS_FLASH_ATTENTION,
        "Does not support SDPA or pre-SM80 hardware",
    )
    @parametrize("batch_size", [1, 8])
    @parametrize("seq_len_q", [256, 1024])
    @parametrize("seq_len_k", [256, 1024])
    @parametrize("head_dim", [32, 64])
    @parametrize("is_causal", [True, False])
    @parametrize("dropout_p", [0.0, 0.22])
    @parametrize("dtype", [torch.float16])
    @parametrize("scale", [None, "l1"])
    @parametrize("fused_kernel", PLATFORM_SPECIFIC_SDPA)
    @tf32_enabled()
    def test_fused_attention_vs_math_ref_grads_cudagraph(self, device, batch_size: int,
                                                         seq_len_q: int, seq_len_k: int,
                                                         head_dim: int,
                                                         is_causal: bool,
                                                         dropout_p: float,
                                                         dtype: torch.dtype,
                                                         scale: str,
                                                         fused_kernel: SDPBackend):
        def _get_mem_eff_drop_mask(batch_size, n_heads, q_len, kv_len, dropout_p, seed, offset, device=device):
            mask = torch.empty((batch_size, n_heads, q_len, kv_len), device=device, dtype=torch.float32)
            rand_uniform = torch._fill_mem_eff_dropout_mask_(mask, dropout_p, seed, offset)
            # On ROCM _fill_mem_eff_dropout_mask fills 0.5 if (prng > p) otherwise -0.5 to the tensor
            tester_p = dropout_p if not TEST_WITH_ROCM else 0.0
            mask = (rand_uniform > tester_p).to(torch.float32)
            return mask

        def get_dropout_mask(output, fused_kernel, batch_size, n_heads, q_len, kv_len, dropout_p, device=device):
            if fused_kernel == SDPBackend.EFFICIENT_ATTENTION:
                output_seed, output_offset = output_tuple[2], output_tuple[3]
                output_seed = output_seed.item()
                output_offset = output_offset.item()
                return _get_mem_eff_drop_mask(batch_size, n_heads, q_len, kv_len,
                                              dropout_p, output_seed, output_offset, device=device)
            else:
                # Build dropout_mask
                dbug_mask = output_tuple[-1]
                query_padding_mask = torch.ones(
                    batch_size, seq_len_q, device=device, dtype=torch.bool)
                key_padding_mask = torch.ones(
                    batch_size, seq_len_k, device=device, dtype=torch.bool)

                softmax_mask = self.convert_flash_attn_S_to_softmax(
                    dbug_mask, seq_len_q, seq_len_k, query_padding_mask, key_padding_mask,
                    causal=is_causal)[:, :, :seq_len_q, :seq_len_k]
                dropout_mask = softmax_mask >= 0
                return dropout_mask

        if fused_kernel == SDPBackend.FLASH_ATTENTION and is_causal and seq_len_q != seq_len_k:
            self.skipTest("Flash V2 does not accept is_casual when seq_len_q != seq_len_k")

        seed = 42
        n_heads = 4
        query = torch.rand(batch_size, n_heads, seq_len_q, head_dim,
                           device=device, dtype=dtype, requires_grad=True)
        key = torch.rand(batch_size, n_heads, seq_len_k, head_dim, device=device,
                         dtype=dtype, requires_grad=True)
        value = torch.rand(batch_size, n_heads, seq_len_k, head_dim,
                           device=device, dtype=dtype, requires_grad=True)

        fused_op = (torch.ops.aten._scaled_dot_product_efficient_attention
                    if fused_kernel == SDPBackend.EFFICIENT_ATTENTION else torch.ops.aten._scaled_dot_product_flash_attention
                    if fused_kernel == SDPBackend.FLASH_ATTENTION else torch.ops.aten._scaled_dot_product_cudnn_attention)

        higher_precision_dtype = torch.float64 if dtype == torch.float32 else torch.float32
        query_ref, key_ref, value_ref = query_key_value_clones(query, key, value, dtype=higher_precision_dtype)

        # warmup
        s = torch.cuda.Stream()
        s.wait_stream(torch.cuda.current_stream())
        # Set the global seed before capture
        torch.manual_seed(seed)
        kwargs = {"dropout_p": dropout_p, "is_causal": is_causal}
        if fused_kernel == SDPBackend.EFFICIENT_ATTENTION:
            kwargs["compute_log_sumexp"] = True
            kwargs["attn_bias"] = None
        if fused_kernel == SDPBackend.FLASH_ATTENTION:
            kwargs['return_debug_mask'] = dropout_p > 0.0
        if fused_kernel == SDPBackend.CUDNN_ATTENTION:
            kwargs["compute_log_sumexp"] = True
            kwargs["attn_bias"] = None
            if "return_debug_mask" in kwargs:
                kwargs.pop("return_debug_mask")
        with torch.cuda.stream(s):
            # Create real output
            output_tuple = fused_op(query, key, value, **kwargs)

        torch.cuda.current_stream().wait_stream(s)
        out = output_tuple[0]
        upstream_grad = torch.rand_like(out, requires_grad=False)
        s.wait_stream(torch.cuda.current_stream())
        with torch.cuda.stream(s):
            out.backward(upstream_grad)
        for x in (query, key, value):
            x.grad = None
        g = torch.cuda.CUDAGraph()
        # Create real output
        with torch.cuda.graph(g):
            torch.rand_like(query, device=query.device)  # test non-zero intragraph offset
            # Create real output
            output_tuple = fused_op(query, key, value, **kwargs)
            assert all(not isinstance(o, torch.Tensor) or o.is_cuda for o in output_tuple)
        g.replay()
        out_first = output_tuple[0].clone()
        g.replay()
        out = output_tuple[0]
        if dropout_p == 0.0:
            self.assertEqual(out_first, out, atol=0, rtol=0)
        else:
            # replays produce different results
            self.assertNotEqual(out_first, out)

        with sdpa_kernel(backends=[SDPBackend.MATH]):
            if dropout_p == 0.0:
                # High Precision Math Reference
                out_ref = F.scaled_dot_product_attention(query_ref, key_ref, value_ref,
                                                         dropout_p=dropout_p, is_causal=is_causal)
                # Low Precision Math Reference
                out_lp_ref = F.scaled_dot_product_attention(query, key, value,
                                                            dropout_p=dropout_p, is_causal=is_causal)
            # cuDNN attention doesn't support returning dropout mask
            elif fused_kernel != SDPBackend.CUDNN_ATTENTION:
                # Create the dropout_mask
                dropout_mask = get_dropout_mask(output_tuple, fused_kernel, batch_size,
                                                n_heads, seq_len_q, seq_len_k, dropout_p, device)
                # High Precision Math Reference
                out_ref = torch.ops.aten._scaled_dot_product_attention_math(
                    query_ref, key_ref, value_ref, dropout_p=dropout_p, is_causal=is_causal,
                    dropout_mask=dropout_mask)[0]
                # Low Precision Math Reference
                out_lp_ref = torch.ops.aten._scaled_dot_product_attention_math(
                    query, key, value, dropout_p=dropout_p, is_causal=is_causal,
                    dropout_mask=dropout_mask)[0]

        g1 = torch.cuda.CUDAGraph()
        with torch.cuda.graph(g1):
            grads = torch.autograd.grad(out, (query, key, value), upstream_grad)
        g1.replay()
        if fused_kernel != SDPBackend.CUDNN_ATTENTION or dropout_p == 0.0:
            grads_ref_lp = torch.autograd.grad(out_lp_ref, (query, key, value), upstream_grad)
            grads_ref = torch.autograd.grad(out_ref, (query_ref, key_ref, value_ref), upstream_grad)

            check_out_and_grad(
                (out_ref, out_lp_ref, out),
                *zip(grads_ref, grads_ref_lp, grads),
                fudge_factors={
                    'out': 3.0,
                    'grad_query': 110.0,
                    'grad_key': 8.0,
                    'grad_value': 3.0,
                }
            )

    @unittest.skipIf(not PLATFORM_SUPPORTS_FUSED_ATTENTION, "Fused SDPA was not built for this system")
    @parametrize("fused_kernel", [SDPBackend.FLASH_ATTENTION, SDPBackend.EFFICIENT_ATTENTION] if
                 PLATFORM_SUPPORTS_FLASH_ATTENTION else [SDPBackend.EFFICIENT_ATTENTION])
    def test_fused_kernels_seq_len_1_inputs(self, device, fused_kernel):
        rand_nested_tensor = partial(rand_sdpa_tensor, type="nested", device=device, dtype=torch.float16)
        batch, num_heads, head_dim = 32, 16, 64
        seq_lens = torch.randint(low=1, high=32, size=(batch,))
        # make sure some seq_lens are 1
        num_ones = 10
        indices = torch.randint(low=0, high=batch, size=(num_ones,))
        seq_lens.scatter_(0, indices, 1)

        shape = SdpaShape(batch, num_heads, seq_lens.tolist(), head_dim)
        query = rand_nested_tensor(shape)
        key = rand_nested_tensor(shape)
        value = rand_nested_tensor(shape)

        query = query.transpose(1, 2)
        key = key.transpose(1, 2)
        value = value.transpose(1, 2)

        with sdpa_kernel(backends=[fused_kernel]):
            actual = torch.nn.functional.scaled_dot_product_attention(
                query, key, value, attn_mask=None, dropout_p=0.0, is_causal=False)
        with sdpa_kernel(backends=[SDPBackend.MATH]):
            math_ref = torch.nn.functional.scaled_dot_product_attention(
                query.contiguous().to(torch.float32),
                key.contiguous().to(torch.float32),
                value.contiguous().to(torch.float32),
                attn_mask=None, dropout_p=0.0, is_causal=False)

        self.assertEqual(actual.contiguous(), math_ref.contiguous().to(torch.float16), atol=1e-3, rtol=1e-2)

    @unittest.skipIf(not PLATFORM_SUPPORTS_FUSED_ATTENTION, "Fused SDPA was not built for this system")
    @parametrize("kernel", [SDPBackend.FLASH_ATTENTION, SDPBackend.EFFICIENT_ATTENTION] if
                 PLATFORM_SUPPORTS_FLASH_ATTENTION else [SDPBackend.EFFICIENT_ATTENTION])
    @parametrize("expand_q_batch", [True, False])
    @parametrize("expand_k_batch", [True, False])
    @parametrize("expand_v_batch", [True, False])
    @parametrize("expand_q_num_heads", [True, False])
    @parametrize("expand_k_num_heads", [True, False])
    @parametrize("expand_v_num_heads", [True, False])
    def test_fused_kernels_nested_broadcasting(
        self,
        device,
        kernel,
        expand_q_batch,
        expand_k_batch,
        expand_v_batch,
        expand_q_num_heads,
        expand_k_num_heads,
        expand_v_num_heads,
    ):
        is_efficient = kernel == SDPBackend.EFFICIENT_ATTENTION
        dtype = torch.float32 if is_efficient else torch.float16
        rand_nested_tensor = partial(rand_sdpa_tensor, type="nested", device=device, dtype=dtype)
        batch, num_heads, head_dim = 32, 8, 64
        head_dim_v = 32 if is_efficient else head_dim
        if TEST_WITH_ROCM and head_dim != head_dim_v:
            self.skipTest("head_dim != head_dim_v unsupported on ROCm for now")
            return
        seq_lens_q = (torch.randint(low=1, high=5, size=(1,)).item()
                      if expand_q_batch
                      else torch.randint(low=1, high=32, size=(batch,)).tolist())
        seq_lens_kv = (torch.randint(low=1, high=5, size=(1,)).item()
                       if (expand_k_batch or expand_v_batch)
                       else torch.randint(low=1, high=32, size=(batch,)).tolist())

        batch_q = 1 if expand_q_batch else batch
        batch_k = 1 if expand_k_batch else batch
        batch_v = 1 if expand_v_batch else batch

        # handle case where all batch_sizes are 1
        batch = max(batch_q, batch_k, batch_v)

        num_heads_q = 1 if expand_q_num_heads else num_heads
        num_heads_k = 1 if expand_k_num_heads else num_heads
        num_heads_v = 1 if expand_v_num_heads else num_heads

        # handle case where all num_heads are 1
        num_heads = max(num_heads_q, num_heads_k, num_heads_v)

        q_shape = SdpaShape(batch_q, num_heads_q, seq_lens_q, head_dim)
        k_shape = SdpaShape(batch_k, num_heads_k, seq_lens_kv, head_dim)
        v_shape = SdpaShape(batch_v, num_heads_v, seq_lens_kv, head_dim_v)

        query = rand_nested_tensor(q_shape)
        key = rand_nested_tensor(k_shape)
        value = rand_nested_tensor(v_shape)

        def _broadcast(t, batch_broadcasted, num_heads_broadcasted):
            if batch_broadcasted and num_heads_broadcasted:
                # (1, seq_len, 1, head_dim) -> (batch, seq_len, num_heads, head_dim)
                result = torch.nested.nested_tensor(
                    [t[0].expand(-1, num_heads, t.size(-1)) for _ in range(batch)], dtype=torch.float32)
            elif batch_broadcasted:
                # (1, seq_len, num_heads, head_dim) -> (batch, seq_len, num_heads, head_dim)
                result = torch.nested.nested_tensor([t[0] for _ in range(batch)], dtype=torch.float32)
            elif num_heads_broadcasted:
                # (batch, seq_len, 1, head_dim) -> (batch, seq_len, num_heads, head_dim)
                result = torch.nested.nested_tensor([x.expand(-1, num_heads, t.size(-1))
                                                    for x in t.unbind()], dtype=torch.float32)
            else:
                result = t.to(torch.float32)
            return result

        query_expanded = _broadcast(query, expand_q_batch, expand_q_num_heads).transpose(1, 2)
        key_expanded = _broadcast(key, expand_k_batch, expand_k_num_heads).transpose(1, 2)
        value_expanded = _broadcast(value, expand_v_batch, expand_v_num_heads).transpose(1, 2)

        query = query.transpose(1, 2)
        key = key.transpose(1, 2)
        value = value.transpose(1, 2)

        with sdpa_kernel(backends=[kernel]):
            actual = torch.nn.functional.scaled_dot_product_attention(
                query, key, value, attn_mask=None, dropout_p=0.0, is_causal=False)
        with sdpa_kernel(backends=[SDPBackend.MATH]):
            math_ref = torch.nn.functional.scaled_dot_product_attention(
                query_expanded.contiguous(), key_expanded.contiguous(), value_expanded.contiguous(),
                attn_mask=None, dropout_p=0.0, is_causal=False)

        self.assertEqual(actual.contiguous(), math_ref.contiguous().to(dtype), atol=1.5e-3, rtol=1e-2)

    @skipIfRocm(msg="Efficient Attention on ROCM does not support head_dim != head_dim_v for now.")
    @unittest.skipIf(not PLATFORM_SUPPORTS_MEM_EFF_ATTENTION, "Fused SDPA was not built for this system")
    def test_fused_kernels_nested_broadcasting_query_dense(self, device):
        rand_nested_tensor = partial(rand_sdpa_tensor, type="nested", device=device, dtype=torch.float32)
        batch, num_heads, head_dim, head_dim_v = 32, 16, 64, 96
        seq_lens = torch.randint(low=1, high=32, size=(batch,)).tolist()
        q_shape = (1, 1, num_heads, head_dim)
        k_shape = SdpaShape(batch, num_heads, seq_lens, head_dim)
        v_shape = SdpaShape(batch, 1, seq_lens, head_dim_v)

        # create a dense query
        query = torch.randn(q_shape, device=device, dtype=torch.float32)
        key = rand_nested_tensor(k_shape)
        value = rand_nested_tensor(v_shape)

        # (1, 1, num_heads, head_dim) -> (batch, 1, num_heads, head_dim)
        query_expanded = torch.nested.nested_tensor([query.squeeze(0) for _ in range(batch)]).transpose(1, 2)
        # (batch, seq_lens, 1, head_dim) -> (batch, seq_lens, num_heads, head_dim)
        value_expanded = torch.nested.nested_tensor(
            [t.expand(-1, num_heads, head_dim_v) for t in value.unbind()]).transpose(1, 2)

        query = query.transpose(1, 2)
        key = key.transpose(1, 2)
        value = value.transpose(1, 2)

        with sdpa_kernel(backends=[SDPBackend.EFFICIENT_ATTENTION]):
            actual = torch.nn.functional.scaled_dot_product_attention(
                query, key, value, attn_mask=None, dropout_p=0.0, is_causal=False)
        with sdpa_kernel(backends=[SDPBackend.MATH]):
            math_ref = torch.nn.functional.scaled_dot_product_attention(
                query_expanded.contiguous(), key.contiguous(), value_expanded.contiguous(),
                attn_mask=None, dropout_p=0.0, is_causal=False)

        self.assertEqual(actual.contiguous(), math_ref.contiguous(), atol=1e-3, rtol=1e-2)

    @unittest.skipIf(not PLATFORM_SUPPORTS_FLASH_ATTENTION, "Does not support SDPA or pre-SM80 hardware")
    @parametrize("batch_size", [8, 32])
    @parametrize("max_seq_len_q", [32, 256])
    @parametrize("max_seq_len_kv", [32, 256])
    @parametrize("head_dim", [8, 64])
    @parametrize("dropout_p", [0.0, 0.1])
    @parametrize("dtype", [torch.float16])
    @parametrize("scale", [None, "l1"])
    @parametrize("is_causal", [True, False])
    def test_flash_attention_vs_math_ref_grads_nestedtensor(self, device, batch_size: int, max_seq_len_q: int, max_seq_len_kv: int,
                                                            head_dim: int, dropout_p: float, dtype: torch.dtype,
                                                            scale: str, is_causal: bool):
        if is_causal:
            # TODO we should support this
            self.assertRaisesRegex(RuntimeError, "Nested tensors for query / key are not supported when is_causal=True")
            return
        scale = scale if scale is None else (1 / head_dim)
        n_heads = 4
        seq_lens_q = torch.randint(low=1, high=max_seq_len_q, size=(batch_size,))
        # Set one entry to max length
        seq_lens_q[torch.randint(0, batch_size, size=(1,))] = max_seq_len_q
        seq_lens_kv = torch.randint(low=1, high=max_seq_len_kv, size=(batch_size,))
        seq_lens_kv[torch.randint(0, batch_size, size=(1,))] = max_seq_len_kv

        def rand_nt(sequence_list, num_heads, head_dim):
            tensors = [torch.rand((num_heads, seq_len, head_dim)) for seq_len in sequence_list]
            return torch.nested.nested_tensor(tensors, requires_grad=True, device=device, dtype=dtype)

        query = rand_nt(seq_lens_q, n_heads, head_dim)
        key = rand_nt(seq_lens_kv, n_heads, head_dim)
        value = rand_nt(seq_lens_kv, n_heads, head_dim)

        # Run the math kernel on low precision references
        query_ref_lp = query.detach().clone().requires_grad_(True)
        key_ref_lp = key.detach().clone().requires_grad_(True)
        value_ref_lp = value.detach().clone().requires_grad_(True)

        query_ref = query.detach().clone().to(torch.float32).requires_grad_(True)
        key_ref = key.detach().clone().to(torch.float32).requires_grad_(True)
        value_ref = value.detach().clone().to(torch.float32).requires_grad_(True)

        is_dropout = dropout_p > 0.0

        if not is_dropout:
            with sdpa_kernel(backends=[SDPBackend.FLASH_ATTENTION]):
                out = F.scaled_dot_product_attention(query, key, value, dropout_p=dropout_p, is_causal=is_causal, scale=scale)
            with sdpa_kernel(backends=[SDPBackend.MATH]):
                # High Precision Math Reference
                out_ref = F.scaled_dot_product_attention(
                    query_ref, key_ref, value_ref, is_causal=is_causal, scale=scale)
                # Low Precision Math Reference
                out_lp_ref = F.scaled_dot_product_attention(
                    query_ref_lp, key_ref_lp, value_ref_lp, is_causal=is_causal, scale=scale)
        else:
            # Create real output
            output_tuple = torch.ops.aten._scaled_dot_product_flash_attention(
                query, key, value, dropout_p=dropout_p, is_causal=is_causal,
                scale=scale, return_debug_mask=is_dropout)
            out = output_tuple[0]
            dbug_mask = output_tuple[-1]

            query_padding_mask = torch.arange(max_seq_len_q).unsqueeze(0).expand(
                batch_size, max_seq_len_q
            ) < seq_lens_q.unsqueeze(-1)
            query_padding_mask = query_padding_mask.to("cuda")

            key_padding_mask = torch.arange(max_seq_len_kv).unsqueeze(0).expand(
                batch_size, max_seq_len_kv
            ) < seq_lens_kv.unsqueeze(-1)
            key_padding_mask = key_padding_mask.to("cuda")

            softmax_mask = self.convert_flash_attn_S_to_softmax(
                dbug_mask, max_seq_len_q, max_seq_len_kv, query_padding_mask, key_padding_mask, causal=is_causal)
            dropout_mask = softmax_mask >= 0
            nt_stack = []
            for tensor_component in range(batch_size):
                batch_stack = []
                for head in range(n_heads):
                    batch_stack.append(dropout_mask[tensor_component, head,
                                                    0:seq_lens_q[tensor_component],
                                                    0:seq_lens_kv[tensor_component]].unsqueeze(0))
                nt_stack.append(torch.cat(batch_stack))
            nested_dropout_mask = torch.nested.nested_tensor(nt_stack)
            # High Precision Math Reference
            out_ref = torch.ops.aten._scaled_dot_product_attention_math(
                query_ref, key_ref, value_ref, dropout_p=dropout_p,
                is_causal=is_causal, scale=scale, dropout_mask=nested_dropout_mask)[0]
            # Low Precision Math Reference
            out_lp_ref = torch.ops.aten._scaled_dot_product_attention_math(
                query_ref_lp, key_ref_lp, value_ref_lp, dropout_p=dropout_p, is_causal=is_causal, scale=scale,
                dropout_mask=nested_dropout_mask)[0]

        upstream_grad = out.detach().clone().contiguous()

        out.backward(upstream_grad)
        out_ref.backward(upstream_grad.to(out_ref.dtype))
        out_lp_ref.backward(upstream_grad.to(out_lp_ref.dtype))

        dropout_fudge_factor = 1.0 if dropout_p == 0.0 else 2.0
        check_out_and_grad(
            (out_ref, out_lp_ref, out),
            (query_ref, query_ref_lp, query),
            (key_ref, key_ref_lp, key),
            (value_ref, value_ref_lp, value),
            fudge_factors={
                'out': 1.5 * dropout_fudge_factor,
                'grad_query': 12.0 * dropout_fudge_factor,
                'grad_key': 1.5 * dropout_fudge_factor,
                'grad_value': 2.0 * dropout_fudge_factor,
            }
        )

class TestSDPAXpuOnly(NNTestCase):
    """ Used to test XPU only functionality of scaled_dot_product_attention
    Mostly migrate from TestSDPACudaOnly in test/test_transformers.py
    """

    @parametrize("type", ["dense"])
    @parametrize("dropout", [0.0, 0.7])
    @parametrize("dtype", [torch.float64, torch.float32, torch.bfloat16, torch.half])
    @skipIfTorchDynamo()
    def test_fused_sdp_choice_xpu(self, device, type: str, dropout: float, dtype: torch.dtype):
        # Migrate from test_fused_sdp_choice_cpu
        make_tensor = partial(rand_sdpa_tensor, type=type, device=device, dtype=dtype)
        size = SdpaShape(2, 8, 128, 64)
        q, k, v = make_tensor(size), make_tensor(size), make_tensor(size)
        if dropout > 0.0 or dtype not in [torch.float32, torch.bfloat16, torch.float16]:
            assert torch._fused_sdp_choice(q, k, v, dropout_p=dropout) == SDPBackend.MATH.value
        else:
            assert torch._fused_sdp_choice(q, k, v, dropout_p=dropout) == SDPBackend.OVERRIDEABLE.value

    def test_fused_attention_different_dk_dv(self, device):
        dtype = torch.bfloat16
        make_tensor = partial(torch.rand, device=device, dtype=dtype, requires_grad=True)
        batch, num_heads, head_dim_k, head_dim_v = 32, 16, 128, 64
        q_shape = SdpaShape(batch, num_heads, 1, head_dim_k)
        k_shape = SdpaShape(batch, num_heads, 2, head_dim_k)
        v_shape = SdpaShape(batch, num_heads, 2, head_dim_v)
        query, key, value = make_tensor(q_shape), make_tensor(k_shape), make_tensor(v_shape)

        actual = F.scaled_dot_product_attention(
            query, key, value, attn_mask=None, dropout_p=0.0, is_causal=False)

        math_ref = torch.ops.aten._scaled_dot_product_attention_math(
            query.float(), key.float(), value.float(), attn_mask=None, dropout_p=0.0, is_causal=False)[0]

        self.assertEqual(actual.contiguous(), math_ref.contiguous().to(dtype), atol=1e-3, rtol=1e-2)

<<<<<<< HEAD
=======
    @parametrize("dtype", [torch.half, torch.bfloat16])
    @parametrize("batch_size,n_head,n_head_kv,q_size,kv_size,head_dim", [
        (2, 64, 16, 9216, 77, 64),
        (2, 32, 4, 2304, 2304, 64),
        (2, 32, 2, 2304, 77, 64),
        (2, 20, 2, 576, 576, 64),
        (2, 20, 2, 576, 77, 64),
        (2, 20, 2, 144, 144, 64),
        (2, 20, 2, 144, 77, 64),
        (1, 32, 2, 1, 32, 128),
        (4, 32, 4, 1, 32, 128),
        (1, 32, 2, 32, 32, 128),
        (4, 32, 4, 32, 32, 128),
        (1, 32, 2, 2016, 2016, 128),
        (4, 32, 4, 2016, 2016, 128),
    ])
    @parametrize("is_causal", [True, False])
    def test_fused_attention_gqa(self, device, dtype, batch_size, n_head, n_head_kv, q_size, kv_size, head_dim, is_causal):
        tol = Tolerances(1e-5, 5e-6)
        if dtype is torch.bfloat16:
            tol = Tolerances(5e-2, 5e-2)
        if dtype is torch.float16:
            tol = Tolerances(1e-2, 1e-2)
        make_tensor = partial(torch.rand, device=device, dtype=dtype, requires_grad=False)
        q_shape = SdpaShape(batch_size, n_head, q_size, head_dim)
        k_shape = SdpaShape(batch_size, n_head_kv, kv_size, head_dim)
        v_shape = SdpaShape(batch_size, n_head_kv, kv_size, head_dim)
        query, key, value = make_tensor(q_shape), make_tensor(k_shape), make_tensor(v_shape)

        actual = F.scaled_dot_product_attention(
            query, key, value, attn_mask=None, dropout_p=0.0, is_causal=is_causal, enable_gqa=True)

        math_ref = torch.ops.aten._scaled_dot_product_attention_math(
            query.float(), key.float(), value.float(), attn_mask=None, dropout_p=0.0, is_causal=is_causal, enable_gqa=True)[0]

        self.assertEqual(actual.contiguous(), math_ref.contiguous().to(dtype), atol=tol.atol, rtol=tol.rtol)

>>>>>>> eaa5d9d3
    def test_onednn_attention_fail_d576(self, device):
        # Test that onednn graph attention dispatching correctly bails out on d > 576
        b, h = 1, 2
        s_q, s_kv = 128, 128
        d_qk, d_v = 1024, 1024

        q = torch.randn(b, h, s_q, d_qk, device=device, dtype=torch.bfloat16)
        k = torch.randn(b, h, s_kv, d_qk, device=device, dtype=torch.bfloat16)
        v = torch.randn(b, h, s_kv, d_v, device=device, dtype=torch.bfloat16)

        with sdpa_kernel(backends=[SDPBackend.OVERRIDEABLE]):
            with self.assertRaisesRegex(RuntimeError, "No available kernel."):
                _ = F.scaled_dot_product_attention(q, k, v)

    def test_fused_attention_broadcasted_input(self, device):
        dtype = torch.bfloat16
        make_tensor = partial(torch.rand, device=device, dtype=dtype, requires_grad=False)
        batch, num_heads, seqlen, head_dim = 32, 16, 128, 32
        q_shape = SdpaShape(batch, num_heads, seqlen, head_dim)
        k_shape = SdpaShape(batch, num_heads, seqlen, head_dim)
        v_shape = SdpaShape(batch, num_heads, seqlen, head_dim)
        query, key, value = make_tensor(q_shape), make_tensor(k_shape), make_tensor(v_shape)

        attn_mask_shape = (1, seqlen)
        attn_mask = make_tensor(attn_mask_shape)
        attn_mask = attn_mask.expand(1, 1, seqlen, seqlen)

        # test that we do not dispatch to onednn for an unsupported case
        actual = F.scaled_dot_product_attention(
            query, key, value, attn_mask=attn_mask, dropout_p=0.0, is_causal=False)

        math_ref = torch.ops.aten._scaled_dot_product_attention_math(
            query.float(), key.float(), value.float(), attn_mask=attn_mask, dropout_p=0.0, is_causal=False)[0]

        self.assertEqual(actual.contiguous(), math_ref.contiguous().to(dtype), atol=1e-3, rtol=1e-2)

<<<<<<< HEAD
=======
    def test_attention_preserves_query_layout(self, device):

        def test_attention(permute_order: list[list[int]]):
            BHSqD = [4, 16, 256, 64]
            BHSkvD = [4, 16, 512, 64]

            shape_q = [BHSqD[idx] for idx in permute_order]
            shape_kv = [BHSkvD[idx] for idx in permute_order]
            reverse = [permute_order.index(idx) for idx in range(4)]
            q = torch.randn(*shape_q, dtype=torch.bfloat16, device=device, requires_grad=False).permute(reverse)
            k = torch.randn(*shape_kv, dtype=torch.bfloat16, device=device, requires_grad=False).permute(reverse)
            v = torch.randn(*shape_kv, dtype=torch.bfloat16, device=device, requires_grad=False).permute(reverse)
            self.assertEqual(q.shape, BHSqD)
            self.assertEqual(k.shape, BHSkvD)
            self.assertEqual(v.shape, BHSkvD)

            out = F.scaled_dot_product_attention(q, k, v)
            self.assertTrue(out.permute(permute_order).is_contiguous())

        permutable = [0, 1, 2]
        permute_orders = itertools.permutations(permutable)

        for permute_order in permute_orders:
            test_attention(list(permute_order) + [3])

    def test_backends_set_to_math(self, device):
        dtype = torch.bfloat16
        q_shape = SdpaShape(1, 1, 8, 16)
        kv_shape = SdpaShape(1, 1, 12, 16)
        make_q = partial(torch.rand, q_shape, device=device, dtype=dtype)
        make_kv = partial(torch.rand, kv_shape, device=device, dtype=dtype)
        q, k, v = make_q(), make_kv(), make_kv()
        with sdpa_kernel(backends=[SDPBackend.MATH]):
            self.assertTrue(torch._C._get_math_sdp_enabled())
            self.assertFalse(torch._C._get_overrideable_sdp_enabled())
            _ = F.scaled_dot_product_attention(q, k, v)

    def test_default_priority_order(self, device):
        # The default priority order of xpu is overrideable, math, flash, efficient, cudnn
        # For xpu backend, we need to make sure that overrideable > math > flash
        from torch.nn.attention import _cur_sdpa_kernel_backends
        default_priority = _cur_sdpa_kernel_backends(with_priority=True)
        flash_index = default_priority.index(SDPBackend.FLASH_ATTENTION)
        overrideable_index = default_priority.index(SDPBackend.OVERRIDEABLE)
        math_index = default_priority.index(SDPBackend.MATH)
        self.assertTrue(overrideable_index < math_index < flash_index,
                        f"Expected overrideable < math < flash, got {overrideable_index}, {math_index}, {flash_index}")

    def test_scaled_dot_product_attention_fused_kernels_safe_softmax(self, device):
        dtype = torch.bfloat16
        make_tensor = partial(torch.rand, device=device, dtype=dtype, requires_grad=False)
        batch, num_heads, seqlen, head_dim = 32, 16, 32, 64
        q_shape = SdpaShape(batch, num_heads, seqlen, head_dim)
        k_shape = SdpaShape(batch, num_heads, seqlen, head_dim)
        v_shape = SdpaShape(batch, num_heads, seqlen, head_dim)
        query, key, value = make_tensor(q_shape), make_tensor(k_shape), make_tensor(v_shape)

        attn_mask = torch.full((seqlen, seqlen), float('-inf'), device=device, dtype=torch.bfloat16)

        actual = F.scaled_dot_product_attention(
            query, key, value, attn_mask=attn_mask, dropout_p=0.0, is_causal=False)

        math_ref = torch.ops.aten._scaled_dot_product_attention_math(
            query.float(), key.float(), value.float(), attn_mask=attn_mask, dropout_p=0.0, is_causal=False)[0]

        self.assertEqual(actual.contiguous(), math_ref.contiguous().to(dtype), atol=1e-3, rtol=1e-2)

>>>>>>> eaa5d9d3
    @parametrize("type", ["dense"])
    @parametrize("is_contiguous", [True, False])
    def test_scaled_dot_product_attention_fused_kernels_packed(self, device, type: str, is_contiguous: bool):
        make_tensor = partial(rand_sdpa_tensor, type=type, device=device, dtype=torch.float16, packed=True)

        batch_size, seq_len, num_heads, head_dim = 32, 64, 16, 64
        shape = SdpaShape(batch_size, num_heads, seq_len, head_dim)

        # Test Packed
        qkv = make_tensor(shape)
        query, key, value = qkv.chunk(3, dim=-1)

        query = query.view(batch_size, -1, num_heads, head_dim).transpose(1, 2)
        value = value.view(batch_size, -1, num_heads, head_dim).transpose(1, 2)
        key = key.view(batch_size, -1, num_heads, head_dim).transpose(1, 2)

        if is_contiguous:
            query = query.contiguous()
            key = key.contiguous()
            value = value.contiguous()

        with sdpa_kernel(backends=[SDPBackend.OVERRIDEABLE]):
            actual = torch.nn.functional.scaled_dot_product_attention(
                query, key, value, attn_mask=None, dropout_p=0.0, is_causal=False)
        math_ref = torch.ops.aten._scaled_dot_product_attention_math(
            query.contiguous(), key.contiguous(), value.contiguous(), attn_mask=None, dropout_p=0.0, is_causal=False)[0]

        self.assertEqual(actual.contiguous(), math_ref.contiguous(), atol=2e-3, rtol=1e-2)

    @parametrize("fused_kernel", [SDPBackend.MATH, SDPBackend.OVERRIDEABLE])
    @parametrize("dtype", [torch.half, torch.bfloat16, torch.float32])
    @parametrize("batch_size,n_head,q_size,kv_size,head_dim", [
        (2, 5, 9216, 9216, 64),
        (2, 5, 9216, 77, 64),
        (2, 10, 2304, 2304, 64),
        (2, 10, 2304, 77, 64),
        (2, 20, 576, 576, 64),
        (2, 20, 576, 77, 64),
        (2, 20, 144, 144, 64),
        (2, 20, 144, 77, 64),
        (1, 32, 1, 32, 128),
        (4, 32, 1, 32, 128),
        (1, 32, 32, 32, 128),
        (4, 32, 32, 32, 128),
        (1, 32, 2016, 2016, 128),
        (4, 32, 2016, 2016, 128),
    ])
    @parametrize("mask_type", ["float", "causal"])
    @parametrize("train", [False])
    def test_scaled_dot_product_fused_attention_mask_vs_math(
        self,
        device,
        fused_kernel,
        dtype,
        batch_size,
        q_size,
        kv_size,
        n_head,
        head_dim,
        mask_type,
        train,
    ):
        # Migrate from TestSDPACpuOnly
        tol = Tolerances(1e-5, 5e-6)
        if dtype is torch.bfloat16:
            tol = Tolerances(5e-2, 5e-2)
        if dtype is torch.float16:
            tol = Tolerances(1e-2, 1e-2)
        mask_shape = [batch_size, 1, 1, kv_size]
        make_tensor = partial(rand_sdpa_tensor, type="dense", device=device, dtype=dtype, requires_grad=False)
        q_shape = SdpaShape(batch_size, n_head, q_size, head_dim)
        kv_shape = SdpaShape(batch_size, n_head, kv_size, head_dim)
        q = make_tensor(q_shape)
        k = make_tensor(kv_shape)
        v = make_tensor(kv_shape)
        q2, k2, v2 = q.clone(), k.clone(), v.clone()

        if train:
            q.requires_grad_(True)
            k.requires_grad_(True)
            v.requires_grad_(True)
            q2.requires_grad_(True)
            k2.requires_grad_(True)
            v2.requires_grad_(True)

        # (B, nh, T, hs)
        q = q.view(batch_size, q_size, n_head, head_dim).transpose(1, 2)
        k = k.view(batch_size, kv_size, n_head, head_dim).transpose(1, 2)
        v = v.view(batch_size, kv_size, n_head, head_dim).transpose(1, 2)
        attn_mask = None
        is_causal = False
        if mask_type == "bool":
            attn_mask = torch.randint(0, 2, size=mask_shape, dtype=torch.bool, device=device)
        elif mask_type == "float":
            attn_mask = torch.randn(mask_shape, dtype=dtype, device=device)
        elif mask_type == "causal":
            is_causal = True

        q2, k2, v2 = q2.float(), k2.float(), v2.float()
        q2 = q2.view(batch_size, q_size, n_head, head_dim).transpose(1, 2)
        k2 = k2.view(batch_size, kv_size, n_head, head_dim).transpose(1, 2)
        v2 = v2.view(batch_size, kv_size, n_head, head_dim).transpose(1, 2)
        attn_mask2 = attn_mask.float() if attn_mask is not None else None

        if fused_kernel == SDPBackend.MATH:
            actual = torch.ops.aten._scaled_dot_product_attention_math(
                q, k, v, attn_mask=attn_mask, dropout_p=0.0, is_causal=is_causal)[0]
        elif fused_kernel == SDPBackend.OVERRIDEABLE:
            actual = torch.ops.aten._scaled_dot_product_fused_attention_overrideable(
                q, k, v, attn_bias=attn_mask, dropout_p=0.0, is_causal=is_causal)[0]

        math_ref = torch.ops.aten._scaled_dot_product_attention_math(
            q2, k2, v2, attn_mask=attn_mask2, dropout_p=0.0, is_causal=is_causal)[0]

        self.assertEqual(actual.float(), math_ref, atol=tol.atol, rtol=tol.rtol)


class TestAttnBias(NNTestCase):

    def run_test(
        self,
        device,
        make_q,
        make_kv,
        attn_bias=None,
        forw_tolerances: Optional[Tolerances] = None,
        grad_tolerances: Optional[Tolerances] = None,
        backend=None,
        causal_variant=None,
    ):
        if backend is not None:
            torch._dynamo.reset()

        query, key, value = make_q(), make_kv(), make_kv()
        query_prototype, key_prototype, value_prototype = query_key_value_clones(query, key, value)

        realized = attn_bias._materialize(device) if attn_bias is not None else None
        pytorch_output = scaled_dot_product_attention(
            query, key, value, attn_mask=realized, dropout_p=0.0, is_causal=False
        )

        sdpa_op = (
            torch.compile(scaled_dot_product_attention, backend=backend)
            if backend is not None
            else scaled_dot_product_attention
        )
        sdpa_output = sdpa_op(
            query_prototype,
            key_prototype,
            value_prototype,
            attn_mask=attn_bias,
            dropout_p=0.0,
            is_causal=False,
            scale=None,
        )

        dOut = torch.randn_like(pytorch_output)
        pytorch_output.backward(dOut)
        sdpa_output.backward(dOut)

        # Use default assert_close tolerances for dtypes
        if forw_tolerances is None:
            forw_tolerances = Tolerances(atol=None, rtol=None)
        if grad_tolerances is None:
            grad_tolerances = Tolerances(atol=None, rtol=None)

        torch.testing.assert_close(pytorch_output, sdpa_output, rtol=forw_tolerances.rtol, atol=forw_tolerances.atol)
        torch.testing.assert_close(query.grad, query_prototype.grad, rtol=grad_tolerances.rtol, atol=grad_tolerances.atol)
        torch.testing.assert_close(key.grad, key_prototype.grad, rtol=grad_tolerances.rtol, atol=grad_tolerances.atol)
        torch.testing.assert_close(value.grad, value_prototype.grad, rtol=grad_tolerances.rtol, atol=grad_tolerances.atol)

    @parametrize("causal_variant", [CausalVariant.UPPER_LEFT, CausalVariant.LOWER_RIGHT])
    @parametrize(
        "shape",
        [(16, 16, 128, 128, 16), (16, 16, 128, 256, 32), (16, 16, 256, 128, 32), (1, 1, 23, 56, 15)],
    )
    def test_causal_variants(self, device, causal_variant: CausalVariant, shape: list[tuple[int]]):
        make_tensor = partial(
            torch.rand, device=device, dtype=torch.float16, requires_grad=True
        )
        if TEST_WITH_ROCM and causal_variant == CausalVariant.LOWER_RIGHT:
            self.skipTest("No support for LOWER_RIGHT variant for now")
            return

        bsz, num_heads, seq_len_q, seq_len_kv, head_dim = shape
        make_q_tensor = partial(make_tensor, SdpaShape(bsz, num_heads, seq_len_q, head_dim))
        make_kv_tensor = partial(make_tensor, SdpaShape(bsz, num_heads, seq_len_kv, head_dim))
        if causal_variant == CausalVariant.LOWER_RIGHT and seq_len_q > seq_len_kv:
            self.skipTest(
                "Lower right causal mask will produce NaNs in the output when seq_len_q > seq_len_kv!"
            )

        forw_tol = Tolerances(1e-3, 1e-3)
        grad_tol = Tolerances(5e-3, 5e-3)

        if causal_variant == CausalVariant.UPPER_LEFT:
            attn_bias = causal_upper_left(seq_len_q, seq_len_kv)
        else:
            attn_bias = causal_lower_right(seq_len_q, seq_len_kv)

        with sdpa_kernel(backends=[SDPBackend.EFFICIENT_ATTENTION,
                                   SDPBackend.FLASH_ATTENTION,
                                   SDPBackend.MATH,
                                   SDPBackend.CUDNN_ATTENTION]):
            self.run_test(device, make_q_tensor, make_kv_tensor, attn_bias, forw_tol, grad_tol, backend=None)

    @parametrize("causal_variant", [CausalVariant.UPPER_LEFT, CausalVariant.LOWER_RIGHT])
    @parametrize(
        "shape",
        [(16, 16, 128, 128, 16), (16, 16, 128, 256, 32), (16, 16, 256, 128, 32), (1, 1, 23, 56, 15)],
    )
    @unittest.skipIf(IS_WINDOWS, "torch.compile is not supported on windows")
    @skipIfTorchDynamo("This function already calls torch.compile.")
    def test_causal_variants_compile(self, device, causal_variant: CausalVariant, shape: list[tuple[int]]):
        if TEST_WITH_ROCM and causal_variant == CausalVariant.LOWER_RIGHT:
            self.skipTest("No support for LOWER_RIGHT variant for now")
            return

        cnts = CompileCounterWithBackend("aot_eager")
        make_tensor = partial(
            torch.rand, device=device, dtype=torch.float16, requires_grad=True
        )

        bsz, num_heads, seq_len_q, seq_len_kv, head_dim = shape
        make_q_tensor = partial(make_tensor, SdpaShape(bsz, num_heads, seq_len_q, head_dim))
        make_kv_tensor = partial(make_tensor, SdpaShape(bsz, num_heads, seq_len_kv, head_dim))
        if causal_variant == CausalVariant.LOWER_RIGHT and seq_len_q > seq_len_kv:
            self.skipTest(
                "Lower right causal mask will produce NaNs in the output when seq_len_q > seq_len_kv!"
            )
        forw_tol = Tolerances(1e-3, 1e-3)
        grad_tol = Tolerances(5e-3, 5e-3)

        if causal_variant == CausalVariant.UPPER_LEFT:
            attn_bias = causal_upper_left(seq_len_q, seq_len_kv)
        else:
            attn_bias = causal_lower_right(seq_len_q, seq_len_kv)

        with sdpa_kernel(backends=[SDPBackend.EFFICIENT_ATTENTION,
                                   SDPBackend.FLASH_ATTENTION,
                                   SDPBackend.MATH,
                                   SDPBackend.CUDNN_ATTENTION]):
            self.run_test(device, make_q_tensor, make_kv_tensor, attn_bias, forw_tol, grad_tol, backend=cnts)
        self.assertEqual(cnts.frame_count, 1, "Compiled graph should have 1 frame!")

    @parametrize("shape", [(16, 16, 128, 128, 16), (16, 16, 128, 256, 32), (16, 16, 256, 128, 32), (1, 1, 23, 56, 15)])
    def test_is_causal_equals_upper_left(self, device, shape: list[tuple[int]]):
        make_tensor = partial(
            torch.rand, device=device, dtype=torch.float16, requires_grad=True
        )

        bsz, num_heads, seq_len_q, seq_len_kv, head_dim = shape
        make_q_tensor = partial(make_tensor, SdpaShape(bsz, num_heads, seq_len_q, head_dim))
        make_kv_tensor = partial(make_tensor, SdpaShape(bsz, num_heads, seq_len_kv, head_dim))

        forw_tol = Tolerances(1e-3, 1e-3)

        query = make_q_tensor()
        key = make_kv_tensor()
        value = make_kv_tensor()
        attn_bias = causal_upper_left(seq_len_q, seq_len_kv)

        out_attn_bias = scaled_dot_product_attention(query, key, value, attn_mask=attn_bias, dropout_p=0.0)
        out_is_causal = scaled_dot_product_attention(query, key, value, is_causal=True, dropout_p=0.0)
        torch.testing.assert_close(out_attn_bias, out_is_causal, rtol=forw_tol.rtol, atol=forw_tol.atol)

    def test_is_causal_and_mask_fails(self, device):
        make_tensor = partial(
            torch.rand, device=device, dtype=torch.float16, requires_grad=True
        )
        make_q_tensor = partial(make_tensor, SdpaShape(16, 16, 128, 16))
        make_kv_tensor = partial(make_tensor, SdpaShape(16, 16, 128, 16))

        query = make_q_tensor()
        key = make_kv_tensor()
        value = make_kv_tensor()
        attn_bias = causal_upper_left(128, 128)

        with self.assertRaisesRegex(ValueError, "CausalBias should not be used with causal=True"):
            scaled_dot_product_attention(query, key, value, attn_mask=attn_bias, is_causal=True, dropout_p=0.0)

if NOTEST_CPU:
    device_types = ("cuda", )
else:
    device_types = ("cpu", "cuda")

instantiate_device_type_tests(TestTransformers, globals(), only_for=device_types)
instantiate_device_type_tests(TestSDPAFailureModes, globals(), only_for=device_types)
instantiate_device_type_tests(TestSDPA, globals(), only_for=device_types)
instantiate_device_type_tests(TestSDPACudaOnly, globals(), only_for=("cuda"))
instantiate_device_type_tests(TestSDPACpuOnly, globals(), only_for=("cpu"))
instantiate_device_type_tests(TestAttnBias, globals(), only_for=device_types)
instantiate_device_type_tests(TestSDPAXpuOnly, globals(), only_for="xpu", allow_xpu=True)

if __name__ == '__main__':
    run_tests()<|MERGE_RESOLUTION|>--- conflicted
+++ resolved
@@ -17,7 +17,7 @@
 import math
 import itertools
 import torch.optim as optim
-from torch.testing._internal.common_device_type import instantiate_device_type_tests, onlyCUDA, onlyCPU
+from torch.testing._internal.common_device_type import instantiate_device_type_tests, onlyCUDA, largeTensorTest
 from typing import Optional
 import torch.utils.cpp_extension
 from torch.testing._internal.common_nn import NNTestCase
@@ -97,7 +97,7 @@
     """
     Compare test tensor against golden and reference tensors.
     Golden is the highest precision possible serving as the "ground truth"
-    Refernce is the same precision as test and should also serve as less precisie ground truth.
+    Reference is the same precision as test and should also serve as less precisie ground truth.
     We calcculate the "reference error" by comparing the golden to reference and use this as the
     measruing stick for the test tensor.
 
@@ -1618,6 +1618,34 @@
                     q, k, v, None, 0.0, False))
 
     @onlyCUDA
+    @unittest.skipIf(
+        not PLATFORM_SUPPORTS_MEM_EFF_ATTENTION
+        or not PLATFORM_SUPPORTS_CUDNN_ATTENTION,
+        "Efficient or cuDNN Attention was not built for this system",
+    )
+    @parametrize("kernel", [SDPBackend.EFFICIENT_ATTENTION, SDPBackend.CUDNN_ATTENTION])
+    def test_mask_invalid_last_dim_stride(self, device, kernel):
+        with sdpa_kernel(backends=[kernel]):
+            dtype = torch.float16
+            make_tensor = partial(torch.rand, device=device, dtype=dtype)
+            size = SdpaShape(2, 2, 8, 8)
+            q, k, v = make_tensor(size), make_tensor(size), make_tensor(size)
+            attn_mask = make_tensor((2, 2, 8, 8))
+            # Passing in a attn_mask with last dim stride not equal to 1 will error
+            attn_mask.as_strided_(size, [2, 2, 2, 2])
+
+            with self.assertWarnsRegex(
+                UserWarning,
+                "GPU backends require attn_mask's last dimension to have stride 1 while the CPU does not",
+            ):
+                self.assertRaises(
+                    RuntimeError,
+                    lambda: torch.nn.functional.scaled_dot_product_attention(
+                        q, k, v, attn_mask, 0.0, False
+                    ),
+                )
+
+    @onlyCUDA
     @unittest.skipIf(not PLATFORM_SUPPORTS_MEM_EFF_ATTENTION, "Does not support SDPA or pre-SM80 hardware")
     @parametrize("fused_kernel", [SDPBackend.EFFICIENT_ATTENTION])
     def test_invalid_sdpa_kernel_grouped_query_attention_cuda(self, device, fused_kernel):
@@ -1626,19 +1654,6 @@
         rand_value = torch.rand(8, 4, 64, 64, device=device, dtype=torch.float16, requires_grad=True)
 
         with sdpa_kernel(fused_kernel):
-            with self.assertRaisesRegex(RuntimeError, "No available kernel"):
-                with self.assertWarnsRegex(UserWarning, "For dense inputs, both fused kernels require query, "
-                                           "key and value to have"):
-                    F.scaled_dot_product_attention(rand_query, rand_key, rand_value, dropout_p=0.0,
-                                                   is_causal=False, enable_gqa=True)
-
-    @onlyCPU
-    def test_invalid_sdpa_kernel_grouped_query_attention_cpu(self, device):
-        rand_query = torch.rand(8, 8, 64, 64, device=device, dtype=torch.float16, requires_grad=True)
-        rand_key = torch.rand(8, 4, 64, 64, device=device, dtype=torch.float16, requires_grad=True)
-        rand_value = torch.rand(8, 4, 64, 64, device=device, dtype=torch.float16, requires_grad=True)
-
-        with sdpa_kernel(backends=[SDPBackend.FLASH_ATTENTION]):
             with self.assertRaisesRegex(RuntimeError, "No available kernel"):
                 with self.assertWarnsRegex(UserWarning, "For dense inputs, both fused kernels require query, "
                                            "key and value to have"):
@@ -1692,7 +1707,7 @@
     @onlyCUDA
     @unittest.skipIf(not PLATFORM_SUPPORTS_FLASH_ATTENTION, "Does not support fused SDPA or pre-SM80 hardware")
     def test_unaligned_tensors(self, device):
-        # The alignment is depdent on arch so we specifiy SM80OrLater
+        # The alignment is dependent on arch so we specify SM80OrLater
         dtype = torch.float16
         size = SdpaShape(2, 2, 8, 5)
         make_tensor = partial(torch.rand, size, device=device, dtype=dtype)
@@ -1929,6 +1944,41 @@
             torch._scaled_dot_product_efficient_attention(query, key, value,
                                                           attn_bias=None, compute_log_sumexp=True,
                                                           dropout_p=0.01)
+
+    @largeTensorTest("15GB", "cuda")
+    @onlyCUDA
+    def test_mem_eff_attention_large_seq_len_uniform_attention(self):
+        device = torch.device("cuda")
+        dtype = torch.bfloat16
+
+        num_queries = 49999
+        num_heads = 2
+        feature_dim = 16
+
+        # Q and K are all zeros -> uniform attention
+        query = torch.zeros(1, num_heads, num_queries, feature_dim, device=device, dtype=dtype, requires_grad=True)
+        key = torch.zeros(1, num_heads, num_queries, feature_dim, device=device, dtype=dtype, requires_grad=True)
+        value = torch.ones(1, num_heads, num_queries, feature_dim, device=device, dtype=dtype, requires_grad=True)
+        mask = torch.ones((num_queries, num_queries), dtype=torch.bool, device=device)
+
+        with sdpa_kernel(backends=[SDPBackend.EFFICIENT_ATTENTION]):
+            output = torch.nn.functional.scaled_dot_product_attention(
+                query,
+                key,
+                value,
+                attn_mask=mask,
+            )
+            expected = torch.ones_like(output)
+            grad_output = torch.ones_like(output)
+            output.backward(grad_output)
+
+            self.assertTrue(torch.allclose(output, expected))
+            self.assertTrue(torch.allclose(query.grad, torch.zeros_like(query)))
+            self.assertTrue(torch.allclose(key.grad, torch.zeros_like(key)))
+            # For value, since each input position contributed 1/num_queries to each output, the grad should sum accordingly
+            # for all ones grad_output, each value position receives grad of 1 (because sum of all softmax weights per row is 1)
+            self.assertTrue(torch.allclose(value.grad, torch.ones_like(value)))
+
 
 def _get_block_size_n(device, head_dim, is_dropout, is_causal):
     # This should match the block sizes in the CUDA kernel
@@ -2038,6 +2088,26 @@
             assert torch._fused_sdp_choice(q, k, v, dropout_p=dropout) == SDPBackend.MATH.value
         else:
             assert torch._fused_sdp_choice(q, k, v, dropout_p=dropout) == SDPBackend.FLASH_ATTENTION.value
+
+    def _generate_fixed_qkv_helper(
+        self,
+        device,
+        dtype,
+        batch_size,
+        q_n_head,
+        kv_n_head,
+        q_seq_len,
+        kv_seq_len,
+        head_dim
+    ):
+        torch.manual_seed(777)
+        make_tensor = partial(rand_sdpa_tensor, type="dense", device=device, dtype=dtype, requires_grad=False)
+        q_shape = SdpaShape(batch_size, q_n_head, q_seq_len, head_dim)
+        kv_shape = SdpaShape(batch_size, kv_n_head, kv_seq_len, head_dim)
+        q = make_tensor(q_shape).transpose(1, 2)
+        k = make_tensor(kv_shape).transpose(1, 2)
+        v = make_tensor(kv_shape).transpose(1, 2)
+        return q, k, v
 
     @parametrize("fused_kernel", [SDPBackend.FLASH_ATTENTION])
     @parametrize("dtype", [torch.float64, torch.float32, torch.bfloat16, torch.float16])
@@ -2072,19 +2142,20 @@
             tol = Tolerances(5e-2, 5e-2)
         if dtype is torch.float16:
             tol = Tolerances(1e-2, 1e-2)
+        tol_grad = Tolerances(1e-5, 5e-6)
+        if dtype is torch.bfloat16:
+            tol_grad = Tolerances(5e-2, 5e-2)
+        if dtype is torch.float16:
+            tol_grad = Tolerances(1e-1, 1e-1)
         for mask_shape in itertools.product(
             [q_seq_len, 1], [kv_seq_len, 1]
         ) if mask_dim == 2 else itertools.product(
             [batch_size, 1], [n_head, 1], [q_seq_len, 1], [kv_seq_len, 1]
         ):
-            make_tensor = partial(rand_sdpa_tensor, type="dense", device=device, dtype=dtype, requires_grad=False)
-            q_shape = SdpaShape(batch_size, n_head, q_seq_len, head_dim)
-            kv_shape = SdpaShape(batch_size, n_head, kv_seq_len, head_dim)
-            q = make_tensor(q_shape)
-            k = make_tensor(kv_shape)
-            v = make_tensor(kv_shape)
-            q2, k2, v2 = q.clone(), k.clone(), v.clone()
-
+            q, k, v = self._generate_fixed_qkv_helper(
+                device, dtype, batch_size, n_head, n_head, q_seq_len, kv_seq_len, head_dim)
+            q2, k2, v2 = self._generate_fixed_qkv_helper(
+                device, dtype, batch_size, n_head, n_head, q_seq_len, kv_seq_len, head_dim)
             if train:
                 q.requires_grad_(True)
                 k.requires_grad_(True)
@@ -2093,12 +2164,6 @@
                 k2.requires_grad_(True)
                 v2.requires_grad_(True)
 
-            if dtype in [torch.bfloat16, torch.float16]:
-                q2, k2, v2 = q2.float(), k2.float(), v2.float()
-            # (B, nh, T, hs)
-            q = q.view(batch_size, q_seq_len, n_head, head_dim).transpose(1, 2)
-            k = k.view(batch_size, kv_seq_len, n_head, head_dim).transpose(1, 2)
-            v = v.view(batch_size, kv_seq_len, n_head, head_dim).transpose(1, 2)
             if set_attn_mask and not casual:
                 if bool_mask:
                     attn_mask = torch.randint(0, 2, size=mask_shape, dtype=torch.bool, device=device)
@@ -2106,16 +2171,11 @@
                     attn_mask = torch.randn(mask_shape, dtype=dtype, device=device)
             else:
                 attn_mask = None
-            q2 = q2.view(batch_size, q_seq_len, n_head, head_dim).transpose(1, 2)
-            k2 = k2.view(batch_size, kv_seq_len, n_head, head_dim).transpose(1, 2)
-            v2 = v2.view(batch_size, kv_seq_len, n_head, head_dim).transpose(1, 2)
 
             with sdpa_kernel(backends=[fused_kernel]):
                 actual = torch.nn.functional.scaled_dot_product_attention(
                     q, k, v, attn_mask=attn_mask, dropout_p=0.0, is_causal=casual)
             with sdpa_kernel(backends=[SDPBackend.MATH]):
-                if not bool_mask and dtype in [torch.bfloat16, torch.float16] and attn_mask is not None:
-                    attn_mask = attn_mask.float()
                 math_ref = torch.nn.functional.scaled_dot_product_attention(
                     q2, k2, v2, attn_mask=attn_mask, dropout_p=0.0, is_causal=casual)
 
@@ -2134,9 +2194,78 @@
                 grad_q_actual, grad_k_actual, grad_v_actual = q.grad, k.grad, v.grad
                 grad_q_ref, grad_k_ref, grad_v_ref = q2.grad, k2.grad, v2.grad
 
-                self.assertEqual(grad_q_actual, grad_q_ref, atol=tol.atol, rtol=tol.rtol)
-                self.assertEqual(grad_k_actual, grad_k_ref, atol=tol.atol, rtol=tol.rtol)
-                self.assertEqual(grad_v_actual, grad_v_ref, atol=tol.atol, rtol=tol.rtol)
+                self.assertFalse(grad_q_actual is None)
+                self.assertFalse(grad_k_actual is None)
+                self.assertFalse(grad_v_actual is None)
+                self.assertEqual(grad_q_actual, grad_q_ref, atol=tol_grad.atol, rtol=tol_grad.rtol)
+                self.assertEqual(grad_k_actual, grad_k_ref, atol=tol_grad.atol, rtol=tol_grad.rtol)
+                self.assertEqual(grad_v_actual, grad_v_ref, atol=tol_grad.atol, rtol=tol_grad.rtol)
+
+    @parametrize("fused_kernel", [SDPBackend.FLASH_ATTENTION])
+    @parametrize("dtype", [torch.float64, torch.float32, torch.bfloat16, torch.float16])
+    @parametrize("n_heads", [[65, 5], [16, 4], [27, 1], [5, 1]])
+    @parametrize("train", [False, True])
+    def test_scaled_dot_product_fused_attention_gqa_vs_math_cpu(
+        self,
+        device,
+        fused_kernel,
+        dtype,
+        n_heads,
+        train,
+    ):
+        tol = Tolerances(1e-5, 5e-6)
+        if dtype is torch.bfloat16:
+            tol = Tolerances(5e-2, 5e-2)
+        if dtype is torch.float16:
+            tol = Tolerances(1e-2, 1e-2)
+        tol_grad = Tolerances(1e-5, 5e-6)
+        if dtype is torch.bfloat16:
+            tol_grad = Tolerances(1e-1, 1e-1)
+        if dtype is torch.float16:
+            tol_grad = Tolerances(1e-1, 1e-1)
+        q_n_head, kv_n_head = n_heads
+        batch_size, q_seq_len, kv_seq_len, head_dim = 12, 17, 100, 8
+
+        q, k, v = self._generate_fixed_qkv_helper(
+            device, dtype, batch_size, q_n_head, kv_n_head, q_seq_len, kv_seq_len, head_dim)
+        q2, k2, v2 = self._generate_fixed_qkv_helper(
+            device, dtype, batch_size, q_n_head, kv_n_head, q_seq_len, kv_seq_len, head_dim)
+        if train:
+            q.requires_grad_(True)
+            k.requires_grad_(True)
+            v.requires_grad_(True)
+            q2.requires_grad_(True)
+            k2.requires_grad_(True)
+            v2.requires_grad_(True)
+
+        mask_shape = [batch_size, q_n_head, q_seq_len, kv_seq_len]
+        attn_mask = torch.randn(mask_shape, dtype=dtype, device=device)
+
+        with sdpa_kernel(backends=[fused_kernel]):
+            actual = torch.nn.functional.scaled_dot_product_attention(
+                q, k, v, attn_mask=attn_mask, dropout_p=0.0, enable_gqa=True)
+        with sdpa_kernel(backends=[SDPBackend.MATH]):
+            math_ref = torch.nn.functional.scaled_dot_product_attention(
+                q2, k2, v2, attn_mask=attn_mask, dropout_p=0.0, enable_gqa=True)
+
+        if dtype in [torch.bfloat16, torch.float16]:
+            math_ref = math_ref.to(dtype)
+
+        self.assertEqual(actual, math_ref, atol=tol.atol, rtol=tol.rtol)
+
+        if train:
+            actual.sum().backward()
+            math_ref.sum().backward()
+
+            grad_q_actual, grad_k_actual, grad_v_actual = q.grad, k.grad, v.grad
+            grad_q_ref, grad_k_ref, grad_v_ref = q2.grad, k2.grad, v2.grad
+
+            self.assertFalse(grad_q_actual is None)
+            self.assertFalse(grad_k_actual is None)
+            self.assertFalse(grad_v_actual is None)
+            self.assertEqual(grad_q_actual, grad_q_ref, atol=tol_grad.atol, rtol=tol_grad.rtol)
+            self.assertEqual(grad_k_actual, grad_k_ref, atol=tol_grad.atol, rtol=tol_grad.rtol)
+            self.assertEqual(grad_v_actual, grad_v_ref, atol=tol_grad.atol, rtol=tol_grad.rtol)
 
     def test_sdpa_with_inf(self, device):
         # https://github.com/pytorch/pytorch/issues/127055.
@@ -3005,7 +3134,7 @@
 
         # Cast up and compare
         # Since we are doing the compute on fp16 we have to bump the tolerance
-        # Bump down the tolearnce for blfoat16
+        # Bump down the tolerance for blfoat16
         atol = 7e-4 if dtype == torch.float16 else 7e-3
         rtol = 7e-4 if dtype == torch.float16 else 7e-3
         if TEST_WITH_ROCM:
@@ -3161,7 +3290,7 @@
             out = F.scaled_dot_product_attention(query, key, value)
             upward_grad = torch.rand_like(out)
             out.backward(upward_grad)
-            intial_query_grad = query.grad
+            initial_query_grad = query.grad
 
             # Re-run the op with the same upward grad and check that the backward is
             # not deterministic
@@ -3170,7 +3299,7 @@
                 query.grad = None
                 out = F.scaled_dot_product_attention(query, key, value)
                 out.backward(upward_grad)
-                if not torch.equal(intial_query_grad, query.grad):
+                if not torch.equal(initial_query_grad, query.grad):
                     diff_anwser_once = True
                     break
             self.assertTrue(diff_anwser_once)
@@ -3180,7 +3309,7 @@
             out = F.scaled_dot_product_attention(query, key, value)
             upward_grad = torch.rand_like(out)
             out.backward(upward_grad)
-            intial_query_grad = query.grad
+            initial_query_grad = query.grad
 
             # Re-run the op with the same upward grad and check that the backward is
             # deterministic now that we have enforced it
@@ -3189,7 +3318,7 @@
                 query.grad = None
                 out = F.scaled_dot_product_attention(query, key, value)
                 out.backward(upward_grad)
-                if not torch.equal(intial_query_grad, query.grad):
+                if not torch.equal(initial_query_grad, query.grad):
                     diff_anwser_once = True
                     break
             self.assertFalse(diff_anwser_once)
@@ -3297,7 +3426,7 @@
                 fudge_factors['grad_key'] = 70.0
             if seq_len_k >= 2048:
                 fudge_factors['grad_key'] = 160.0
-                fudge_factors['grad_query'] = 650.0
+                fudge_factors['grad_query'] = 670.0
             if dtype == torch.float32:
                 fudge_factors['grad_key'] = 90.0
 
@@ -3418,7 +3547,7 @@
                 fudge_factors['grad_key'] = 70.0
             if seq_len_k >= 2048:
                 fudge_factors['grad_key'] = 160.0
-                fudge_factors['grad_query'] = 650.0
+                fudge_factors['grad_query'] = 670.0  # gfx90a
             if dtype == torch.float32:
                 fudge_factors['grad_key'] = 90.0
 
@@ -3492,7 +3621,7 @@
                     query, key, value, is_causal=is_causal, scale=scale, enable_gqa=enable_gqa)
         else:
             # Problem: We pad sizes in the composite region of the top level SDPA. But we need the
-            # Debug mask when have dropout. So I am going to manualy pad up here when testing dropout
+            # Debug mask when have dropout. So I am going to manually pad up here when testing dropout
             q_padded, q_og_size = pad_last_dim(query, 8)
             k_padded, k_og_size = pad_last_dim(key, 8)
             v_padded, v_og_size = pad_last_dim(value, 8)
@@ -4007,7 +4136,7 @@
 
     def test_fused_attention_different_dk_dv(self, device):
         dtype = torch.bfloat16
-        make_tensor = partial(torch.rand, device=device, dtype=dtype, requires_grad=True)
+        make_tensor = partial(torch.rand, device=device, dtype=dtype, requires_grad=False)
         batch, num_heads, head_dim_k, head_dim_v = 32, 16, 128, 64
         q_shape = SdpaShape(batch, num_heads, 1, head_dim_k)
         k_shape = SdpaShape(batch, num_heads, 2, head_dim_k)
@@ -4022,8 +4151,6 @@
 
         self.assertEqual(actual.contiguous(), math_ref.contiguous().to(dtype), atol=1e-3, rtol=1e-2)
 
-<<<<<<< HEAD
-=======
     @parametrize("dtype", [torch.half, torch.bfloat16])
     @parametrize("batch_size,n_head,n_head_kv,q_size,kv_size,head_dim", [
         (2, 64, 16, 9216, 77, 64),
@@ -4061,7 +4188,6 @@
 
         self.assertEqual(actual.contiguous(), math_ref.contiguous().to(dtype), atol=tol.atol, rtol=tol.rtol)
 
->>>>>>> eaa5d9d3
     def test_onednn_attention_fail_d576(self, device):
         # Test that onednn graph attention dispatching correctly bails out on d > 576
         b, h = 1, 2
@@ -4098,8 +4224,6 @@
 
         self.assertEqual(actual.contiguous(), math_ref.contiguous().to(dtype), atol=1e-3, rtol=1e-2)
 
-<<<<<<< HEAD
-=======
     def test_attention_preserves_query_layout(self, device):
 
         def test_attention(permute_order: list[list[int]]):
@@ -4167,7 +4291,6 @@
 
         self.assertEqual(actual.contiguous(), math_ref.contiguous().to(dtype), atol=1e-3, rtol=1e-2)
 
->>>>>>> eaa5d9d3
     @parametrize("type", ["dense"])
     @parametrize("is_contiguous", [True, False])
     def test_scaled_dot_product_attention_fused_kernels_packed(self, device, type: str, is_contiguous: bool):
