--- conflicted
+++ resolved
@@ -32,23 +32,8 @@
 
 
 class TestPartitionerOrder(TestCase):
-<<<<<<< HEAD
-    # partitioner test to check graph node order remains the same with the original graph after partitioning
-    def test_partitioner_graph_node_order(self):
-        m = AddModule()
-        traced_m = torch.fx.symbolic_trace(m)
-        origin_node_order = [n.name for n in traced_m.graph.nodes]
-        partitions = DummyPartitioner(traced_m).propose_partitions()
-        partition_nodes = [list(partition.nodes) for partition in partitions]
-        partition_node_order = [n.name for n in partition_nodes[0]]
-        self.assertTrue(partition_node_order == origin_node_order)
-
-    # partitioner test to check graph node order remains the same during multiple runs
-    def test_partitioner_multiple_runs_order(self):
-=======
-    # partitoner test to check graph node order
+    # partitioner test to check graph node order
     def test_partitioner_order(self):
->>>>>>> d7ecbf72
         m = AddModule()
         traced_m = torch.fx.symbolic_trace(m)
         partitions = DummyPartitioner(traced_m).propose_partitions()
