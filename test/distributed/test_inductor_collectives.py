--- conflicted
+++ resolved
@@ -1598,7 +1598,7 @@
             compiled = torch.compile(func)
             code = run_and_get_triton_code(compiled, *inputs, **self.get_world_trs())
         # NOTE: The first return value should be the output of the first wait_tensor.
-        # We want to make sure no unneccessary copy is made.
+        # We want to make sure no unnecessary copy is made.
         (
             FileCheck()
             .check_count(
@@ -1689,11 +1689,7 @@
             compiled = torch.compile(func)
             code = run_and_get_triton_code(compiled, *inputs, **self.get_world_trs())
         # NOTE: The first return value should be the output of the first wait_tensor.
-<<<<<<< HEAD
         # We want to make sure no unnecessary copy is made.
-        (FileCheck().check("all_gather_into_tensor_out").run(code))
-=======
-        # We want to make sure no unneccessary copy is made.
         (
             FileCheck()
             .check_count(
@@ -1725,7 +1721,6 @@
             )
             .run(code)
         )
->>>>>>> fca7013f
         out = compiled(*inputs, **self.get_world_trs())
         correct = func(*inputs, **self.get_world_trs())
         assert same(out, correct), f"{out} va {correct}"
