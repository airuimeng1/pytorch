# Owner(s): ["oncall: distributed"]

from unittest import mock

import torch
import torch.distributed as c10d
from torch.distributed.collective_utils import (
    _check_rng_sync,
    _check_rng_sync_internal,
    all_gather,
    broadcast,
)
<<<<<<< HEAD
=======
from torch.testing import FileCheck
>>>>>>> ffa1ce76
from torch.testing._internal.common_distributed import MultiProcessTestCase
from torch.testing._internal.common_utils import (
    instantiate_parametrized_tests,
    parametrize,
    run_tests,
)


class TestCollectiveUtils(MultiProcessTestCase):
    def setUp(self):
        super().setUp()
        self._spawn_processes()

    def tearDown(self) -> None:
        super().tearDown()

    def opts(self, threads=2):
        opts = c10d.ProcessGroupGloo._Options()
        opts._timeout = 50.0
        opts._threads = threads
        return opts

    def test_broadcast_result(self) -> None:
        """
        Basic unit test for broadcast using a process group of default world size.
        """
        store = c10d.FileStore(self.file_name, self.world_size)
        c10d.init_process_group(
            backend="gloo", store=store, rank=self.rank, world_size=self.world_size
        )
        pg = c10d.new_group(pg_options=self.opts())

        func = mock.MagicMock()
        func.return_value = pg.rank()

        res = broadcast(data_or_fn=func, rank=0, pg=pg)
        assert res == 0, f"Expect res to be 0 (got {res})"

        if pg.rank() == 0:
            func.assert_called_once()
        else:
            func.assert_not_called()

        func.reset_mock()

        res = broadcast(data_or_fn=func, rank=1, pg=pg)
        assert res == 1, f"Expect res to be 1 (got {res})"

        if pg.rank() == 1:
            func.assert_called_once()
        else:
            func.assert_not_called()

    def test_broadcast_result_no_pg(self) -> None:
        """
        Ensure broadcast has no dependency on torch.distributed when run in single process.
        """
        func = mock.MagicMock()
        broadcast(data_or_fn=func, rank=0)
        func.assert_called_once()

    def test_broadcast_result_raises_exceptions_from_func(
        self,
    ) -> None:
        """
        Ensure broadcast exception is propagated properly.
        """
        # no process group
        func = mock.MagicMock()
        exc = Exception("test exception")
        func.side_effect = exc
        expected_exception = "test exception"
        with self.assertRaisesRegex(Exception, expected_exception):
            broadcast(data_or_fn=func, rank=0)

    def test_all_gather_result(self) -> None:
        """
        Basic unit test for all_gather using a process group of default world size.
        """
        store = c10d.FileStore(self.file_name, self.world_size)
        c10d.init_process_group(
            backend="gloo", store=store, rank=self.rank, world_size=self.world_size
        )
        pg = c10d.new_group(pg_options=self.opts())

        func = mock.MagicMock()
        func.return_value = pg.rank()

        res = all_gather(data_or_fn=func, pg=pg)
        func.assert_called_once()
        assert res == list(range(self.world_size)), (
            f"Expect res to be list of 0 through {self.world_size} (got {res})"
        )

    def test_all_gather_result_no_pg(self) -> None:
        """
        Ensure all_gather has no dependency on torch.distributed when run in single process.
        """
        func = mock.MagicMock()
        all_gather(data_or_fn=func)
        func.assert_called_once()

    def test_all_gather_result_raises_exceptions_from_func(
        self,
    ) -> None:
        """
        Ensure all_gather exception is propagated properly.
        """
        # no process group
        func = mock.MagicMock()
        exc = Exception("test exception")
        func.side_effect = exc
        expected_exception = "test exception"
        with self.assertRaisesRegex(Exception, expected_exception):
            all_gather(data_or_fn=func)

    @parametrize("device", ["cpu", "cuda"])
    def test_check_rng_sync(
        self,
        device,
    ) -> None:
        if device == "cuda" and not torch.cuda.is_available():
            self.skipTest("Cuda is not available")
        store = c10d.FileStore(self.file_name, self.world_size)
        c10d.init_process_group(
            backend="gloo", store=store, rank=self.rank, world_size=self.world_size
        )
        group = torch.distributed.distributed_c10d._get_default_group()
        generator = torch.Generator(device=device)
        generator.manual_seed(123)
        value_ranks, _ = _check_rng_sync_internal(generator, group)
        self.assertEqual(len(value_ranks), 1, value_ranks)
        for actual, expected in zip(value_ranks.values(), [{0, 1, 2, 3}]):
            self.assertEqual(actual, expected, actual)

        if torch.distributed.get_rank() == 1:
            torch.randn((10,), device=device, generator=generator)
        value_ranks, _ = _check_rng_sync_internal(generator, group)
        self.assertEqual(len(value_ranks), 2, value_ranks)
        for actual, expected in zip(value_ranks.values(), [{0, 2, 3}, {1}]):
            self.assertEqual(actual, expected, actual)

        if torch.distributed.get_rank() == 0:
            generator.manual_seed(456)
        value_ranks, _ = _check_rng_sync_internal(generator, group)
        self.assertEqual(len(value_ranks), 3, value_ranks)
        for actual, expected in zip(value_ranks.values(), [{0}, {1}, {2, 3}]):
            self.assertEqual(actual, expected, actual)

<<<<<<< HEAD
        # Prints something like this, I was too lazy to figure out how to check the log but at least make sure the
        # function does not crash
        # [rank0]:E0808 ] Generator desync detected:
        # [rank0]:E0808 ] Ranks    (Seed, Offset) values
        # [rank0]:E0808 ] -------  -----------------------
        # [rank0]:E0808 ] 0        (456, 0)
        # [rank0]:E0808 ] 1        (123, 4)
        # [rank0]:E0808 ] 2-3      (123, 0)
        _check_rng_sync(generator, group)
=======
        log_str = _check_rng_sync(generator, group)
        FileCheck().check("Generator desync detected").check("Ranks").check("0").check(
            "1"
        ).check("2-3").run(log_str)
>>>>>>> ffa1ce76


instantiate_parametrized_tests(TestCollectiveUtils)

if __name__ == "__main__":
    run_tests()<|MERGE_RESOLUTION|>--- conflicted
+++ resolved
@@ -10,10 +10,7 @@
     all_gather,
     broadcast,
 )
-<<<<<<< HEAD
-=======
 from torch.testing import FileCheck
->>>>>>> ffa1ce76
 from torch.testing._internal.common_distributed import MultiProcessTestCase
 from torch.testing._internal.common_utils import (
     instantiate_parametrized_tests,
@@ -163,22 +160,10 @@
         for actual, expected in zip(value_ranks.values(), [{0}, {1}, {2, 3}]):
             self.assertEqual(actual, expected, actual)
 
-<<<<<<< HEAD
-        # Prints something like this, I was too lazy to figure out how to check the log but at least make sure the
-        # function does not crash
-        # [rank0]:E0808 ] Generator desync detected:
-        # [rank0]:E0808 ] Ranks    (Seed, Offset) values
-        # [rank0]:E0808 ] -------  -----------------------
-        # [rank0]:E0808 ] 0        (456, 0)
-        # [rank0]:E0808 ] 1        (123, 4)
-        # [rank0]:E0808 ] 2-3      (123, 0)
-        _check_rng_sync(generator, group)
-=======
         log_str = _check_rng_sync(generator, group)
         FileCheck().check("Generator desync detected").check("Ranks").check("0").check(
             "1"
         ).check("2-3").run(log_str)
->>>>>>> ffa1ce76
 
 
 instantiate_parametrized_tests(TestCollectiveUtils)
