# Owner(s): ["module: inductor"]
import unittest
from unittest.mock import patch

import torch
import torch._dynamo
import torch._dynamo.logging
import torch._dynamo.test_case

# for some reason importing functional collectives after dynamo breaks collectives handling!
import torch.distributed._functional_collectives as _functional_collectives
from torch._C import FileCheck
from torch._dynamo.utils import same
from torch._inductor import ir, scheduler
from torch._inductor.comm_analysis import (
    baseLat,
    hwLat,
    llMaxBws,
    NCCL_ALGO,
    NCCL_HW,
    NCCL_PROTO,
    NVIDIA_GPU_TYPE,
)
from torch._inductor.utils import run_and_get_triton_code
from torch.testing._internal.common_distributed import (
    _dynamo_dist_per_rank_init,
    at_least_x_gpu,
    DynamoDistributedMultiProcTestCase,
    requires_accelerator_dist_backend,
)
from torch.testing._internal.common_fsdp import get_devtype
from torch.testing._internal.common_utils import skipIfRocm
from torch.testing._internal.inductor_utils import HAS_GPU


device_type = str(get_devtype())


def get_snode_runtime_for_reorder_compute_test(snode):
    # NOTE: custom cost model to show that the compute reordering algorithm is working
    # Collective kernels
    if isinstance(snode.node, ir._CollectiveKernel):
        return 100
    elif isinstance(snode.node, ir._WaitKernel):
        return 0
    # High-arithmetic-intensity compute kernels
    elif isinstance(snode.node, ir.ExternKernel):
        return 5
    # All other kernels
    return 1


def create_grouped_node_for_allreduce_and_its_deps(snodes):
    name_to_snode = {snode.node.name: snode for snode in snodes}
    all_reduce_snodes = [
        snode
        for snode in snodes
        if isinstance(snode.node, ir._CollectiveKernel)
        and snode.node.op_overload == torch.ops._c10d_functional.all_reduce_.default
    ]
    assert len(all_reduce_snodes) == 1
    all_reduce_snode = all_reduce_snodes[0]
    all_reduce_dep_snodes = [
        name_to_snode[node.name] for node in all_reduce_snode.node.inputs
    ]
    assert len(all_reduce_dep_snodes) == 1
    all_reduce_dep_snode = all_reduce_dep_snodes[0]

    grouped_snode = scheduler.GroupedSchedulerNode.create(
        [all_reduce_dep_snode, all_reduce_snode]
    )
    new_snode_order = []
    new_snode_order.append(grouped_snode)
    for snode in snodes:
        if snode in grouped_snode.snodes:
            continue
        new_snode_order.append(snode)
    return new_snode_order


@requires_accelerator_dist_backend()
class TestComputeCommReorderingMultiProc(DynamoDistributedMultiProcTestCase):
    """
    Run correctness checks in multi-proc runner, mark with minimum # GPUs to run under
    """

    def get_world_trs(self):
        return {
            "tag": "",
            "ranks": list(range(self.world_size)),
            "group_size": self.world_size,
        }

    @property
    def world_size(self) -> int:
        # hack: no matter whether we have 2 or 3 or 4 gpus, just run on 2
        # works around issue with skipif<2 and workers with unpredictable #s gpu
        return 2

    @unittest.skipIf(not HAS_GPU, "Inductor+gpu needs triton and recent GPU arch")
    @patch.object(torch._inductor.config, "allow_buffer_reuse", True)
    # TODO: somehow inductor bg compile threads are causing hangs at exit with distributed work dtor
    @patch.object(torch._inductor.config, "compile_threads", 1)
    @patch.object(torch._inductor.config, "reorder_for_locality", False)
    @patch.object(torch._inductor.config, "reorder_for_compute_comm_overlap", True)
    @patch.object(
        torch._inductor.config,
        "reorder_for_compute_comm_overlap_passes",
        [
            "sink_waits",
        ],
    )
    def test_sink_waits(self):
        def func(a):
            ar = _functional_collectives.all_reduce(a, "sum", "0")
            b = torch.matmul(a, a)
            return torch.matmul(ar, b)

        with _dynamo_dist_per_rank_init(
            self.rank,
            self.world_size,
            self.backend(device_type),
            fake_pg=not at_least_x_gpu(2),
        ):
            inputs = torch.ones(4, 4, dtype=torch.float, device=device_type) + self.rank
            compiled = torch.compile(func)
            code = run_and_get_triton_code(compiled, inputs)
            # Verify that the wait_tensor is sinked below the 1st matmul but
            # above the 2nd matmul.
            (
                FileCheck()
                .check("torch.ops._c10d_functional.all_reduce_.default")
                .check("extern_kernels.mm")
                .check("torch.ops._c10d_functional.wait_tensor.default")
                .check("extern_kernels.mm")
                .run(code)
            )
            out = compiled(inputs)
            correct = func(inputs)
            self.assertTrue(same(out, correct))

    @unittest.skipIf(not HAS_GPU, "Inductor+gpu needs triton and recent GPU arch")
    @patch.object(torch._inductor.config, "allow_buffer_reuse", True)
    # TODO: somehow inductor bg compile threads are causing hangs at exit with distributed work dtor
    @patch.object(torch._inductor.config, "compile_threads", 1)
    @patch.object(torch._inductor.config, "reorder_for_locality", False)
    @patch.object(torch._inductor.config, "reorder_for_compute_comm_overlap", True)
    @patch.object(
        torch._inductor.config,
        "reorder_for_compute_comm_overlap_passes",
        [
            "raise_comms",
        ],
    )
    def test_raise_comms(self):
        def func(a):
            b = torch.matmul(a, a)
            c = torch.relu(b)
            d = torch.matmul(c, c)
            e = _functional_collectives.all_reduce(b, "sum", "0")
            return torch.matmul(d, e)

        with _dynamo_dist_per_rank_init(
            self.rank,
            self.world_size,
            self.backend(device_type),
            fake_pg=not at_least_x_gpu(2),
        ):
            inputs = torch.ones(4, 4, dtype=torch.float, device=device_type) + self.rank
            compiled = torch.compile(func)
            code = run_and_get_triton_code(compiled, inputs)
            # Verify that the all_reduce_ has been raised above the 2nd matmul
            # but below the 1st matmul. Note that the all_reduce_ directly
            # writes to the output buffer of the 1st matmul, which is an input
            # to the first relu. Therefore, the all_reduce_ should be scheduled
            # after the first relu.
            (
                FileCheck()
                .check("extern_kernels.mm")
                .check("triton_poi_fused_relu")
                .check("torch.ops._c10d_functional.all_reduce_.default")
                .check_same("buf0")
                # mm not use buf prior to wait_tensor
                .check("extern_kernels.mm")
                .check_not("buf0")
                .check("torch.ops._c10d_functional.wait_tensor.default")
                .check("extern_kernels.mm")
                .run(code)
            )
            out = compiled(inputs)
            correct = func(inputs)
            self.assertTrue(same(out, correct))

    @unittest.skipIf(not HAS_GPU, "Inductor+gpu needs triton and recent GPU arch")
    @patch.object(torch._inductor.config, "allow_buffer_reuse", True)
    # TODO: somehow inductor bg compile threads are causing hangs at exit with distributed work dtor
    @patch.object(torch._inductor.config, "compile_threads", 1)
    @patch.object(torch._inductor.config, "reorder_for_compute_comm_overlap", True)
    @patch.object(
        torch._inductor.config,
        "reorder_for_compute_comm_overlap_passes",
        [
            "sink_waits",
            "raise_comms",
        ],
    )
    def test_sink_waits_raise_comms(self):
        def func(a, *, tag, ranks, group_size):
            b = torch.matmul(a, a)
            c = torch.relu(b)
            d = torch.matmul(c, c)
            e = _functional_collectives.all_reduce(b, "sum", "0")
            f = torch.relu(d)
            g = torch.matmul(f, f)
            return torch.mm(e, g)

        with _dynamo_dist_per_rank_init(
            self.rank,
            self.world_size,
            self.backend(device_type),
            fake_pg=not at_least_x_gpu(2),
        ):
            inputs = torch.ones(4, 4, dtype=torch.float, device=device_type) + self.rank
            compiled = torch.compile(func)
            code = run_and_get_triton_code(compiled, inputs, **self.get_world_trs())
            # Things to verify:
            # - The clone prologue of the all_reduce_ should not be fused with
            # any relus.
            # - The all_reduce_ and its prologue should be raised above the 2nd
            # matmul but below the 1st matmul.
            # - The wait_tensor should be sinked below the 3rd matmul but above
            # the 4th matmul.
            (
                FileCheck()
                .check("extern_kernels.mm")
                .check("triton_poi_fused_all_reduce_0")
                .check("torch.ops._c10d_functional.all_reduce_.default")
                .check("triton_poi_fused_relu")
                .check("extern_kernels.mm")
                .check("triton_poi_fused_relu")
                .check("extern_kernels.mm")
                .check("torch.ops._c10d_functional.wait_tensor.default")
                .check("extern_kernels.mm")
                .run(code)
            )
            out = compiled(inputs, **self.get_world_trs())
            correct = func(inputs, **self.get_world_trs())
            self.assertTrue(same(out, correct))

    @unittest.skipIf(not HAS_GPU, "Inductor+gpu needs triton and recent GPU arch")
    @patch.object(torch._inductor.config, "allow_buffer_reuse", True)
    # TODO: somehow inductor bg compile threads are causing hangs at exit with distributed work dtor
    @patch.object(torch._inductor.config, "compile_threads", 1)
    @patch.object(torch._inductor.config, "reorder_for_compute_comm_overlap", True)
    @patch.object(
        torch._inductor.config,
        "reorder_for_compute_comm_overlap_passes",
        [
            "reorder_compute_for_overlap",
        ],
    )
    @patch.object(
        torch._inductor.config,
<<<<<<< HEAD
        "runtime_estimations_use_nccl_lib_estimations",
        False,
    )
    @patch.object(
        torch._inductor.config,
=======
>>>>>>> 58bea21d
        "runtime_estimations_mms_benchmark",
        False,
    )
    def test_reorder_compute_for_overlap(self):
        def func(a, *, tag, ranks, group_size):
            ar = _functional_collectives.all_reduce(a, "sum", ranks, tag)
            g = torch.matmul(a, a)
            c = torch.relu(a)
            d = torch.matmul(c, c)
            f = d * c * ar
            fr = _functional_collectives.all_reduce(f, "sum", ranks, tag)
            e = torch.matmul(d + ar + fr, g)
            return (e,)

        with _dynamo_dist_per_rank_init(
            self.rank,
            self.world_size,
            self.backend(device_type),
            fake_pg=not at_least_x_gpu(2),
        ):
            inputs = torch.ones(4, 4, dtype=torch.float, device=device_type) + self.rank
            compiled = torch.compile(func)
            code = run_and_get_triton_code(compiled, inputs, **self.get_world_trs())
            # NOTE: after scheduling the first all_reduce:
            # 1. we first schedule the ops (c and d) that ARE required for second all_reduce but DO NOT depend on first all_reduce.
            # 2. then, we schedule the ops (g) that ARE NOT required for second all_reduce and DO NOT depend on first all_reduce.
            # 3. then, we schedule the ops (f) that ARE required for second all_reduce and DO depend on first all_reduce.
            # and then, we schedule the second all_reduce. And then schedule all ops that depend on second all_reduce.
            (
                FileCheck()
                .check("torch.ops._c10d_functional.all_reduce_.default")
                .check("triton_poi_fused_relu")
                .check("extern_kernels.mm")
                .check("extern_kernels.mm")
                .check("torch.ops._c10d_functional.wait_tensor.default")
                .check("triton_poi_fused_all_reduce_mul")
                .check("torch.ops._c10d_functional.all_reduce_.default")
                .check("torch.ops._c10d_functional.wait_tensor.default")
                .check("triton_poi_fused_add")
                .check("extern_kernels.mm")
                .run(code)
            )
            out = compiled(inputs, **self.get_world_trs())
            correct = func(inputs, **self.get_world_trs())
            self.assertTrue(same(out, correct))

    @unittest.skipIf(not HAS_GPU, "Inductor+gpu needs triton and recent GPU arch")
    @patch.object(torch._inductor.config, "allow_buffer_reuse", True)
    # TODO: somehow inductor bg compile threads are causing hangs at exit with distributed work dtor
    @patch.object(torch._inductor.config, "compile_threads", 1)
    @patch.object(torch._inductor.config, "reorder_for_compute_comm_overlap", True)
    @patch.object(
        torch._inductor.config,
        "reorder_for_compute_comm_overlap_passes",
        [
            "reorder_compute_for_overlap",
        ],
    )
    @patch.object(
        torch._inductor.config,
        "estimate_op_runtime",
        get_snode_runtime_for_reorder_compute_test,
    )
    def test_reorder_compute_for_overlap_custom_runtime_estimation(self):
        def func(a, *, tag, ranks, group_size):
            ar = _functional_collectives.all_reduce(a, "sum", ranks, tag)
            g = torch.matmul(a, a)
            c = torch.relu(a)
            d = torch.matmul(c, c)
            f = d * c * ar
            fr = _functional_collectives.all_reduce(f, "sum", ranks, tag)
            e = torch.matmul(d + ar + fr, g)
            return (e,)

        with _dynamo_dist_per_rank_init(
            self.rank,
            self.world_size,
            self.backend(device_type),
            fake_pg=not at_least_x_gpu(2),
        ):
            inputs = torch.ones(4, 4, dtype=torch.float, device=device_type) + self.rank
            compiled = torch.compile(func)
            code = run_and_get_triton_code(compiled, inputs, **self.get_world_trs())
            # NOTE: after scheduling the first all_reduce:
            # 1. we first schedule the ops (c and d) that ARE required for second all_reduce but DO NOT depend on first all_reduce.
            # 2. then, we schedule the ops (g) that ARE NOT required for second all_reduce and DO NOT depend on first all_reduce.
            # 3. then, we schedule the ops (f) that ARE required for second all_reduce and DO depend on first all_reduce.
            # and then, we schedule the second all_reduce. And then schedule all ops that depend on second all_reduce.
            (
                FileCheck()
                .check("torch.ops._c10d_functional.all_reduce_.default")
                .check("triton_poi_fused_relu")
                .check("extern_kernels.mm")
                .check("extern_kernels.mm")
                .check("torch.ops._c10d_functional.wait_tensor.default")
                .check("triton_poi_fused_all_reduce_mul")
                .check("torch.ops._c10d_functional.all_reduce_.default")
                .check("torch.ops._c10d_functional.wait_tensor.default")
                .check("triton_poi_fused_add")
                .check("extern_kernels.mm")
                .run(code)
            )
            out = compiled(inputs, **self.get_world_trs())
            correct = func(inputs, **self.get_world_trs())
            self.assertTrue(same(out, correct))

    @unittest.skipIf(not HAS_GPU, "Inductor+gpu needs triton and recent GPU arch")
    @skipIfRocm
    # TODO: somehow inductor bg compile threads are causing hangs at exit with distributed work dtor
    @patch.object(torch._inductor.config, "compile_threads", 1)
    @patch.object(
        torch._inductor.config,
        "_pre_fusion_custom_pass",
        create_grouped_node_for_allreduce_and_its_deps,
    )
    def test_grouped_scheduler_node(self):
        def func(a, *, tag, ranks, group_size):
            add = a + a
            div = add / a
            ar = _functional_collectives.all_reduce(div, "sum", ranks, tag)
            # Normally, we would fuse `add = a + a`, `div = add / a` and `mul = a * a` together into a single fused op,
            # but here in this unit test, we intentionally put `add`, `div` and `ar` computation
            # into a GroupedSchedulerNode, which prevents them from being fused with any other ops.
            mul = a * a
            mm = torch.matmul(mul, ar)
            return (mm,)

        with _dynamo_dist_per_rank_init(
            self.rank,
            self.world_size,
            self.backend(device_type),
            fake_pg=not at_least_x_gpu(2),
        ):
            inputs = torch.ones(4, 4, dtype=torch.float, device=device_type) + self.rank
            compiled = torch.compile(func)
            code = run_and_get_triton_code(compiled, inputs, **self.get_world_trs())
            # Expectations:
            # 1. `add = a + a` and `div = add / a` are still fused, which means fusion
            #    still happens among nodes within a GroupedSchedulerNode.
            # 2. `mul = a * a` is not fused with `add` or `div`, because the latter two are within
            #    GroupedSchedulerNode and thus are prevented from being fused with any outside ops.
            FileCheck().check("triton_poi_fused_add_all_reduce_div_0.").check(
                "_c10d_functional.all_reduce_."
            ).check("triton_poi_fused_mul_1.").run(code)
            out = compiled(inputs, **self.get_world_trs())
            correct = func(inputs, **self.get_world_trs())
            self.assertTrue(same(out, correct))

    @unittest.skipIf(not HAS_GPU, "Inductor+gpu needs triton and recent GPU arch")
    @torch._inductor.config.patch(force_disable_caches=True)
    def test_inductor_default_comms_ordering(self):
        pg_info = self.get_world_trs()
        tag = pg_info["tag"]
        ranks = pg_info["ranks"]
        group_size = pg_info["group_size"]

        g1 = torch.ones(10, 10, device=device_type)
        g2 = torch.ones(11, 11, device=device_type)
        g3 = torch.ones(12, 12, device=device_type)

        def assert_pass(graph):
            # all_reduces need to remain in order!
            self.assertExpectedInline(
                graph,
                """\
graph():
    %arg0_1 : [num_users=1] = placeholder[target=arg0_1]
    %arg1_1 : [num_users=1] = placeholder[target=arg1_1]
    %arg2_1 : [num_users=1] = placeholder[target=arg2_1]
    %all_reduce : [num_users=1] = call_function[target=torch.ops._c10d_functional.all_reduce.default](args = (%arg0_1, avg, 0), kwargs = {})
    %all_reduce_1 : [num_users=1] = call_function[target=torch.ops._c10d_functional.all_reduce.default](args = (%arg1_1, avg, 0), kwargs = {})
    %all_reduce_2 : [num_users=1] = call_function[target=torch.ops._c10d_functional.all_reduce.default](args = (%arg2_1, avg, 0), kwargs = {})
    %wait_tensor : [num_users=1] = call_function[target=torch.ops._c10d_functional.wait_tensor.default](args = (%all_reduce_2,), kwargs = {})
    %wait_tensor_1 : [num_users=1] = call_function[target=torch.ops._c10d_functional.wait_tensor.default](args = (%all_reduce_1,), kwargs = {})
    %wait_tensor_2 : [num_users=1] = call_function[target=torch.ops._c10d_functional.wait_tensor.default](args = (%all_reduce,), kwargs = {})
    return (wait_tensor, wait_tensor_1, wait_tensor_2)""",  # noqa: B950
            )

        torch._inductor.config.post_grad_custom_post_pass = assert_pass

        @torch.compile
        def fn(g1, g2, g3):
            handle1 = torch.ops.c10d_functional.all_reduce(
                g1, "avg", tag, ranks, group_size
            )
            handle2 = torch.ops.c10d_functional.all_reduce(
                g2, "avg", tag, ranks, group_size
            )
            handle3 = torch.ops.c10d_functional.all_reduce(
                g3, "avg", tag, ranks, group_size
            )

            # wait on them in a different order
            grad3 = torch.ops._c10d_functional.wait_tensor.default(handle3)
            grad2 = torch.ops._c10d_functional.wait_tensor.default(handle2)
            grad1 = torch.ops._c10d_functional.wait_tensor.default(handle1)
            return grad3, grad2, grad1

        with _dynamo_dist_per_rank_init(
            self.rank, self.world_size, self.backend(device_type), fake_pg=True
        ):
            fn(g1, g2, g3)

    def test_nccl_heuristics(self):
        assert len(baseLat) == len(NCCL_ALGO)
        assert all(len(x) == len(NCCL_PROTO) for x in baseLat)

        assert len(hwLat) == len(NCCL_HW)
        assert all(len(x) == len(NCCL_ALGO) for x in hwLat)
        assert all(len(y) == len(NCCL_PROTO) for x in hwLat for y in x)

        assert len(llMaxBws) == len(NVIDIA_GPU_TYPE)


if __name__ == "__main__":
    from torch._dynamo.test_case import run_tests

    run_tests()<|MERGE_RESOLUTION|>--- conflicted
+++ resolved
@@ -261,14 +261,6 @@
     )
     @patch.object(
         torch._inductor.config,
-<<<<<<< HEAD
-        "runtime_estimations_use_nccl_lib_estimations",
-        False,
-    )
-    @patch.object(
-        torch._inductor.config,
-=======
->>>>>>> 58bea21d
         "runtime_estimations_mms_benchmark",
         False,
     )
