--- conflicted
+++ resolved
@@ -15,11 +15,8 @@
     dtypes,
     dtypesIfCPU,
     dtypesIfCUDA,
-<<<<<<< HEAD
-=======
     dtypesIfMPS,
     expectedFailureMPS,
->>>>>>> eaa5d9d3
     instantiate_device_type_tests,
     onlyCUDA,
     onlyNativeDeviceTypes,
@@ -145,7 +142,10 @@
         )
 
         lst = [list(range(i, i + 10)) for i in range(0, 100, 10)]
-        tensor = torch.DoubleTensor(lst).to(device)
+        _make_tensor = (
+            torch.DoubleTensor if not device.startswith("mps") else torch.FloatTensor
+        )
+        tensor = _make_tensor(lst).to(device)
         for _i in range(100):
             idx1_start = random.randrange(10)
             idx1_end = idx1_start + random.randrange(1, 10 - idx1_start + 1)
@@ -161,7 +161,7 @@
             else:
                 lst_indexed = lst[idx1]
                 tensor_indexed = tensor[idx1]
-            self.assertEqual(torch.DoubleTensor(lst_indexed), tensor_indexed)
+            self.assertEqual(_make_tensor(lst_indexed), tensor_indexed)
 
         self.assertRaises(ValueError, lambda: reference[1:9:0])
         self.assertRaises(ValueError, lambda: reference[1:9:-1])
@@ -237,7 +237,7 @@
                 x[ri([0, 2, 4]),], torch.tensor([5, 4, 3], dtype=dtype, device=device)
             )
 
-        # Only validates indexing and setting for halfs
+        # Only validates indexing and setting for Halfs
         if dtype == torch.half:
             reference = consec((10,))
             validate_indexing(reference)
@@ -914,6 +914,66 @@
         mask2 = torch.tensor([1, 1, 1], dtype=torch.bool, device=device)
         self.assertEqual(v[mask1, :, mask2].shape, (3, 7))
 
+    def test_multi_dimensional_bool_mask(self, device):
+        x = torch.randn(2, 2, 3, device=device)
+        b = ((True, False), (False, False))
+        m = torch.tensor(b, dtype=torch.bool, device=device)
+        z = torch.tensor(0)
+        t = torch.tensor(True)
+        f = torch.tensor(False)
+
+        # Using boolean sequence
+        self.assertEqual(x[b,].shape, (1, 3))
+        self.assertEqual(x[b, ::2].shape, (1, 2))
+        self.assertEqual(x[b, None].shape, (1, 1, 3))
+        self.assertEqual(x[b, 0].shape, (1,))
+        self.assertEqual(x[b, z].shape, (1,))
+        self.assertEqual(x[b, True].shape, (1, 3))
+        self.assertEqual(x[b, True, True, True, True].shape, (1, 3))
+        self.assertEqual(x[b, False].shape, (0, 3))
+        self.assertEqual(x[b, True, True, False, True].shape, (0, 3))
+        self.assertEqual(x[b, t].shape, (1, 3))
+        self.assertEqual(x[b, f].shape, (0, 3))
+
+        # Using boolean tensor
+        self.assertEqual(x[m].shape, (1, 3))
+        self.assertEqual(x[m, ::2].shape, (1, 2))
+        self.assertEqual(x[m, None].shape, (1, 1, 3))
+        self.assertEqual(x[m, 0].shape, (1,))
+        self.assertEqual(x[m, z].shape, (1,))
+        self.assertEqual(x[m, True].shape, (1, 3))
+        self.assertEqual(x[m, True, True, True, True].shape, (1, 3))
+        self.assertEqual(x[m, False].shape, (0, 3))
+        self.assertEqual(x[m, True, True, False, True].shape, (0, 3))
+        self.assertEqual(x[m, t].shape, (1, 3))
+        self.assertEqual(x[m, f].shape, (0, 3))
+
+        # Boolean mask in the middle of indices array
+        x = torch.randn(3, 2, 2, 5, device=device)
+        self.assertEqual(x[:, m, :].shape, (3, 1, 5))
+        self.assertEqual(x[0, m, ::2].shape, (1, 3))
+        self.assertEqual(x[..., m, ::2].shape, (3, 1, 3))
+        self.assertEqual(x[None, ..., m, ::2].shape, (1, 3, 1, 3))
+
+    def test_bool_mask_assignment(self, device):
+        v = torch.tensor([[1, 2], [3, 4]], device=device)
+        mask = torch.tensor([1, 0], dtype=torch.bool, device=device)
+        v[mask, :] = 0
+        self.assertEqual(v, torch.tensor([[0, 0], [3, 4]], device=device))
+
+        v = torch.tensor([[1, 2], [3, 4]], device=device)
+        v[:, mask] = 0
+        self.assertEqual(v, torch.tensor([[0, 2], [0, 4]], device=device))
+
+    def test_multi_dimensional_bool_mask_assignment(self, device):
+        v = torch.tensor([[[[1], [2]], [[3], [4]]]], device=device)
+        mask = torch.tensor([[1, 0], [0, 1]], dtype=torch.bool, device=device)
+        v[:, mask, :] = 0
+        self.assertEqual(v, torch.tensor([[[[0], [2]], [[3], [0]]]], device=device))
+        v = torch.tensor([[[[1], [2]], [[3], [4]]]], device=device)
+        torch.ops.aten.index_put_(v, [None, mask, None], torch.tensor(0))
+        self.assertEqual(v, torch.tensor([[[[0], [2]], [[3], [0]]]], device=device))
+
     def test_byte_mask(self, device):
         v = torch.randn(5, 7, 3, device=device)
         mask = torch.ByteTensor([1, 0, 1, 1, 0]).to(device)
@@ -1250,6 +1310,7 @@
         torch.float8_e5m2,
         torch.float8_e4m3fn,
     )
+    @dtypesIfMPS(torch.float, torch.float16, torch.long, torch.bool)
     def test_index_put_src_datatype(self, device, dtype):
         src = torch.ones(3, 2, 4, device=device, dtype=dtype)
         vals = torch.ones(3, 2, 4, device=device, dtype=dtype)
@@ -1996,7 +2057,9 @@
         self.assertEqual(kernel, kernel2)
 
 
-instantiate_device_type_tests(TestIndexing, globals(), except_for="meta")
+instantiate_device_type_tests(
+    TestIndexing, globals(), except_for="meta", allow_mps=True
+)
 instantiate_device_type_tests(NumpyTests, globals(), except_for="meta")
 
 if __name__ == "__main__":
