--- conflicted
+++ resolved
@@ -3537,8 +3537,6 @@
 
     @fresh_cache()
     @torch._dynamo.config.patch("capture_scalar_outputs", True)
-<<<<<<< HEAD
-=======
     def test_unbacked_slice_with_step(self):
         def f1(x, xs):
             u0, u1 = xs.tolist()
@@ -3557,7 +3555,6 @@
 
     @fresh_cache()
     @torch._dynamo.config.patch("capture_scalar_outputs", True)
->>>>>>> fa9e353e
     def test_tensor_split(self):
         def f1(x, xs):
             xs = torch.tensor(xs.tolist())
@@ -3583,8 +3580,6 @@
     def test_tensor_split_cpp_wrapper(self):
         self.test_tensor_split()
 
-<<<<<<< HEAD
-=======
     @fresh_cache()
     @torch._dynamo.config.patch("capture_scalar_outputs", True)
     @torch._dynamo.config.patch("capture_dynamic_output_shape_ops", True)
@@ -3646,7 +3641,6 @@
         fn = torch.compile(f, fullgraph=True, backend="inductor")
         fn(x, xs, y)
 
->>>>>>> fa9e353e
     @unittest.skip("this test fails due to inductor/autograd issue #153041")
     @torch._dynamo.config.patch("capture_scalar_outputs", True)
     def test_unbacked_non_contigious_reshape_failing(self):
