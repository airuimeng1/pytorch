# Owner(s): ["oncall: distributed"]

from __future__ import annotations

<<<<<<< HEAD
=======
import json
import multiprocessing.spawn as spawn
import os
>>>>>>> 95e456fc
import subprocess
import sys
from dataclasses import dataclass
from typing import Any, Optional
from unittest import skipIf, skipUnless
from unittest.mock import mock_open, patch

import torch
from torch._utils_internal import signpost_event
from torch.distributed.elastic.multiprocessing import DefaultLogsSpecs, start_processes
from torch.distributed.numa.binding import (
    _get_ranges_str_from_ints,
    _get_set_of_int_from_ranges_str,
    AffinityMode,
    NumaOptions,
)
from torch.testing._internal.common_utils import run_tests, TestCase


@dataclass(frozen=True)
class MockDeviceProperties:
    name: str
    major: int
    minor: int
    total_memory: str
    multi_processor_count: int
    uuid: str
    pci_bus_id: int
    pci_device_id: int
    pci_domain_id: int
    L2_cache_size: str


_real_open = open


@skipIf(
    sys.platform == "win32",
    "Windows is missing various os module attributes like sched_getaffinity",
)
@skipUnless(
    torch.distributed.is_available(), "Need access to some distributed submodules"
)
class NumaBindingTest(TestCase):
    def setUp(self) -> None:
        super().setUp()

        self._mock_file_path_to_contents: dict[str, str] = {}
        self._mock_device_properties: list[MockDeviceProperties] = []
        self._mock_num_logical_cpus = 0
        self._mock_num_numa_nodes = 0
        self._mock_num_sockets = 0

        self._context_managers_to_apply_to_all_tests = [
            patch("torch.cuda.device_count", self._mock_device_count),
            patch("torch.cuda.get_device_properties", self._mock_get_device_properties),
            patch("torch.cuda.is_available", self._mock_is_available),
            patch("builtins.open", new=self._mock_open),
            patch("os.listdir", new=self._mock_listdir),
            patch("os.sched_getaffinity", new=self._mock_sched_getaffinity),
            patch("shutil.which", return_value="/usr/bin/numactl"),
<<<<<<< HEAD
            patch("subprocess.run"),
=======
            patch("torch.numa.binding.run"),
            patch("torch.numa.binding.mkstemp", self._mock_mkstemp),
            patch("torch.numa.binding.signpost_event", self._mock_signpost_event),
>>>>>>> 95e456fc
        ]

        for context_manager in self._context_managers_to_apply_to_all_tests:
            context_manager.__enter__()

    def tearDown(self) -> None:
        for context_manager in self._context_managers_to_apply_to_all_tests:
            context_manager.__exit__(None, None, None)
        super().tearDown()

<<<<<<< HEAD
=======
    def _mock_signpost_event(self, *args, **kwargs) -> None:
        # Please keep these parameters JSON serializable for logging purposes
        json.dumps(kwargs["parameters"])
        return signpost_event(*args, **kwargs)

    def _mock_mkstemp(self, *args, **kwargs):
        # Just keep track of temp files so we can delete them
        fd, path = _real_mkstemp(*args, **kwargs)
        self._temp_file_paths.append(path)
        return fd, path

>>>>>>> 95e456fc
    def _add_mock_hardware(
        self,
        *,
        num_sockets: int,
        num_numa_nodes_per_socket: int,
        num_gpus_per_numa_node: int,
        num_l3_caches_per_numa_node: int,
        num_physical_core_per_l3_cache: int,
    ) -> None:
        """
        It's not fun, but we mock everything down to sysfs level
        to make sure we get really thorough coverage.
        """
        for socket_index in range(num_sockets):
            for numa_node_index in range(
                self._mock_num_numa_nodes,
                self._mock_num_numa_nodes + num_numa_nodes_per_socket,
            ):
                self._mock_file_contents(
                    file_path=f"/sys/devices/system/node/node{numa_node_index}/cpulist",
                    contents=f"{self._mock_num_logical_cpus}-"
                    + f"{self._mock_num_logical_cpus + num_l3_caches_per_numa_node * num_physical_core_per_l3_cache * 2 - 1}",
                )
                for gpu_index in range(
                    len(self._mock_device_properties),
                    len(self._mock_device_properties) + num_gpus_per_numa_node,
                ):
                    device_properties = MockDeviceProperties(
                        name=f"mock_gpu_{gpu_index}",
                        major=8,
                        minor=0,
                        total_memory="512GB",
                        multi_processor_count=256,
                        uuid=f"mock_gpu_uuid_{gpu_index}",
                        pci_bus_id=gpu_index,
                        pci_device_id=gpu_index,
                        pci_domain_id=gpu_index,
                        L2_cache_size="40MB",
                    )
                    self._mock_device_properties.append(device_properties)
                    pci_numa_node_path = (
                        self._get_corresponding_pci_numa_node_file_path(
                            device_properties=device_properties
                        )
                    )
                    self._mock_file_contents(
                        file_path=pci_numa_node_path,
                        contents=str(numa_node_index),
                    )

                for _ in range(num_l3_caches_per_numa_node):
                    lowest_logical_cpu_index_on_l3 = self._mock_num_logical_cpus
                    highest_logical_cpu_index_on_l3 = (
                        self._mock_num_logical_cpus
                        + 2 * num_physical_core_per_l3_cache
                        - 1
                    )
                    for logical_cpu_index in range(
                        self._mock_num_logical_cpus,
                        self._mock_num_logical_cpus
                        # Assume hyperthreaded
                        + 2 * num_physical_core_per_l3_cache,
                    ):
                        thread_siblings_range_str = (
                            f"{logical_cpu_index - 1}-{logical_cpu_index}"
                            if logical_cpu_index % 2
                            else f"{logical_cpu_index}-{logical_cpu_index + 1}"
                        )
                        self._mock_file_contents(
                            file_path=f"/sys/devices/system/cpu/cpu{logical_cpu_index}/topology/thread_siblings_list",
                            contents=thread_siblings_range_str,
                        )
                        # Unrelated file our logic should know to skip
                        self._mock_file_contents(
                            file_path=f"/sys/devices/system/cpu/cpu{logical_cpu_index}/cache/paulwuzhere",
                            contents="Data",
                        )
                        self._mock_file_contents(
                            file_path=f"/sys/devices/system/cpu/cpu{logical_cpu_index}/topology/physical_package_id",
                            contents=str(socket_index),
                        )
                        for cache_level in range(5):
                            self._mock_file_contents(
                                file_path=f"/sys/devices/system/cpu/cpu{logical_cpu_index}/cache/index{cache_level}/type",
                                contents="ShouldSkip" if cache_level == 4 else "Data",
                            )
                            self._mock_file_contents(
                                file_path=f"/sys/devices/system/cpu/cpu{logical_cpu_index}/cache/index{cache_level}/level",
                                contents=str(cache_level),
                            )
                            self._mock_file_contents(
                                file_path=f"/sys/devices/system/cpu/cpu{logical_cpu_index}/cache/index{cache_level}/shared_cpu_list",
                                contents=(
                                    f"{lowest_logical_cpu_index_on_l3}-{highest_logical_cpu_index_on_l3}"
                                    if cache_level == 3
                                    # Assume L1-2 are per physical core
                                    else thread_siblings_range_str
                                ),
                            )
                        self._mock_num_logical_cpus += 1
                self._mock_num_numa_nodes += 1
            self._mock_num_sockets += 1
        self._mock_file_contents(
            file_path="/sys/devices/system/node/possible",
            contents=f"0-{self._mock_num_numa_nodes - 1}",
        )

    def _mock_is_available(self) -> bool:
        return len(self._mock_device_properties) > 0

    def _get_corresponding_pci_numa_node_file_path(
        self, *, device_properties: MockDeviceProperties
    ) -> str:
        pci_addr = (
            f"{device_properties.pci_domain_id:04x}:"
            + f"{device_properties.pci_bus_id:02x}:{device_properties.pci_device_id:02x}.0"
        )
        return f"/sys/bus/pci/devices/{pci_addr}/numa_node"

    def _mock_file_contents(self, *, file_path: str, contents: str) -> None:
        self._mock_file_path_to_contents[file_path] = contents

    def _mock_device_count(self) -> int:
        return len(self._mock_device_properties)

    def _mock_get_device_properties(self, index: int) -> MockDeviceProperties:
        return self._mock_device_properties[index]

    def _mock_open(self, path: str, *args, **kwargs) -> Any:
        if path in self._mock_file_path_to_contents:
            return mock_open(read_data=self._mock_file_path_to_contents[path])()
        if path.startswith("/sys/"):
            raise FileNotFoundError(f"File {path} was not mocked.")
        # Looks like CI is calling open and intending to open an actual file in some places.
        # Need this to make the CI pass.
        return _real_open(path, *args, **kwargs)

    def _mock_listdir(self, target_path: str) -> set[str]:
        if not target_path.endswith("/"):
            target_path += "/"
        return {
            mock_path.split(target_path)[1].split("/")[0]
            for mock_path in self._mock_file_path_to_contents
            if mock_path.startswith(target_path)
        }

    def _mock_sched_getaffinity(self, pid: int) -> set[int]:
        return set(range(self._mock_num_logical_cpus))

    def _start_test_processes_and_get_command_args_for_local_rank(
        self, *, numa_options: Optional[NumaOptions], local_rank: int
    ) -> tuple[str, ...]:
        """
        Calls start_processes like elastic_launch ultimately would
        and returns the commandline args tuple input to Popen.

        Does not actually create the processes.
        """
        with patch(
            "torch.distributed.elastic.multiprocessing.subprocess_handler.subprocess_handler.Popen"
        ) as mock_popen:
            start_processes(
                name="test_process",
                entrypoint="echo",
                args=dict.fromkeys(
                    range(self._mock_device_count()), ("Hello, world!",)
                ),
                envs={
                    i: {"LOCAL_RANK": str(i)} for i in range(self._mock_device_count())
                },
                logs_specs=DefaultLogsSpecs(),
                numa_options=numa_options,
            )
            # This will raise an exception if there is no call from the desired local_rank
            call_args = next(
                call_args
                for call_args in mock_popen.call_args_list
                if call_args.kwargs.get("env", {}).get("LOCAL_RANK") == str(local_rank)
            )
            return call_args.kwargs["args"]

    def test_node_numa_binding(self) -> None:
        self._add_mock_hardware(
            num_sockets=4,
            num_numa_nodes_per_socket=2,
            num_gpus_per_numa_node=2,
            num_l3_caches_per_numa_node=4,
            num_physical_core_per_l3_cache=2,
        )

        command_args = self._start_test_processes_and_get_command_args_for_local_rank(
            numa_options=NumaOptions(affinity_mode=AffinityMode.NODE), local_rank=11
        )
        self.assertEqual(
            command_args,
            # There are 8 numa nodes and 2 GPUs per numa node, so GPU 11 would be
            # on numa node 11 // 2 = 5.
            (
                "numactl",
                "--cpunodebind=5",
                "--preferred=5",
                "echo",
                "Hello, world!",
            ),
        )

    def test_no_numa_binding_if_numa_options_not_provided(self) -> None:
        self._add_mock_hardware(
            num_sockets=4,
            num_numa_nodes_per_socket=2,
            num_gpus_per_numa_node=2,
            num_l3_caches_per_numa_node=4,
            num_physical_core_per_l3_cache=2,
        )

        command_args = self._start_test_processes_and_get_command_args_for_local_rank(
            numa_options=None, local_rank=11
        )
        self.assertEqual(
            command_args,
            (
                "echo",
                "Hello, world!",
            ),
        )

    def test_default_numa_binding(self) -> None:
        # Inner import to avoid crashing if not torch.distributed.is_available()
        from torch.distributed.launcher.api import LaunchConfig

        self._add_mock_hardware(
            num_sockets=1,
            num_numa_nodes_per_socket=1,
            num_gpus_per_numa_node=1,
            num_l3_caches_per_numa_node=1,
            num_physical_core_per_l3_cache=1,
        )

        with patch(
            "torch.distributed.launcher.api.get_default_numa_options",
            return_value=NumaOptions(
                affinity_mode=AffinityMode.NODE, should_fall_back_if_binding_fails=True
            ),
        ):
            launch_config = LaunchConfig(
                min_nodes=1,
                max_nodes=1,
                nproc_per_node=1,
                # Don't provide numa_options
            )
        self.assertEqual(
            launch_config.numa_options,
            NumaOptions(
                affinity_mode=AffinityMode.NODE, should_fall_back_if_binding_fails=True
            ),
        )

    def test_fallback(self) -> None:
        self._add_mock_hardware(
            num_sockets=1,
            num_numa_nodes_per_socket=1,
            num_gpus_per_numa_node=1,
            num_l3_caches_per_numa_node=1,
            num_physical_core_per_l3_cache=1,
        )

        with (
            patch("torch.distributed.numa.binding.signpost_event") as signpost_patch,
            patch(
                "subprocess.run",
                side_effect=subprocess.CalledProcessError(1, "numactl"),
            ),
        ):
            command_args = (
                self._start_test_processes_and_get_command_args_for_local_rank(
                    numa_options=NumaOptions(
                        affinity_mode=AffinityMode.NODE,
                        should_fall_back_if_binding_fails=True,
                    ),
                    local_rank=0,
                )
            )
        self.assertIn(
            "subprocess.CalledProcessError",
            signpost_patch.call_args.kwargs["parameters"]["traceback"],
        )
        self.assertEqual(
            command_args,
            # No numa bindings due to exception
            (
                "echo",
                "Hello, world!",
            ),
        )

    def test_explicit_numa_options_overrides_default(self) -> None:
        # Inner import to avoid crashing if not torch.distributed.is_available()
        from torch.distributed.launcher.api import LaunchConfig

        with patch(
            "torch.distributed.launcher.api.get_default_numa_options",
            return_value=NumaOptions(affinity_mode=AffinityMode.NODE),
        ):
            launch_config = LaunchConfig(
                min_nodes=1,
                max_nodes=1,
                nproc_per_node=1,
                numa_options=NumaOptions(affinity_mode=AffinityMode.EXCLUSIVE),
            )
        self.assertEqual(
            launch_config.numa_options,
            NumaOptions(affinity_mode=AffinityMode.EXCLUSIVE),
        )

    def test_socket_numa_binding_with_multiple_numa_per_socket(self) -> None:
        self._add_mock_hardware(
            num_sockets=4,
            num_numa_nodes_per_socket=2,
            num_gpus_per_numa_node=2,
            num_l3_caches_per_numa_node=4,
            num_physical_core_per_l3_cache=2,
        )

        command_args = self._start_test_processes_and_get_command_args_for_local_rank(
            numa_options=NumaOptions(affinity_mode=AffinityMode.SOCKET), local_rank=15
        )
        self.assertEqual(
            command_args,
            (
                "numactl",
                "--cpunodebind=6-7",
                "--preferred-many=6-7",
                "echo",
                "Hello, world!",
            ),
        )

    def test_socket_numa_binding_with_single_numa_per_socket(self) -> None:
        self._add_mock_hardware(
            num_sockets=4,
            num_numa_nodes_per_socket=1,
            num_gpus_per_numa_node=2,
            num_l3_caches_per_numa_node=4,
            num_physical_core_per_l3_cache=2,
        )

        command_args = self._start_test_processes_and_get_command_args_for_local_rank(
            numa_options=NumaOptions(affinity_mode=AffinityMode.SOCKET), local_rank=7
        )
        self.assertEqual(
            command_args,
            (
                "numactl",
                "--cpunodebind=3",
                "--preferred=3",
                "echo",
                "Hello, world!",
            ),
        )

    def test_exclusive_numa_binding(self) -> None:
        self._add_mock_hardware(
            num_sockets=2,
            num_numa_nodes_per_socket=1,
            num_gpus_per_numa_node=2,
            num_l3_caches_per_numa_node=1,
            num_physical_core_per_l3_cache=3,
        )

        command_args_0 = self._start_test_processes_and_get_command_args_for_local_rank(
            numa_options=NumaOptions(affinity_mode=AffinityMode.EXCLUSIVE), local_rank=0
        )
        self.assertEqual(
            command_args_0,
            (
                "numactl",
                # Gets an extra physical core due to odd number of physical cores on numa node
                "--physcpubind=0-3",
                "--preferred=0",
                "echo",
                "Hello, world!",
            ),
        )

        command_args_1 = self._start_test_processes_and_get_command_args_for_local_rank(
            numa_options=NumaOptions(affinity_mode=AffinityMode.EXCLUSIVE), local_rank=1
        )
        self.assertEqual(
            command_args_1,
            (
                "numactl",
                # Does not get an extra physical core, since the 1st GPU already took the extra.
                "--physcpubind=4-5",
                "--preferred=0",
                "echo",
                "Hello, world!",
            ),
        )

    def test_exclusive_raises_if_too_few_physical_cores(self) -> None:
        self._add_mock_hardware(
            num_sockets=2,
            num_numa_nodes_per_socket=1,
            num_gpus_per_numa_node=2,
            num_l3_caches_per_numa_node=1,
            num_physical_core_per_l3_cache=1,
        )

        with self.assertRaisesRegex(
            RuntimeError,
            "There are only 1 physical cores on numa_node_index=0, but there are 2 GPUs associated with this NUMA node.",
        ):
            self._start_test_processes_and_get_command_args_for_local_rank(
                numa_options=NumaOptions(affinity_mode=AffinityMode.EXCLUSIVE),
                local_rank=1,
            )

    def test_core_complex_numa_binding_with_extra_l3(self) -> None:
        self._add_mock_hardware(
            num_sockets=2,
            num_numa_nodes_per_socket=1,
            num_gpus_per_numa_node=2,
            num_l3_caches_per_numa_node=3,
            num_physical_core_per_l3_cache=3,
        )

        command_args = self._start_test_processes_and_get_command_args_for_local_rank(
            numa_options=NumaOptions(affinity_mode=AffinityMode.CORE_COMPLEX),
            local_rank=3,
        )
        self.assertEqual(
            command_args,
            (
                "numactl",
                # The second L3 on the second numa node
                "--physcpubind=24-29",
                "--preferred=1",
                "echo",
                "Hello, world!",
            ),
        )

    def test_core_complex_numa_binding_with_fewer_l3_than_gpu(self) -> None:
        self._add_mock_hardware(
            num_sockets=2,
            num_numa_nodes_per_socket=1,
            num_gpus_per_numa_node=2,
            num_l3_caches_per_numa_node=1,
            num_physical_core_per_l3_cache=3,
        )

        command_args = self._start_test_processes_and_get_command_args_for_local_rank(
            numa_options=NumaOptions(affinity_mode=AffinityMode.CORE_COMPLEX),
            local_rank=3,
        )
        self.assertEqual(
            command_args,
            (
                "numactl",
                # There are only 2 L3 caches, so the 4th GPU shares the same
                # cores as the 3rd GPU.
                "--physcpubind=6-11",
                "--preferred=1",
                "echo",
                "Hello, world!",
            ),
        )

    def test_core_complex_prefers_caches_with_more_cpus(self) -> None:
        self._add_mock_hardware(
            num_sockets=1,
            num_numa_nodes_per_socket=1,
            num_gpus_per_numa_node=1,
            num_l3_caches_per_numa_node=3,
            num_physical_core_per_l3_cache=3,
        )

        # Only some subset of the CPUs are available this time.
        with patch("os.sched_getaffinity", return_value={0, 4, 6, 7, 9}):
            command_args = (
                self._start_test_processes_and_get_command_args_for_local_rank(
                    numa_options=NumaOptions(affinity_mode=AffinityMode.CORE_COMPLEX),
                    local_rank=0,
                )
            )

        self.assertEqual(
            command_args,
            (
                "numactl",
                # Binds to the second L3 because it has the most available CPUs
                "--physcpubind=6-7,9",
                "--preferred=0",
                "echo",
                "Hello, world!",
            ),
        )

    def test_core_complex_tiebreak_prefers_lower_cache_key(self) -> None:
        """
        When several max‑level caches expose the same number of logical CPUs,
        prioritize binding to caches with lower cpu indices first.
        """
        self._add_mock_hardware(
            num_sockets=1,
            num_numa_nodes_per_socket=1,
            num_gpus_per_numa_node=1,
            num_l3_caches_per_numa_node=2,
            num_physical_core_per_l3_cache=1,
        )

        command_args = self._start_test_processes_and_get_command_args_for_local_rank(
            numa_options=NumaOptions(affinity_mode=AffinityMode.CORE_COMPLEX),
            local_rank=0,
        )
        self.assertEqual(
            command_args,
            (
                "numactl",
                "--physcpubind=0-1",
                "--preferred=0",
                "echo",
                "Hello, world!",
            ),
        )

    def test_raises_error_if_numa_options_provided_for_callable_entrypoint(
        self,
    ) -> None:
        # Inner import to avoid crashing if not torch.distributed.is_available()
        from torch.distributed.elastic.agent.server.api import WorkerSpec

        def mock_entrypoint() -> None:
            pass

        with self.assertRaisesRegex(ValueError, r".*numa_options.*"):
            # not relevant to test, just pass in an arbitrary value
            mock_rdzv_handler: Any = 0
            WorkerSpec(
                role="trainer",
                # Only str entrypoint (e.g. "echo") is currently supported
                entrypoint=mock_entrypoint,
                local_world_size=8,
                rdzv_handler=mock_rdzv_handler,
                numa_options=NumaOptions(affinity_mode=AffinityMode.NODE),
            )

    def test_raises_error_if_numactl_unavailable(self) -> None:
        self._add_mock_hardware(
            num_sockets=1,
            num_numa_nodes_per_socket=1,
            num_gpus_per_numa_node=1,
            num_l3_caches_per_numa_node=1,
            num_physical_core_per_l3_cache=1,
        )
        with (
            patch("shutil.which", return_value=None),
            self.assertRaisesRegex(RuntimeError, r".*numactl.*"),
        ):
            self._start_test_processes_and_get_command_args_for_local_rank(
                numa_options=NumaOptions(affinity_mode=AffinityMode.NODE), local_rank=0
            )

    def test_binds_to_node_0_if_node_stored_as_minus_one(self) -> None:
        self._add_mock_hardware(
            num_sockets=1,
            num_numa_nodes_per_socket=1,
            num_gpus_per_numa_node=1,
            num_l3_caches_per_numa_node=1,
            num_physical_core_per_l3_cache=1,
        )

        device_0_properties = self._mock_get_device_properties(0)
        # Overwrite the existing mock file
        self._mock_file_contents(
            file_path=self._get_corresponding_pci_numa_node_file_path(
                device_properties=device_0_properties
            ),
            contents="-1",
        )

        command_args = self._start_test_processes_and_get_command_args_for_local_rank(
            numa_options=NumaOptions(affinity_mode=AffinityMode.NODE), local_rank=0
        )
        self.assertEqual(
            command_args,
            (
                "numactl",
                "--cpunodebind=0",
                "--preferred=0",
                "echo",
                "Hello, world!",
            ),
        )

    def test_get_set_of_int_from_ranges_str(self) -> None:
        self.assertEqual(
            _get_set_of_int_from_ranges_str("0-2,4,6-7"), {0, 1, 2, 4, 6, 7}
        )

    def test_get_range_str_from_ints(self) -> None:
        self.assertEqual(_get_ranges_str_from_ints([7, 0, 1, 6, 2, 4]), "0-2,4,6-7")


if __name__ == "__main__":
    run_tests()<|MERGE_RESOLUTION|>--- conflicted
+++ resolved
@@ -2,23 +2,21 @@
 
 from __future__ import annotations
 
-<<<<<<< HEAD
-=======
 import json
 import multiprocessing.spawn as spawn
 import os
->>>>>>> 95e456fc
 import subprocess
 import sys
+import tempfile
 from dataclasses import dataclass
 from typing import Any, Optional
-from unittest import skipIf, skipUnless
+from unittest import skipUnless
 from unittest.mock import mock_open, patch
 
 import torch
 from torch._utils_internal import signpost_event
 from torch.distributed.elastic.multiprocessing import DefaultLogsSpecs, start_processes
-from torch.distributed.numa.binding import (
+from torch.numa.binding import (
     _get_ranges_str_from_ints,
     _get_set_of_int_from_ranges_str,
     AffinityMode,
@@ -42,12 +40,10 @@
 
 
 _real_open = open
-
-
-@skipIf(
-    sys.platform == "win32",
-    "Windows is missing various os module attributes like sched_getaffinity",
-)
+_real_mkstemp = tempfile.mkstemp
+
+
+@skipUnless(sys.platform == "linux", "Only linux currently supported")
 @skipUnless(
     torch.distributed.is_available(), "Need access to some distributed submodules"
 )
@@ -60,34 +56,39 @@
         self._mock_num_logical_cpus = 0
         self._mock_num_numa_nodes = 0
         self._mock_num_sockets = 0
+        self._temp_file_paths = []
 
         self._context_managers_to_apply_to_all_tests = [
             patch("torch.cuda.device_count", self._mock_device_count),
             patch("torch.cuda.get_device_properties", self._mock_get_device_properties),
             patch("torch.cuda.is_available", self._mock_is_available),
+            # Implicitly used by dynamo
+            patch("torch.cuda.get_rng_state"),
             patch("builtins.open", new=self._mock_open),
             patch("os.listdir", new=self._mock_listdir),
             patch("os.sched_getaffinity", new=self._mock_sched_getaffinity),
             patch("shutil.which", return_value="/usr/bin/numactl"),
-<<<<<<< HEAD
-            patch("subprocess.run"),
-=======
             patch("torch.numa.binding.run"),
             patch("torch.numa.binding.mkstemp", self._mock_mkstemp),
             patch("torch.numa.binding.signpost_event", self._mock_signpost_event),
->>>>>>> 95e456fc
         ]
 
         for context_manager in self._context_managers_to_apply_to_all_tests:
             context_manager.__enter__()
 
     def tearDown(self) -> None:
+        # Clean up temporary files
+        for temp_file_path in self._temp_file_paths:
+            try:
+                os.unlink(temp_file_path)
+            except FileNotFoundError:
+                # File may have already been deleted or doesn't exist
+                pass
+
         for context_manager in self._context_managers_to_apply_to_all_tests:
             context_manager.__exit__(None, None, None)
         super().tearDown()
 
-<<<<<<< HEAD
-=======
     def _mock_signpost_event(self, *args, **kwargs) -> None:
         # Please keep these parameters JSON serializable for logging purposes
         json.dumps(kwargs["parameters"])
@@ -99,7 +100,6 @@
         self._temp_file_paths.append(path)
         return fd, path
 
->>>>>>> 95e456fc
     def _add_mock_hardware(
         self,
         *,
@@ -231,7 +231,7 @@
     def _mock_open(self, path: str, *args, **kwargs) -> Any:
         if path in self._mock_file_path_to_contents:
             return mock_open(read_data=self._mock_file_path_to_contents[path])()
-        if path.startswith("/sys/"):
+        if isinstance(path, str) and path.startswith("/sys/"):
             raise FileNotFoundError(f"File {path} was not mocked.")
         # Looks like CI is calling open and intending to open an actual file in some places.
         # Need this to make the CI pass.
@@ -249,8 +249,8 @@
     def _mock_sched_getaffinity(self, pid: int) -> set[int]:
         return set(range(self._mock_num_logical_cpus))
 
-    def _start_test_processes_and_get_command_args_for_local_rank(
-        self, *, numa_options: Optional[NumaOptions], local_rank: int
+    def _start_processes_for_str_entrypoint_and_get_Popen_args(
+        self, *, numa_options: Optional[NumaOptions], target_local_rank: int
     ) -> tuple[str, ...]:
         """
         Calls start_processes like elastic_launch ultimately would
@@ -277,9 +277,57 @@
             call_args = next(
                 call_args
                 for call_args in mock_popen.call_args_list
-                if call_args.kwargs.get("env", {}).get("LOCAL_RANK") == str(local_rank)
+                if call_args.kwargs.get("env", {}).get("LOCAL_RANK")
+                == str(target_local_rank)
             )
             return call_args.kwargs["args"]
+
+    def _start_processes_for_callable_entrypoint_and_get_executable_contents(
+        self, *, numa_options: Optional[NumaOptions], target_local_rank: int
+    ) -> str:
+        active_local_rank = None
+        executable_path = None
+
+        def _mock_process_start(self: Any) -> None:
+            nonlocal active_local_rank
+            active_local_rank = self._args[1]
+            spawn.get_command_line()
+            self._target(*self._args)
+
+        original_get_command_line = spawn.get_command_line
+
+        def _mock_get_command_line(*args, **kwargs) -> list[str]:
+            nonlocal executable_path
+            result = original_get_command_line(*args, **kwargs)
+            if active_local_rank == target_local_rank:
+                executable_path = result[0]
+
+            return result
+
+        with (
+            patch("multiprocessing.context.SpawnProcess.start", _mock_process_start),
+            patch("multiprocessing.spawn.get_command_line", _mock_get_command_line),
+            patch("multiprocessing.process.BaseProcess.sentinel", 1),
+            # Prevent hanging
+            patch(
+                "multiprocessing.synchronize.Event.wait",
+                lambda self, timeout=None: None,
+            ),
+        ):
+            start_processes(
+                name="test_process",
+                entrypoint=lambda x: x,
+                args=dict.fromkeys(range(self._mock_device_count()), (0,)),
+                envs={
+                    i: {"LOCAL_RANK": str(i)} for i in range(self._mock_device_count())
+                },
+                logs_specs=DefaultLogsSpecs(),
+                numa_options=numa_options,
+            )
+
+        assert executable_path is not None
+        with open(executable_path) as executable_file:
+            return executable_file.read()
 
     def test_node_numa_binding(self) -> None:
         self._add_mock_hardware(
@@ -290,8 +338,9 @@
             num_physical_core_per_l3_cache=2,
         )
 
-        command_args = self._start_test_processes_and_get_command_args_for_local_rank(
-            numa_options=NumaOptions(affinity_mode=AffinityMode.NODE), local_rank=11
+        command_args = self._start_processes_for_str_entrypoint_and_get_Popen_args(
+            numa_options=NumaOptions(affinity_mode=AffinityMode.NODE),
+            target_local_rank=11,
         )
         self.assertEqual(
             command_args,
@@ -300,7 +349,6 @@
             (
                 "numactl",
                 "--cpunodebind=5",
-                "--preferred=5",
                 "echo",
                 "Hello, world!",
             ),
@@ -315,8 +363,8 @@
             num_physical_core_per_l3_cache=2,
         )
 
-        command_args = self._start_test_processes_and_get_command_args_for_local_rank(
-            numa_options=None, local_rank=11
+        command_args = self._start_processes_for_str_entrypoint_and_get_Popen_args(
+            numa_options=None, target_local_rank=11
         )
         self.assertEqual(
             command_args,
@@ -367,20 +415,18 @@
         )
 
         with (
-            patch("torch.distributed.numa.binding.signpost_event") as signpost_patch,
+            patch("torch.numa.binding.signpost_event") as signpost_patch,
             patch(
-                "subprocess.run",
+                "torch.numa.binding.run",
                 side_effect=subprocess.CalledProcessError(1, "numactl"),
             ),
         ):
-            command_args = (
-                self._start_test_processes_and_get_command_args_for_local_rank(
-                    numa_options=NumaOptions(
-                        affinity_mode=AffinityMode.NODE,
-                        should_fall_back_if_binding_fails=True,
-                    ),
-                    local_rank=0,
-                )
+            command_args = self._start_processes_for_str_entrypoint_and_get_Popen_args(
+                numa_options=NumaOptions(
+                    affinity_mode=AffinityMode.NODE,
+                    should_fall_back_if_binding_fails=True,
+                ),
+                target_local_rank=0,
             )
         self.assertIn(
             "subprocess.CalledProcessError",
@@ -414,6 +460,25 @@
             NumaOptions(affinity_mode=AffinityMode.EXCLUSIVE),
         )
 
+    def test_fork_start_method_does_not_call_get_default_numa_options(self) -> None:
+        # Inner import to avoid crashing if not torch.distributed.is_available()
+        from torch.distributed.launcher.api import LaunchConfig
+
+        with patch(
+            "torch.distributed.launcher.api.get_default_numa_options"
+        ) as mock_get_default_numa_options:
+            launch_config = LaunchConfig(
+                min_nodes=1,
+                max_nodes=1,
+                nproc_per_node=1,
+                start_method="fork",
+                # Don't provide numa_options
+            )
+            # Verify get_default_numa_options was not called
+            mock_get_default_numa_options.assert_not_called()
+            # Verify numa_options is None when start_method is fork
+            self.assertIsNone(launch_config.numa_options)
+
     def test_socket_numa_binding_with_multiple_numa_per_socket(self) -> None:
         self._add_mock_hardware(
             num_sockets=4,
@@ -423,15 +488,15 @@
             num_physical_core_per_l3_cache=2,
         )
 
-        command_args = self._start_test_processes_and_get_command_args_for_local_rank(
-            numa_options=NumaOptions(affinity_mode=AffinityMode.SOCKET), local_rank=15
+        command_args = self._start_processes_for_str_entrypoint_and_get_Popen_args(
+            numa_options=NumaOptions(affinity_mode=AffinityMode.SOCKET),
+            target_local_rank=15,
         )
         self.assertEqual(
             command_args,
             (
                 "numactl",
                 "--cpunodebind=6-7",
-                "--preferred-many=6-7",
                 "echo",
                 "Hello, world!",
             ),
@@ -446,15 +511,15 @@
             num_physical_core_per_l3_cache=2,
         )
 
-        command_args = self._start_test_processes_and_get_command_args_for_local_rank(
-            numa_options=NumaOptions(affinity_mode=AffinityMode.SOCKET), local_rank=7
+        command_args = self._start_processes_for_str_entrypoint_and_get_Popen_args(
+            numa_options=NumaOptions(affinity_mode=AffinityMode.SOCKET),
+            target_local_rank=7,
         )
         self.assertEqual(
             command_args,
             (
                 "numactl",
                 "--cpunodebind=3",
-                "--preferred=3",
                 "echo",
                 "Hello, world!",
             ),
@@ -469,8 +534,9 @@
             num_physical_core_per_l3_cache=3,
         )
 
-        command_args_0 = self._start_test_processes_and_get_command_args_for_local_rank(
-            numa_options=NumaOptions(affinity_mode=AffinityMode.EXCLUSIVE), local_rank=0
+        command_args_0 = self._start_processes_for_str_entrypoint_and_get_Popen_args(
+            numa_options=NumaOptions(affinity_mode=AffinityMode.EXCLUSIVE),
+            target_local_rank=0,
         )
         self.assertEqual(
             command_args_0,
@@ -478,14 +544,14 @@
                 "numactl",
                 # Gets an extra physical core due to odd number of physical cores on numa node
                 "--physcpubind=0-3",
-                "--preferred=0",
-                "echo",
-                "Hello, world!",
-            ),
-        )
-
-        command_args_1 = self._start_test_processes_and_get_command_args_for_local_rank(
-            numa_options=NumaOptions(affinity_mode=AffinityMode.EXCLUSIVE), local_rank=1
+                "echo",
+                "Hello, world!",
+            ),
+        )
+
+        command_args_1 = self._start_processes_for_str_entrypoint_and_get_Popen_args(
+            numa_options=NumaOptions(affinity_mode=AffinityMode.EXCLUSIVE),
+            target_local_rank=1,
         )
         self.assertEqual(
             command_args_1,
@@ -493,7 +559,6 @@
                 "numactl",
                 # Does not get an extra physical core, since the 1st GPU already took the extra.
                 "--physcpubind=4-5",
-                "--preferred=0",
                 "echo",
                 "Hello, world!",
             ),
@@ -512,9 +577,9 @@
             RuntimeError,
             "There are only 1 physical cores on numa_node_index=0, but there are 2 GPUs associated with this NUMA node.",
         ):
-            self._start_test_processes_and_get_command_args_for_local_rank(
+            self._start_processes_for_str_entrypoint_and_get_Popen_args(
                 numa_options=NumaOptions(affinity_mode=AffinityMode.EXCLUSIVE),
-                local_rank=1,
+                target_local_rank=1,
             )
 
     def test_core_complex_numa_binding_with_extra_l3(self) -> None:
@@ -526,9 +591,9 @@
             num_physical_core_per_l3_cache=3,
         )
 
-        command_args = self._start_test_processes_and_get_command_args_for_local_rank(
+        command_args = self._start_processes_for_str_entrypoint_and_get_Popen_args(
             numa_options=NumaOptions(affinity_mode=AffinityMode.CORE_COMPLEX),
-            local_rank=3,
+            target_local_rank=3,
         )
         self.assertEqual(
             command_args,
@@ -536,7 +601,6 @@
                 "numactl",
                 # The second L3 on the second numa node
                 "--physcpubind=24-29",
-                "--preferred=1",
                 "echo",
                 "Hello, world!",
             ),
@@ -551,9 +615,9 @@
             num_physical_core_per_l3_cache=3,
         )
 
-        command_args = self._start_test_processes_and_get_command_args_for_local_rank(
+        command_args = self._start_processes_for_str_entrypoint_and_get_Popen_args(
             numa_options=NumaOptions(affinity_mode=AffinityMode.CORE_COMPLEX),
-            local_rank=3,
+            target_local_rank=3,
         )
         self.assertEqual(
             command_args,
@@ -562,7 +626,6 @@
                 # There are only 2 L3 caches, so the 4th GPU shares the same
                 # cores as the 3rd GPU.
                 "--physcpubind=6-11",
-                "--preferred=1",
                 "echo",
                 "Hello, world!",
             ),
@@ -579,11 +642,9 @@
 
         # Only some subset of the CPUs are available this time.
         with patch("os.sched_getaffinity", return_value={0, 4, 6, 7, 9}):
-            command_args = (
-                self._start_test_processes_and_get_command_args_for_local_rank(
-                    numa_options=NumaOptions(affinity_mode=AffinityMode.CORE_COMPLEX),
-                    local_rank=0,
-                )
+            command_args = self._start_processes_for_str_entrypoint_and_get_Popen_args(
+                numa_options=NumaOptions(affinity_mode=AffinityMode.CORE_COMPLEX),
+                target_local_rank=0,
             )
 
         self.assertEqual(
@@ -592,7 +653,6 @@
                 "numactl",
                 # Binds to the second L3 because it has the most available CPUs
                 "--physcpubind=6-7,9",
-                "--preferred=0",
                 "echo",
                 "Hello, world!",
             ),
@@ -611,41 +671,19 @@
             num_physical_core_per_l3_cache=1,
         )
 
-        command_args = self._start_test_processes_and_get_command_args_for_local_rank(
+        command_args = self._start_processes_for_str_entrypoint_and_get_Popen_args(
             numa_options=NumaOptions(affinity_mode=AffinityMode.CORE_COMPLEX),
-            local_rank=0,
+            target_local_rank=0,
         )
         self.assertEqual(
             command_args,
             (
                 "numactl",
                 "--physcpubind=0-1",
-                "--preferred=0",
-                "echo",
-                "Hello, world!",
-            ),
-        )
-
-    def test_raises_error_if_numa_options_provided_for_callable_entrypoint(
-        self,
-    ) -> None:
-        # Inner import to avoid crashing if not torch.distributed.is_available()
-        from torch.distributed.elastic.agent.server.api import WorkerSpec
-
-        def mock_entrypoint() -> None:
-            pass
-
-        with self.assertRaisesRegex(ValueError, r".*numa_options.*"):
-            # not relevant to test, just pass in an arbitrary value
-            mock_rdzv_handler: Any = 0
-            WorkerSpec(
-                role="trainer",
-                # Only str entrypoint (e.g. "echo") is currently supported
-                entrypoint=mock_entrypoint,
-                local_world_size=8,
-                rdzv_handler=mock_rdzv_handler,
-                numa_options=NumaOptions(affinity_mode=AffinityMode.NODE),
-            )
+                "echo",
+                "Hello, world!",
+            ),
+        )
 
     def test_raises_error_if_numactl_unavailable(self) -> None:
         self._add_mock_hardware(
@@ -659,8 +697,9 @@
             patch("shutil.which", return_value=None),
             self.assertRaisesRegex(RuntimeError, r".*numactl.*"),
         ):
-            self._start_test_processes_and_get_command_args_for_local_rank(
-                numa_options=NumaOptions(affinity_mode=AffinityMode.NODE), local_rank=0
+            self._start_processes_for_str_entrypoint_and_get_Popen_args(
+                numa_options=NumaOptions(affinity_mode=AffinityMode.NODE),
+                target_local_rank=0,
             )
 
     def test_binds_to_node_0_if_node_stored_as_minus_one(self) -> None:
@@ -681,18 +720,48 @@
             contents="-1",
         )
 
-        command_args = self._start_test_processes_and_get_command_args_for_local_rank(
-            numa_options=NumaOptions(affinity_mode=AffinityMode.NODE), local_rank=0
+        command_args = self._start_processes_for_str_entrypoint_and_get_Popen_args(
+            numa_options=NumaOptions(affinity_mode=AffinityMode.NODE),
+            target_local_rank=0,
         )
         self.assertEqual(
             command_args,
             (
                 "numactl",
                 "--cpunodebind=0",
-                "--preferred=0",
-                "echo",
-                "Hello, world!",
-            ),
+                "echo",
+                "Hello, world!",
+            ),
+        )
+
+    def test_callable_entrypoint_basic(self) -> None:
+        self._add_mock_hardware(
+            num_sockets=4,
+            num_numa_nodes_per_socket=2,
+            num_gpus_per_numa_node=2,
+            num_l3_caches_per_numa_node=4,
+            num_physical_core_per_l3_cache=2,
+        )
+
+        executable_contents = (
+            self._start_processes_for_callable_entrypoint_and_get_executable_contents(
+                numa_options=NumaOptions(affinity_mode=AffinityMode.NODE),
+                target_local_rank=11,
+            )
+        )
+        self.assertEqual(
+            executable_contents,
+            # There are 8 numa nodes and 2 GPUs per numa node, so GPU 11 would be
+            # on numa node 11 // 2 = 5.
+            f"""#!/bin/bash
+
+# If this file is more than a few minutes old and still exists on your machine,
+# that is NOT expected. It should have deleted itself. If you are seeing an accumulation of such
+# files, that could suggest a bug in pytorch. See https://github.com/pytorch/pytorch/pull/160163.
+
+rm -- "$0"
+numactl --cpunodebind=5 {sys.executable} "$@"
+""",
         )
 
     def test_get_set_of_int_from_ranges_str(self) -> None:
