--- conflicted
+++ resolved
@@ -209,8 +209,6 @@
             self.assertEqual(id(out), id(t))
             self.assertEqual(out, torch.zeros_like(t))
 
-<<<<<<< HEAD
-=======
         def test_my_amax(self, device):
             import libtorch_agnostic
 
@@ -232,7 +230,6 @@
             out = libtorch_agnostic.ops.my_is_cpu(t)
             self.assertEqual(out, t.is_cpu)
 
->>>>>>> 332fa5b3
         def test_fill_infinity(self, device):
             import libtorch_agnostic
 
