--- conflicted
+++ resolved
@@ -163,9 +163,6 @@
 
     Returns: The modified tensor (same as input)
     """
-<<<<<<< HEAD
-    return torch.ops.libtorch_agnostic.fill_infinity.default(t)
-=======
     return torch.ops.libtorch_agnostic.fill_infinity.default(t)
 
 
@@ -248,5 +245,4 @@
 
     Returns: Current device index as an integer
     """
-    return torch.ops.libtorch_agnostic.test_get_current_device_index.default()
->>>>>>> 95e456fc
+    return torch.ops.libtorch_agnostic.test_get_current_device_index.default()