--- conflicted
+++ resolved
@@ -6977,6 +6977,38 @@
         c = "foobar"
         self.assertEqual(f(x, c), opt_f(x, c))
 
+    def test_nn_param_freevar_codegen(self):
+        class Model2(nn.Module):
+            def __init__(self) -> None:
+                super().__init__()
+                self.conv = nn.Conv2d(in_channels=3, out_channels=5, kernel_size=3)
+                self.batchnorm = nn.BatchNorm2d(num_features=5)
+                self.conv_weight = torch.randn(5, 3, 3, 3)
+                self.conv_bias = torch.randn(5)
+
+            def forward(self, x):
+                self.conv.weight = nn.Parameter(self.conv_weight)
+                self.conv.bias = nn.Parameter(self.conv_bias, requires_grad=False)
+                self.conv.eval()
+                x = self.conv(x)
+                x = self.batchnorm(x)
+                x = F.relu(x)
+                return x
+
+        input_tensor = torch.randn(1, 3, 10, 10)
+        func = Model2().to("cpu")
+
+        @functools.wraps(func)
+        def wrapper(*args, **kwargs):
+            return func(*args, **kwargs)
+
+        with torch.no_grad():
+            func.train(False)
+            v1 = func(input_tensor)
+            jit_func = torch.compile(wrapper, backend="eager", fullgraph=True)
+            v2 = jit_func(input_tensor)
+            self.assertEqual(v1, v2)
+
     def test_amp_foreach_fake_impl(self):
         inv_scale = torch.full((1,), 0.25)
         found_inf = torch.full((1,), 0.0)
@@ -7480,39 +7512,6 @@
 
         self.assertEqual(f2(torch.ones(3)), torch.ones(3) + 1)
 
-<<<<<<< HEAD
-    def test_nn_param_freevar_codegen(self):
-        class Model2(nn.Module):
-            def __init__(self) -> None:
-                super().__init__()
-                self.conv = nn.Conv2d(in_channels=3, out_channels=5, kernel_size=3)
-                self.batchnorm = nn.BatchNorm2d(num_features=5)
-                self.conv_weight = torch.randn(5, 3, 3, 3)
-                self.conv_bias = torch.randn(5)
-
-            def forward(self, x):
-                self.conv.weight = nn.Parameter(self.conv_weight)
-                self.conv.bias = nn.Parameter(self.conv_bias, requires_grad=False)
-                self.conv.eval()
-                x = self.conv(x)
-                x = self.batchnorm(x)
-                x = F.relu(x)
-                return x
-
-        input_tensor = torch.randn(1, 3, 10, 10)
-        func = Model2().to("cpu")
-
-        @functools.wraps(func)
-        def wrapper(*args, **kwargs):
-            return func(*args, **kwargs)
-
-        with torch.no_grad():
-            func.train(False)
-            v1 = func(input_tensor)
-            jit_func = torch.compile(wrapper, backend="eager", fullgraph=True)
-            v2 = jit_func(input_tensor)
-            self.assertEqual(v1, v2)
-=======
     def test_torch_cuda_is_initialized(self):
         @torch.compile(fullgraph=True, backend="eager")
         def f(x):
@@ -7525,7 +7524,6 @@
 
         with mock.patch("torch.cuda.is_initialized", lambda: False):
             self.assertEqual(f(inp), inp + 2)
->>>>>>> e6ed4074
 
 
 instantiate_parametrized_tests(ReproTests)
