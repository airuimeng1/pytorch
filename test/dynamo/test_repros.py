--- conflicted
+++ resolved
@@ -13,6 +13,7 @@
 import importlib
 import inspect
 import itertools
+import logging
 import os
 import random
 import sys
@@ -41,13 +42,22 @@
 import torch.library
 import torch.utils._pytree as pytree
 from torch import nn
+from torch._dynamo.backends.debugging import ExplainWithBackend
 from torch._dynamo.debug_utils import same_two_models
-from torch._dynamo.testing import CompileCounter, rand_strided, same, skipIfPy312
-from torch._inductor.utils import fresh_inductor_cache
+from torch._dynamo.testing import (
+    CompileCounter,
+    rand_strided,
+    same,
+    skipIfNotPy312,
+    skipIfPy312,
+)
+from torch._inductor.utils import fresh_cache
 from torch.nn import functional as F
+from torch.profiler import profile, ProfilerActivity
 from torch.testing._internal.common_cuda import (
     PLATFORM_SUPPORTS_FLASH_ATTENTION,
     PLATFORM_SUPPORTS_FP8,
+    SM70OrLater,
     TEST_CUDA,
 )
 from torch.testing._internal.common_device_type import instantiate_device_type_tests
@@ -59,6 +69,7 @@
     skipIfWindows,
     TEST_WITH_ROCM,
 )
+from torch.testing._internal.logging_utils import LoggingTestCase, make_logging_test
 from torch.testing._internal.two_tensor import TwoTensor
 from torch.utils._python_dispatch import TorchDispatchMode
 
@@ -176,9 +187,9 @@
     if torch.jit.is_scripting():
         return torch.as_tensor(x, device=device)
     if torch.jit.is_tracing():
-        assert all(
-            isinstance(t, torch.Tensor) for t in x
-        ), "Shape should be tensor during tracing!"
+        assert all(isinstance(t, torch.Tensor) for t in x), (
+            "Shape should be tensor during tracing!"
+        )
         # as_tensor should not be used in tracing because it records a constant
         ret = torch.stack(x)
         if ret.device != device:  # avoid recording a hard-coded device if not necessary
@@ -477,9 +488,9 @@
         real_seq_length = seq_length
 
         if past_key_value is not None:
-            assert (
-                len(past_key_value) == 2
-            ), f"past_key_value should have 2 past states: keys and values. Got {len(past_key_value)} past states"
+            assert len(past_key_value) == 2, (
+                f"past_key_value should have 2 past states: keys and values. Got {len(past_key_value)} past states"
+            )
             real_seq_length += (
                 past_key_value[0].shape[2] if query_length is None else query_length
             )
@@ -945,6 +956,26 @@
         self.x = x + 2
 
 
+class LRUCacheWarningTests(LoggingTestCase):
+    @requires_cuda
+    @make_logging_test(dynamo=logging.DEBUG)
+    def test_lru_cache_warning_issued_during_tracing(self, records):
+        torch.set_default_device("cuda")
+
+        @torch.compile(backend="eager")
+        def f(x):
+            torch.get_device_module()
+            x = x.cos().sin()
+            return x
+
+        result = f(torch.randn(1024))
+        self.assertIsInstance(result, torch.Tensor)
+
+        for record in records:
+            if "call to a lru_cache wrapped function at:" in record.getMessage():
+                self.fail("lru_cache warning was incorrectly logged")
+
+
 class ReproTests(torch._dynamo.test_case.TestCase):
     def setUp(self) -> None:
         try:
@@ -962,7 +993,7 @@
         self.exit_stack.close()
         super().tearDown()
 
-    def guard_manager_clone_hook_fn(self, guard_manager_wrapper, f_locals):
+    def guard_manager_clone_hook_fn(self, guard_manager_wrapper, f_locals, builder):
         root = guard_manager_wrapper.root
         cloned_root = root.clone_manager(lambda x: True)
         cloned_wrapper = torch._dynamo.guards.GuardManagerWrapper(cloned_root)
@@ -2012,8 +2043,13 @@
             ref0 = fn(x)
             ref1 = fn(x)
 
+            opt_fn = torch.compile(fn, backend="eager")
+            # Especially for internal usage, there are many calls to random functions
+            # on first compile, e.g., from various library initializations. Run once
+            # to get that out of the way before resetting the seed:
+            opt_fn(x)
+
             random.seed(0)
-            opt_fn = torch.compile(fn, backend="eager")
             res0 = opt_fn(x)
             res1 = opt_fn(x)
 
@@ -3802,6 +3838,9 @@
 
         self.assertEqual(f(torch.ones(8, 4)), gm(torch.ones(8, 4)))
 
+    @skipIfWindows(
+        msg="TODO: (xuhancn) fix, AssertionError: tensor([[0.1000, 0.1000, 0.1000,  ..., 0.1000, 0.1000, 0.1000],"
+    )
     def test_optim_state_references_cleared(self):
         model = torch.nn.Linear(2048, 2048, bias=False)
         x = torch.ones(2048)
@@ -3917,7 +3956,7 @@
         opt_model(17, (12,), out2)
 
     @requires_cuda
-    @serialTest
+    @serialTest()
     def test_mem_leak_guards(self):
         def gn(x0, x):
             return x0 * x
@@ -4437,6 +4476,20 @@
         # Prove guarding works - we run the compiled_fn 5 times
         # frame_count should stay at 1.
         self.assertEqual(cnt.frame_count, 1)
+
+    def test_tensor_set_data_mismatched_dtype(self):
+        def func(x, y):
+            x.data = y.to(dtype=torch.bfloat16)
+
+        x1 = torch.tensor([], dtype=torch.float32)
+        x2 = torch.tensor([], dtype=torch.float32)
+        y1 = torch.tensor([1, 2, 3], dtype=torch.float32)
+        y2 = torch.tensor([1, 2, 3], dtype=torch.float32)
+        func(x1, y1)
+        torch.compile(func, backend="eager")(x2, y2)
+        self.assertEqual(x1, x2)
+        self.assertEqual(x1.data, x2.data)
+        self.assertEqual(y1, y2)
 
     def test_user_ctor_ctx_manager(self):
         class UserCtxManager:
@@ -4855,9 +4908,9 @@
                 with warnings.catch_warnings(record=True):
                     data_len = len(value)
                 if len(self._fields):
-                    assert (
-                        len(self) == data_len
-                    ), f"Adding a field of length {data_len} to a Instances of length {len(self)}"
+                    assert len(self) == data_len, (
+                        f"Adding a field of length {data_len} to a Instances of length {len(self)}"
+                    )
                 self._fields[name] = value
 
             def get(self, name: str) -> Any:
@@ -4994,6 +5047,67 @@
         res = opt_fn(x_weak, y)
         self.assertEqual(ref, res)
 
+    # The programming model around (weak)references is that we DO NOT guarantee
+    # any behavior that depends on deallocation order. We do guarantee "eventual consistency",
+    # that is, after the torch.compile'd function is finished running (including any graph breaks),
+    # refcount semantics will match eager's.
+    @skipIfWindows(msg="TODO: (xuhancn) fix, AssertionError: False is not true")
+    def test_weakref_callback(self):
+        called1 = False
+
+        def callback1(ref):
+            nonlocal called1
+            called1 = True
+            if not torch.compiler.is_compiling():
+                raise RuntimeError("callback1 expected to be compiled")
+
+        # weakref callbacks that should be called in the compiled region will be compiled.
+        # But the exact place in the compiled code that the callback is made is undefined.
+        @torch.compile(backend="eager")
+        def fn(x):
+            y = x + 1
+            ref = weakref.ref(y, callback1)
+            torch._dynamo.graph_break()
+            return ref
+
+        fn(torch.ones(3))
+        self.assertTrue(called1)
+
+        called2 = False
+
+        def callback2(ref):
+            nonlocal called2
+            called2 = True
+            if torch.compiler.is_compiling():
+                raise RuntimeError("callback2 expected to not be compiled")
+
+        # weakref callbacks that fire outside the compiled region work
+        @torch.compile(backend="eager")
+        def gn(x):
+            y = x + 1
+            ref = weakref.ref(y, callback2)
+            torch._dynamo.graph_break()
+            return y, ref
+
+        y, _ = gn(torch.ones(3))
+        del y
+        self.assertTrue(called2)
+
+        def callback3(ref):
+            raise RuntimeError("callback3 should not be called")
+
+        # The callback will NOT be called if both the weakref and the referrent are
+        # deleted in the same compiled region (graph breaks act like a "memory sync"
+        # and thus make things tricky - the callback is actually expected to be called).
+        # This test does NOT mean that this behavior is part of the (weak)ref programming
+        # model, but rather reminds us that this is an intentionally allowed weakref-Dynamo behavior.
+        @torch.compile(backend="eager")
+        def hn(x):
+            y = x + 1
+            _ = weakref.ref(y, callback3)
+
+        hn(torch.ones(3))
+
     #     @torch._functorch.config.patch(
     #         recompute_views=True,
     #     )
@@ -5467,7 +5581,7 @@
             y = torch.randn(100, 10)
             return torch.mm(x, y).sum()
 
-        with fresh_inductor_cache():
+        with fresh_cache():
             torch.compile(fn)()
 
         torch.compile(fn2)()
@@ -5741,6 +5855,21 @@
         torch.view_as_real(out_ref).sum().backward()
         torch.view_as_real(out_test).sum().backward()
         self.assertEqual(x_ref.grad, x_test.grad)
+
+    @unittest.skipIf(
+        not SM70OrLater,
+        "Triton only supports devices of CUDA capability >= 7.0",
+    )
+    def test_add_complex_conj(self):
+        def f(x):
+            return x + x.conj()
+
+        x = torch.randn(4, dtype=torch.complex64, requires_grad=True)
+        out = torch.compile(f)(x)
+        expected_complex = (2 * x.real).to(dtype=out.dtype)
+
+        self.assertTrue(out.dtype == torch.complex64)
+        self.assertEqual(out, expected_complex)
 
     # https://github.com/pytorch/pytorch/issues/132200
     def test_partitioner_cse_respects_mutation_boundaries(self):
@@ -5801,6 +5930,43 @@
         self.assertEqual(result, result_test)
         self.assertEqual(x, x_test)
 
+    def test_aot_autograd_runtime_wrapper_prologue_profiled(self):
+        # Names for prologue profiling event
+        prologue_name = "AOTDispatcher Runtime Wrapper Prologue"
+
+        # Simple linear op to compile
+        mod = torch.nn.Linear(4, 4)
+        opt_mod = torch.compile(mod)
+        x = torch.randn(4, 4)
+
+        # Run this test with grad and no-grad to test both boolean cases trace_joint
+        for c in [contextlib.nullcontext, torch.no_grad]:
+            # Run compiled op with profiling
+            with c():
+                # warmup before profiling
+                opt_mod(x)
+                with profile(activities=[ProfilerActivity.CPU]) as prof:
+                    opt_mod(x)
+
+            # Make sure events are populated then find prologue event and last start time
+            events = prof.events()
+            self.assertTrue(events is not None)
+
+            prologue_event = None
+            last_start_time = 0
+            for event in events:
+                if hasattr(event, "name") and prologue_name in event.name:
+                    prologue_event = event
+                if event.time_range.start > last_start_time:
+                    last_start_time = event.time_range.start
+
+            # Make sure prologue event exist
+            self.assertTrue(prologue_event is not None)
+
+            # Make sure there is at least one other event (compiled function) that starts
+            # after prologue starts
+            self.assertLess(prologue_event.time_range.end, last_start_time)
+
     def test_changing_stride(self):
         cnt = torch._dynamo.testing.CompileCounter()
 
@@ -6014,7 +6180,7 @@
         self.assertEqual(out_ref, out_test)
 
     @requires_cuda
-    # This test will fail as flip in combination with particular input lenghts
+    # This test will fail as flip in combination with particular input lengths
     # produces weird results.
     # This is under investigations in
     # https://github.com/pytorch/pytorch/issues/131805
@@ -6373,6 +6539,7 @@
         self.assertEqual(ref, res)
 
     @skipIfPy312  # listcomp bytecode is optimized
+    @skipIfWindows(msg="TODO: (xuhancn) fix, AssertionError: Scalars are not equal!")
     def test_listcomp(self):
         class Module(torch.nn.Module):
             def __init__(self):
@@ -6772,6 +6939,8 @@
 
         torch._dynamo.utils.clear_compilation_metrics()
 
+    # https://github.com/pytorch/pytorch/issues/156580
+    @serialTest()
     def test_dont_dce_rand(self):
         # https://github.com/pytorch/pytorch/issues/143431
         def f(image_latent):
@@ -6815,9 +6984,12 @@
         ):
             torch.compile(lambda: None)
 
-        with torch._dynamo.config.patch(
-            suppress_errors=True, fail_on_recompile_limit_hit=True
-        ), self.assertRaises(AssertionError):
+        with (
+            torch._dynamo.config.patch(
+                suppress_errors=True, fail_on_recompile_limit_hit=True
+            ),
+            self.assertRaises(AssertionError),
+        ):
             torch.compile(lambda: None)
 
     def test_str_isalnum(self):
@@ -6829,6 +7001,38 @@
         x = torch.randn(3)
         c = "foobar"
         self.assertEqual(f(x, c), opt_f(x, c))
+
+    def test_nn_param_freevar_codegen(self):
+        class Model2(nn.Module):
+            def __init__(self) -> None:
+                super().__init__()
+                self.conv = nn.Conv2d(in_channels=3, out_channels=5, kernel_size=3)
+                self.batchnorm = nn.BatchNorm2d(num_features=5)
+                self.conv_weight = torch.randn(5, 3, 3, 3)
+                self.conv_bias = torch.randn(5)
+
+            def forward(self, x):
+                self.conv.weight = nn.Parameter(self.conv_weight)
+                self.conv.bias = nn.Parameter(self.conv_bias, requires_grad=False)
+                self.conv.eval()
+                x = self.conv(x)
+                x = self.batchnorm(x)
+                x = F.relu(x)
+                return x
+
+        input_tensor = torch.randn(1, 3, 10, 10)
+        func = Model2().to("cpu")
+
+        @functools.wraps(func)
+        def wrapper(*args, **kwargs):
+            return func(*args, **kwargs)
+
+        with torch.no_grad():
+            func.train(False)
+            v1 = func(input_tensor)
+            jit_func = torch.compile(wrapper, backend="eager", fullgraph=True)
+            v2 = jit_func(input_tensor)
+            self.assertEqual(v1, v2)
 
     def test_amp_foreach_fake_impl(self):
         inv_scale = torch.full((1,), 0.25)
@@ -6845,8 +7049,6 @@
         res = torch.compile(f, backend="aot_eager")()
         self.assertEqual(ref, res)
 
-<<<<<<< HEAD
-=======
     def test_deleted_compile_wrapper_segfault(self):
         def fn(x):
             return x + 1
@@ -6962,7 +7164,6 @@
         )
         self.assertEqual(explain_output.break_reasons[0].reason, expected_msg)
 
->>>>>>> eaa5d9d3
 
 class ReproTestsDevice(torch._dynamo.test_case.TestCase):
     def test_sub_alpha_scalar_repro(self, device):
@@ -7340,7 +7541,7 @@
         # *are* saved for backward, and become back inputs.
         # The easier-to-test thing I'm checking for here is that the recompute
         # on primals_2 happens in the backward. With the recompute,
-        # there are 5 _to_copy ops in the backwrad. Without it, there are 4
+        # there are 5 _to_copy ops in the backward. Without it, there are 4
         # (aka if you set torch._functorch.config.treat_parameters_as_free_to_save = False)
         self.assertEqual(mode.ops_counter[torch.ops.aten._to_copy.default], 5)
 
@@ -7453,8 +7654,6 @@
         with mock.patch("torch.cuda.is_initialized", lambda: False):
             self.assertEqual(f(inp), inp + 2)
 
-<<<<<<< HEAD
-=======
     def test_named_tuple_vt_clone(self):
         # https://github.com/pytorch/pytorch/issues/157945
         class SVDCompressor(nn.Module):
@@ -7555,7 +7754,6 @@
             unsafe_grad(y)  # should not warn
             self.assertEqual(len(w), 1)
 
->>>>>>> eaa5d9d3
 
 instantiate_parametrized_tests(ReproTests)
 
