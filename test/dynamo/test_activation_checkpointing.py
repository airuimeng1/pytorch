# Owner(s): ["module: dynamo"]
import contextlib
import copy
import functools
import math
import unittest  # noqa: F811
from importlib import import_module

import torch
import torch._dynamo.config
import torch._dynamo.test_case
import torch._functorch.config
import torch.distributed as dist
import torch.nn as nn
import torch.utils.checkpoint
from functorch.compile import min_cut_rematerialization_partition
from torch._dynamo.backends.common import aot_autograd
from torch._dynamo.testing import CompileCounterWithBackend
from torch._higher_order_ops.wrap import tag_activation_checkpoint
from torch.testing._internal.common_device_type import instantiate_device_type_tests
from torch.testing._internal.common_utils import IS_WINDOWS, skipIfHpu, skipIfRocm
from torch.testing._internal.inductor_utils import HAS_CUDA_AND_TRITON
from torch.testing._internal.triton_utils import requires_cuda_and_triton
from torch.testing._internal.two_tensor import TwoTensor
from torch.utils.checkpoint import (
    checkpoint,
    CheckpointPolicy,
    create_selective_checkpoint_contexts,
)


if HAS_CUDA_AND_TRITON:
    import triton
    from triton import language as tl

    @triton.jit
    def add_one_kernel(
        in_ptr0,
        out_ptr,
        n_elements,
        BLOCK_SIZE: "tl.constexpr",
    ):
        pid = tl.program_id(axis=0)
        block_start = pid * BLOCK_SIZE
        offsets = block_start + tl.arange(0, BLOCK_SIZE)
        mask = offsets < n_elements
        x = tl.load(in_ptr0 + offsets, mask=mask)
        output = x + 1
        tl.store(out_ptr + offsets, output, mask=mask)


requires_distributed = functools.partial(
    unittest.skipIf, not dist.is_available(), "requires distributed"
)


def checkpoint_wrapper(fn):
    def inner(*args):
        return torch.utils.checkpoint.checkpoint(fn, *args, use_reentrant=True)

    return inner


def count_ops(
    gm, args, freq=None, freq_ge=None, op=None, freqs=None, freqs_ge=None, ops=None
):
    def match_rng_op(node, op):
        if isinstance(node.target, torch._ops.HigherOrderOperator):
            if node.name == "run_and_save_rng_state":
                return node.args[0] == op
            elif node.name == "run_with_rng_state":
                return node.args[1] == op
            elif node.name == "graphsafe_run_with_rng_state":
                return node.args[0] == op
        return False

    # assert ((freq or freq_ge) and op) or ((freqs or freqs_ge) and ops)
    if op is not None:
        assert not isinstance(op, list)
        ops = [op]
    if freq is not None:
        freqs = [freq]
    if freq_ge is not None:
        freqs_ge = [freq_ge]
    if freqs:
        for op, freq in zip(ops, freqs):
            actual_count = 0
            for node in gm.graph.nodes:
                if match_rng_op(node, op) or node.target == op:
                    actual_count += 1
            err_msg = f"In graph {gm}, expected {op} to have occurred {freq} times in the graph, but got {actual_count}."
            assert actual_count == freq, err_msg
    else:
        assert freqs_ge is not None
        for op, freq_ge in zip(ops, freqs_ge):
            actual_count = 0
            for node in gm.graph.nodes:
                if match_rng_op(node, op) or node.target == op:
                    actual_count += 1
            assert actual_count >= freq_ge, (
                f"In graph {gm}, expected {op} to have occurred at least {freq_ge} times in the graph, but got {actual_count}."
            )
    return gm


def collect_fwd_graph_outputs(graph: torch.fx.Graph, *, fwd_outputs: set[str]):
    if not torch._dynamo.compiled_autograd.in_compiled_autograd_region:  # fwd graph
        return_node = list(graph.nodes)[-1]
        assert return_node.target == "output"
        for x in return_node.args[0]:
            fwd_outputs.add(str(x))


class _InvalidContext:
    def __init__(self) -> None:
        pass

    def __enter__(self):
        return self

    def __exit__(self, exc_type, exc_val, exc_tb):
        pass


def _invalid_context_gen():
    return _InvalidContext(), _InvalidContext()


def find_first_node(gm, func):
    for node in gm.graph.nodes:
        if node.target is func:
            return node
    return None


def op_count(gm):
    result = 0
    for node in gm.graph.nodes:
        if "call" in node.op:
            result += 1
    return result


def _get_custom_policy(no_recompute_list=None, must_recompute_list=None):
    def _custom_policy(ctx, func, *args, **kwargs):
        if no_recompute_list is not None and func in no_recompute_list:
            return CheckpointPolicy.MUST_SAVE
        if must_recompute_list is not None and func in must_recompute_list:
            return CheckpointPolicy.MUST_RECOMPUTE
        else:
            return CheckpointPolicy.PREFER_RECOMPUTE

    return _custom_policy


class ActivationCheckpointingViaTagsTests(torch._dynamo.test_case.TestCase):
    def _validate(
        self,
        fn,
        backend,
        *args,
        skip_check=False,
        fullgraph=True,
        compiled_autograd=False,
    ):
        cloned_args = []
        for arg in args:
            cloned_args.append(arg.detach().clone().requires_grad_(arg.requires_grad))

        cloned_fn = copy.deepcopy(fn)

        torch.manual_seed(0)
        expected = fn(*args)
        expected.sum().backward()

        torch.manual_seed(0)
        compiled_fn = torch.compile(cloned_fn, fullgraph=fullgraph, backend=backend)
        ctx = contextlib.nullcontext()
        if compiled_autograd:
            ctx = torch._dynamo.compiled_autograd._enable(
                lambda gm: torch.compile(gm, fullgraph=fullgraph, backend=backend)
            )
        with ctx:
            result = compiled_fn(*cloned_args)
            result.sum().backward()

        if not skip_check:
            self.assertEqual(
                result,
                expected,
                msg="Output mismatch between torch.compile and eager versions",
            )
            for arg, cloned_arg in zip(args, cloned_args):
                self.assertEqual(
                    arg.grad,
                    cloned_arg.grad,
                    msg="Gradient mismatch between torch.compile and eager versions",
                )

    def _compare_orig_and_checkpointed_fns(
        self, orig_fn, checkpointed_fn, *args, fullgraph=True
    ):
        # The original version and the checkpointed version of the same function
        # should produce the same outputs and the same gradients under torch.compile.

        def clone_args(args):
            cloned_args = []
            for arg in args:
                cloned_args.append(
                    arg.detach().clone().requires_grad_(arg.requires_grad)
                )
            return cloned_args

        def run(compiler):
            # Run original version
            cloned_args_orig_fn = clone_args(args)
            torch.manual_seed(0)
            compiled_orig_fn = compiler(orig_fn)
            result_orig_fn = compiled_orig_fn(*cloned_args_orig_fn)
            result_orig_fn.sum().backward()

            # Run checkpointed version
            cloned_args_checkpointed_fn = clone_args(args)
            torch.manual_seed(0)
            compiled_checkpointed_fn = compiler(copy.deepcopy(checkpointed_fn))
            result_checkpointed_fn = compiled_checkpointed_fn(
                *cloned_args_checkpointed_fn
            )
            result_checkpointed_fn.sum().backward()

            # Check that outputs and gradients are equal
            self.assertEqual(
                result_orig_fn,
                result_checkpointed_fn,
                msg="Output mismatch between the original version and the checkpointed version of the same function",
            )
            for cloned_arg_orig_fn, cloned_arg_checkpointed_fn in zip(
                cloned_args_orig_fn, cloned_args_checkpointed_fn
            ):
                self.assertEqual(
                    cloned_arg_orig_fn.grad,
                    cloned_arg_checkpointed_fn.grad,
                    msg="Gradient mismatch between the original version and the checkpointed version of the same function",
                )

        run(functools.partial(torch.compile, fullgraph=fullgraph))
        if fullgraph:

            def export_compiler(fn):
                class WrapAsModule(nn.Module):
                    def forward(self, *args, **kwargs):
                        return fn(*args, **kwargs)

                mod = WrapAsModule()

                def runtime_wrapper(*runtime_args):
                    from torch.export import _trace

                    gm = _trace._export_to_torch_ir(
                        f=mod,
                        args=tuple(clone_args(args)),
                        kwargs={},
                        dynamic_shapes=None,
                        preserve_module_call_signature=(),
                        restore_fqn=False,
                        allow_complex_guards_as_runtime_asserts=False,
                        _log_export_usage=False,
                    )
                    # NOTE: this is necessary for rng to be added to the exported graph
<<<<<<< HEAD
                    return torch.compile(gm, fullgraph=fullgraph)(*runtime_args)
=======
                    return torch.compile(gm, fullgraph=False)(*runtime_args)
>>>>>>> 6737e2c9

                return runtime_wrapper

            run(export_compiler)

    def test_tags_function(self, device):
        def gn(x, y):
            return torch.sigmoid(torch.matmul(x, y))

        def fn(x, y):
            return torch.utils.checkpoint.checkpoint(
                gn, torch.sin(x), y, use_reentrant=True
            )

        x = torch.randn(4, 4, device=device, requires_grad=True)
        y = torch.randn(4, 4, device=device, requires_grad=True)

        fw_compiler = functools.partial(count_ops, freq=1, op=torch.ops.aten.mm.default)
        bw_compiler = functools.partial(
            count_ops, freq=3, op=torch.ops.aten.mm.default
        )  # mm recomputed in the bwd
        backend = aot_autograd(fw_compiler=fw_compiler, bw_compiler=bw_compiler)
        self._validate(fn, backend, x, y)

    @requires_cuda_and_triton
    def test_tags_function_via_global_checkpoint(self, device):
        def gn(x, y):
            return torch.sigmoid(torch.matmul(x, y))

        def fn(x, y):
            # This goes through VariableBuilder
            return checkpoint(gn, torch.sin(x), y, use_reentrant=True)

        x = torch.randn(4, 4, device=device, requires_grad=True)
        y = torch.randn(4, 4, device=device, requires_grad=True)

        fw_compiler = functools.partial(count_ops, freq=1, op=torch.ops.aten.mm.default)
        bw_compiler = functools.partial(
            count_ops, freq=3, op=torch.ops.aten.mm.default
        )  # mm recomputed in the bwd
        backend = aot_autograd(fw_compiler=fw_compiler, bw_compiler=bw_compiler)
        self._validate(fn, backend, x, y)

    @requires_cuda_and_triton
    def test_tags_function_with_kwargs(self, device):
        def gn(x, y):
            return torch.sigmoid(torch.matmul(x, y))

        def fn(x, y):
            return torch.utils.checkpoint.checkpoint(
                gn, torch.sin(x), y, use_reentrant=True, preserve_rng_state=False
            )

        x = torch.randn(4, 4, device=device, requires_grad=True)
        y = torch.randn(4, 4, device=device, requires_grad=True)

        fw_compiler = functools.partial(count_ops, freq=1, op=torch.ops.aten.mm.default)
        bw_compiler = functools.partial(
            count_ops, freq=3, op=torch.ops.aten.mm.default
        )  # mm recomputed in the bwd
        backend = aot_autograd(fw_compiler=fw_compiler, bw_compiler=bw_compiler)
        self._validate(fn, backend, x, y)

    @requires_cuda_and_triton
    def test_tags_sequential_layers(self, device):
        def gn(x):
            x = x.cos()
            for _ in range(3):
                x = torch.mm(x, x)
            x = x.cos()
            return x

        def fn(x):
            x = torch.utils.checkpoint.checkpoint(gn, x)
            x = torch.utils.checkpoint.checkpoint(gn, x)
            return x

        x = torch.randn(4, 4, device=device, requires_grad=True)

        fw_compiler = functools.partial(count_ops, freq=6, op=torch.ops.aten.mm.default)
        bw_compiler = functools.partial(
            count_ops,
            freqs=[2, 18],
            ops=[torch.ops.aten.cos.default, torch.ops.aten.mm.default],
        )  # mm recomputed in the bwd
        backend = aot_autograd(fw_compiler=fw_compiler, bw_compiler=bw_compiler)
        self._validate(fn, backend, x)

    @requires_cuda_and_triton
    def test_tags_multiple_checkpoints(self, device):
        def gn(x, y):
            return torch.sigmoid(torch.matmul(x, y))

        def fn(x, y):
            x = torch.sin(x)
            z = torch.utils.checkpoint.checkpoint(gn, x, y, use_reentrant=True)
            x = torch.sin(z)
            z = torch.utils.checkpoint.checkpoint(gn, x, y, use_reentrant=True)
            return z

        x = torch.randn(4, 4, device=device, requires_grad=True)
        y = torch.randn(4, 4, device=device, requires_grad=True)

        fw_compiler = functools.partial(count_ops, freq=2, op=torch.ops.aten.mm.default)
        bw_compiler = functools.partial(
            count_ops, freq=6, op=torch.ops.aten.mm.default
        )  # mm recomputed in the bwd
        backend = aot_autograd(fw_compiler=fw_compiler, bw_compiler=bw_compiler)
        self._validate(fn, backend, x, y)

    @requires_cuda_and_triton
    def test_tags_module(self, device):
        class MockModule(torch.nn.Module):
            def __init__(self) -> None:
                super().__init__()
                self.linear = torch.nn.Linear(10, 10)

            def forward(self, x):
                return torch.sigmoid(self.linear(x))

        mod = MockModule().to(device)

        def fn(x):
            return torch.utils.checkpoint.checkpoint(
                mod, torch.sin(x), use_reentrant=True
            )

        x = torch.randn(10, 10, device=device, requires_grad=True)

        fw_compiler = functools.partial(
            count_ops, freq=1, op=torch.ops.aten.sigmoid.default
        )
        bw_compiler = functools.partial(
            count_ops, freq=1, op=torch.ops.aten.sigmoid.default
        )
        backend = aot_autograd(fw_compiler=fw_compiler, bw_compiler=bw_compiler)
        self._validate(fn, backend, x)

    @requires_cuda_and_triton
    def test_tags_decomps(self, device):
        # Ensures that tags are passed on through decompositions as well
        class MockModule(torch.nn.Module):
            def __init__(self) -> None:
                super().__init__()
                self.linear = torch.nn.Linear(10, 10)

            def forward(self, x):
                return torch.nn.functional.gelu(self.linear(x))

        mod = MockModule().to(device)

        def fn(x):
            return torch.utils.checkpoint.checkpoint(
                mod, torch.sin(x), use_reentrant=True
            )

        x = torch.randn(10, 10, device=device, requires_grad=True)

        fw_compiler = functools.partial(
            count_ops, freq=1, op=torch.ops.aten.erf.default
        )
        bw_compiler = functools.partial(
            count_ops, freq=1, op=torch.ops.aten.erf.default
        )
        backend = aot_autograd(
            fw_compiler=fw_compiler,
            bw_compiler=bw_compiler,
            decompositions=lambda: import_module(
                "torch._inductor.compile_fx"
            ).select_decomp_table(),
        )
        self._validate(fn, backend, x)

    @requires_cuda_and_triton
    @torch._inductor.config.patch(fallback_random=True)
    def test_tags_recomputed_rand(self, device):
        def gn(x, y):
            return torch.sigmoid(torch.rand_like(x) * y) * x

        def fn(x, y):
            x = torch.sin(x)
            x = torch.utils.checkpoint.checkpoint(gn, x, y, use_reentrant=True)
            x = torch.sin(x)
            z = torch.utils.checkpoint.checkpoint(gn, x, y, use_reentrant=True)
            return z

        x = torch.randn(4, 4, device=device, requires_grad=True)
        y = torch.randn(4, 4, device=device, requires_grad=True)

        # fw_compiler = functools.partial(count_ops, freq=2, op=torch.ops.aten.mm.default)
        # bw_compiler = functools.partial(
        #     count_ops, freq=6, op=torch.ops.aten.mm.default
        # )  # mm recomputed in the bwd
        # backend = aot_autograd(fw_compiler=fw_compiler, bw_compiler=bw_compiler)
        backend = "inductor"
        self._validate(fn, backend, x, y)

    @requires_cuda_and_triton
    @torch._inductor.config.patch(fallback_random=True)
    def test_tags_rand(self, device):
        def gn(x, y):
            x = torch.mm(x, y)
            x = torch.mm(x, y)
            return x

        def fn(x, y):
            x = torch.sin(x)
            x = torch.utils.checkpoint.checkpoint(gn, x, y, use_reentrant=True)
            x = torch.sin(x)
            # x = torch.utils.checkpoint.checkpoint(gn, x, y, use_reentrant=True)
            return x

        x = torch.randn(4, 4, device=device, requires_grad=True)
        y = torch.randn(4, 4, device=device, requires_grad=True)

        # fw_compiler = functools.partial(count_ops, freq=2, op=torch.ops.aten.mm.default)
        # bw_compiler = functools.partial(
        #     count_ops, freq=6, op=torch.ops.aten.mm.default
        # )  # mm recomputed in the bwd
        # backend = aot_autograd(fw_compiler=fw_compiler, bw_compiler=bw_compiler)
        # backend = "aot_eager"
        backend = "inductor"
        self._validate(fn, backend, x, y)

    @requires_cuda_and_triton
    @torch._inductor.config.patch(fallback_random=True)
    def test_tags_dropout(self, device):
        # Figure out a way to test the number of inductor_random calls
        class MockModule(torch.nn.Module):
            def __init__(self) -> None:
                super().__init__()
                self.linear = torch.nn.Linear(10, 10)
                self.dropout = torch.nn.Dropout(0.2)

            def forward(self, x):
                return self.dropout(self.linear(x))

        mod = MockModule().to(device)

        def fn(x):
            return torch.utils.checkpoint.checkpoint(mod, x, use_reentrant=True)

        x = torch.randn(10, 10, device=device, requires_grad=True)
        backend = "inductor"
        # rand decomps do not have have numerical results as eager
        self._validate(fn, backend, x, skip_check=True)

    @skipIfHpu
    @torch._functorch.config.patch(recompute_views=True)
    @torch._inductor.config.patch(fx_graph_cache=False)
    def test_tags_must_save_tensor_that_has_backward_hook(self):
        def my_post_forward_hook(submod, args, output):
            output.register_hook(my_backward_hook)
            return output

        def my_backward_hook(grad):
            return grad

        class MySubmod(torch.nn.Module):
            def __init__(self):
                super().__init__()

            def forward(self, x):
                y = torch.matmul(x, x)
                z = y * y
                return z

        class MyMod(torch.nn.Module):
            def __init__(self):
                super().__init__()
                self.submod = MySubmod()
                self.norm = torch.nn.LayerNorm(4)

            def forward(self, x):
                out = torch.utils.checkpoint.checkpoint(
                    self.submod, x, use_reentrant=False
                )
                norm_out = self.norm(out)
                return norm_out

        def _factory_fn():
            mod = MyMod()
            x = torch.ones(4, 4, dtype=torch.float32, requires_grad=True)
            backend = "inductor"
            return mod, x, backend

        mod_no_hook, x, backend = _factory_fn()
        mod_no_hook_fwd_outputs = set()

        with torch._inductor.config.patch(
            post_grad_custom_pre_pass=functools.partial(
                collect_fwd_graph_outputs, fwd_outputs=mod_no_hook_fwd_outputs
            )
        ):
            self._validate(
                mod_no_hook, backend, x, fullgraph=True, compiled_autograd=True
            )

        torch._dynamo.reset()
        mod_with_hook, x, backend = _factory_fn()
        mod_with_hook.submod.register_forward_hook(my_post_forward_hook)
        mod_with_hook_fwd_outputs = set()

        with torch._inductor.config.patch(
            post_grad_custom_pre_pass=functools.partial(
                collect_fwd_graph_outputs, fwd_outputs=mod_with_hook_fwd_outputs
            )
        ):
            self._validate(
                mod_with_hook, backend, x, fullgraph=True, compiled_autograd=True
            )

        # If `z` has a backward hook, result of `z = y * y` should also be saved in addition to the usual saved tensors.
        mod_no_hook_fwd_outputs_no_primal = {
            x for x in mod_no_hook_fwd_outputs if not x.startswith("primals_")
        }
        mod_with_hook_fwd_outputs_no_primal = {
            x for x in mod_with_hook_fwd_outputs if not x.startswith("primals_")
        }
        additional_saved_tensors = (
            mod_with_hook_fwd_outputs_no_primal - mod_no_hook_fwd_outputs_no_primal
        )
        expected_additional_saved_tensors = {"mul"}
        self.assertEqual(
            additional_saved_tensors,
            expected_additional_saved_tensors,
            f"""
Expected additional saved tensors: {expected_additional_saved_tensors} but got: {additional_saved_tensors}.
Non-primal fwd outputs from model w/ backward hook: {mod_with_hook_fwd_outputs_no_primal}.
Non-primal fwd outputs from model w/o backward hook: {mod_no_hook_fwd_outputs_no_primal}.""",
        )

    @requires_cuda_and_triton
    def test_fallback(self, device):
        def gn(x, y):
            torch._dynamo.graph_break()
            a = torch.sigmoid(torch.matmul(x, y))
            torch._dynamo.graph_break()
            return torch.cos(a)

        def fn(x, y):
            return torch.cos(checkpoint(gn, torch.sin(x), y, use_reentrant=False))

        x = torch.randn(4, 4, requires_grad=True, device=device)
        y = torch.randn(4, 4, requires_grad=True, device=device)
        args = (x, y)

        backend = "aot_eager"
        cnt = CompileCounterWithBackend(backend)

        expected = fn(*args)
        result = torch.compile(fn, backend=cnt)(*args)

        self.assertEqual(result, expected)

        # One graph for torch.sin on the input, and other for torch.cos.
        self.assertEqual(cnt.frame_count, 2)
        self.assertEqual(cnt.op_count, 2)
        self.assertEqual(len(cnt.graphs), 2)

    @requires_cuda_and_triton
    def test_kwargs(self, device):
        def gn(x, y, z=None):
            a = torch.matmul(x, y)
            if z is not None:
                return torch.matmul(a, z)
            return a

        def fn(x, y, z):
            return torch.cos(checkpoint(gn, x, y, use_reentrant=False, z=z))

        x = torch.randn(4, 4, requires_grad=True, device=device)
        y = torch.randn(4, 4, requires_grad=True, device=device)
        z = torch.randn(4, 4, requires_grad=True, device=device)
        args = (x, y, z)

        backend = "aot_eager"
        cnt = CompileCounterWithBackend(backend)

        expected = fn(*args)
        result = torch.compile(fn, backend=cnt)(*args)

        self.assertEqual(result, expected)

        self.assertEqual(cnt.frame_count, 1)
        self.assertEqual(len(cnt.graphs), 1)

        wrap_node = find_first_node(cnt.graphs[0], tag_activation_checkpoint)
        # one for checkpoint, and 3 for x, y, z
        self.assertEqual(len(wrap_node.args), 4)

        body_function = getattr(cnt.graphs[0], wrap_node.args[0].name)
        self.assertEqual(op_count(body_function), 2)

    @requires_cuda_and_triton
    def test_symints_location(self, device):
        def gn(x, y):
            return torch.matmul(x, torch.nn.functional.dropout(y, 0.5))

        def fn(x, y):
            return torch.utils.checkpoint.checkpoint(gn, x, y, use_reentrant=True)

        backend = "aot_eager"
        cnt = CompileCounterWithBackend(backend)
        opt_fn = torch.compile(fn, backend=cnt)

        x = torch.randn(4, 4, requires_grad=True, device=device)
        y = torch.randn(4, 4, requires_grad=True, device=device)
        args = (x, y)
        expected = fn(*args)
        result = opt_fn(*args)

        x = torch.randn(5, 5, requires_grad=True, device=device)
        y = torch.randn(5, 5, requires_grad=True, device=device)
        args = (x, y)
        expected = fn(*args)
        result = opt_fn(*args)

        self.assertEqual(result.shape, expected.shape)
        self.assertEqual(cnt.frame_count, 2)
        self.assertEqual(len(cnt.graphs), 2)
        wrap_node = find_first_node(cnt.graphs[0], tag_activation_checkpoint)
        self.assertEqual(len(wrap_node.args), 3)

    @requires_cuda_and_triton
    @unittest.skipIf(IS_WINDOWS, "torch.compile doesn't work with windows")
    def test_compile_selective_checkpoint_must_recompute(self, device):
        def context_fn_must_recompute_mm():
            must_recompute_list = [
                torch.ops.aten.mm.default,
            ]
            return create_selective_checkpoint_contexts(
                _get_custom_policy(
                    must_recompute_list=must_recompute_list,
                ),
            )

        def context_fn_no_recompute_mm():
            no_recompute_list = [
                torch.ops.aten.mm.default,
            ]
            return create_selective_checkpoint_contexts(
                _get_custom_policy(
                    no_recompute_list=no_recompute_list,
                ),
            )

        def _test(context_fn, bw_compiler):
            def gn(x):
                return torch.sigmoid(torch.matmul(x, x))

            def fn(x):
                return torch.utils.checkpoint.checkpoint(
                    gn,
                    x,
                    use_reentrant=False,
                    context_fn=context_fn,
                )

            x = torch.randn(4, 4, requires_grad=True, device=device)

            fw_compiler = functools.partial(
                count_ops,
                freq=1,
                op=torch.ops.aten.mm.default,
            )

            backend = aot_autograd(
                fw_compiler=fw_compiler,
                bw_compiler=bw_compiler,
                partition_fn=min_cut_rematerialization_partition,
            )
            self._validate(fn, backend, x)

        _test(
            context_fn=context_fn_must_recompute_mm,
            bw_compiler=functools.partial(
                count_ops,
                freq=3,  # 1 matmul recompute and 2 bwd mm ops per fwd matmul, so 1 + 2 * 1 = 3)
                op=torch.ops.aten.mm.default,
            ),
        )
        _test(
            context_fn=context_fn_no_recompute_mm,
            bw_compiler=functools.partial(
                count_ops,
                freq=2,  # 2 bwd mm ops per fwd matmul
                op=torch.ops.aten.mm.default,
            ),
        )

    @requires_cuda_and_triton
    @unittest.skipIf(IS_WINDOWS, "torch.compile doesn't work with windows")
    def test_compile_selective_checkpoint_must_not_recompute_gemm(self, device):
        def selective_checkpointing_context_fn():
            no_recompute_list = [
                torch.ops.aten.mm.default,
            ]
            return create_selective_checkpoint_contexts(
                _get_custom_policy(no_recompute_list=no_recompute_list)
            )

        def gn(x, y):
            return torch.sigmoid(torch.matmul(torch.matmul(x, y), y)) * y

        def fn(x, y):
            return torch.utils.checkpoint.checkpoint(
                gn,
                x,
                y,
                use_reentrant=False,
                context_fn=selective_checkpointing_context_fn,
            )

        x = torch.randn(4, 4, requires_grad=True, device=device)
        y = torch.randn(4, 4, requires_grad=True, device=device)

        fw_compiler = functools.partial(
            count_ops,
            freq=2,
            op=torch.ops.aten.mm.default,
        )
        bw_compiler = functools.partial(
            count_ops,
            # We would've expected 6 here
            # (2 matmul recompute and 2 mm ops per fwd matmul, so 2 + 2 * 2 = 6)
            # if we didn't enable selective checkpointing.
            freq=4,
            op=torch.ops.aten.mm.default,
        )
        backend = aot_autograd(
            fw_compiler=fw_compiler,
            bw_compiler=bw_compiler,
            partition_fn=min_cut_rematerialization_partition,
        )
        self._validate(fn, backend, x, y)
        self._compare_orig_and_checkpointed_fns(gn, fn, x, y)

    @requires_cuda_and_triton
    @unittest.skipIf(IS_WINDOWS, "torch.compile doesn't work with windows")
    def test_compile_selective_checkpoint_triton_kernel(self, device):
        # Copy of the above test, but make sure that having a triton kernel in the
        # region does not error.
        def add_one(x):
            out = torch.empty_like(x)
            n_elements = x.numel()
            add_one_kernel[(n_elements,)](x, out, n_elements, BLOCK_SIZE=4)
            return out

        class AddOne(torch.autograd.Function):
            @staticmethod
            def forward(ctx, x):
                return add_one(x)

            @staticmethod
            def backward(ctx, x):
                return x

        def selective_checkpointing_context_fn():
            no_recompute_list = [
                torch.ops.aten.mm.default,
            ]
            return create_selective_checkpoint_contexts(
                _get_custom_policy(no_recompute_list=no_recompute_list)
            )

        def gn(x, y):
            return (
                torch.sigmoid(torch.matmul(torch.matmul(AddOne.apply(x.sin()), y), y))
                * y
            )

        def fn(x, y):
            return torch.utils.checkpoint.checkpoint(
                gn,
                x,
                y,
                use_reentrant=False,
                context_fn=selective_checkpointing_context_fn,
            )

        x = torch.randn(4, 4, requires_grad=True, device=device)
        y = torch.randn(4, 4, requires_grad=True, device=device)

        fw_compiler = functools.partial(
            count_ops,
            freq=2,
            op=torch.ops.aten.mm.default,
        )
        bw_compiler = functools.partial(
            count_ops,
            # We would've expected 6 here
            # (2 matmul recompute and 2 mm ops per fwd matmul, so 2 + 2 * 2 = 6)
            # if we didn't enable selective checkpointing.
            freq=4,
            op=torch.ops.aten.mm.default,
        )
        backend = aot_autograd(
            fw_compiler=fw_compiler,
            bw_compiler=bw_compiler,
            partition_fn=min_cut_rematerialization_partition,
        )
        self._validate(fn, backend, x, y)
        self._compare_orig_and_checkpointed_fns(gn, fn, x, y)

    @requires_cuda_and_triton
    @unittest.skipIf(IS_WINDOWS, "torch.compile doesn't work with windows")
    def test_compile_selective_checkpoint_tensor_subclass(self, device):
        def selective_checkpointing_context_fn():
            no_recompute_list = [
                torch.ops.aten.mm.default,
            ]
            return create_selective_checkpoint_contexts(
                _get_custom_policy(no_recompute_list=no_recompute_list)
            )

        def gn(x, y):
            return torch.sigmoid(torch.matmul(torch.matmul(x, y), y)) * y

        def fn(x, y):
            return torch.utils.checkpoint.checkpoint(
                gn,
                x,
                y,
                use_reentrant=False,
                context_fn=selective_checkpointing_context_fn,
            )

        rand_tensor = torch.randn(4, 4, requires_grad=True, device=device)

        # tensor subclasses as inputs
        x = TwoTensor(rand_tensor, rand_tensor.clone())
        y = TwoTensor(rand_tensor.clone(), rand_tensor.clone())

        fw_compiler = functools.partial(
            count_ops,
            freq=4,
            op=torch.ops.aten.mm.default,
        )
        bw_compiler = functools.partial(
            count_ops,
            # We would've expected 12 here
            # (4 matmul recompute and 4 mm ops per fwd matmul, so 4 + 2 * 4 = 12)
            # if we didn't enable selective checkpointing.
            freq=8,
            op=torch.ops.aten.mm.default,
        )
        backend = aot_autograd(
            fw_compiler=fw_compiler,
            bw_compiler=bw_compiler,
            partition_fn=min_cut_rematerialization_partition,
        )
        self._validate(fn, backend, x, y)
        self._compare_orig_and_checkpointed_fns(gn, fn, x, y)

    @requires_cuda_and_triton
    @unittest.skipIf(IS_WINDOWS, "torch.compile doesn't work with windows")
    def test_compile_selective_checkpoint_custom_rule(self, device):
        def _get_custom_policy(meta):
            no_recompute_list = [
                torch.ops.aten.mm.default,
            ]

            def _custom_policy(mode, func, *args, **kwargs):
                mm_count_key = f"{mode}_mm_count"
                if mm_count_key not in meta:
                    meta[mm_count_key] = 0
                if func == torch.ops.aten.mm.default:
                    meta[mm_count_key] += 1
                # Saves output of all compute ops, except second mm
                # (i.e. we will hint the partitioner to recompute second mm in backward pass)
                return func in no_recompute_list and not (
                    func == torch.ops.aten.mm.default and meta[mm_count_key] == 2
                )

            return _custom_policy

        def selective_checkpointing_context_fn():
            meta = {}
            return create_selective_checkpoint_contexts(_get_custom_policy(meta))

        def gn(x, y):
            return torch.sigmoid(
                torch.sigmoid(torch.matmul(torch.matmul(x, y) * y, y) * y)
            )

        def fn(x, y):
            return torch.utils.checkpoint.checkpoint(
                gn,
                x,
                y,
                use_reentrant=False,
                context_fn=selective_checkpointing_context_fn,
            )

        x = torch.randn(4, 4, requires_grad=True, device=device)
        y = torch.randn(4, 4, requires_grad=True, device=device)

        fw_compiler = functools.partial(
            count_ops,
            freq=2,
            op=torch.ops.aten.mm.default,
        )
        bw_compiler = functools.partial(
            count_ops,
            # Q: How do we come to this number 4?
            # A: We have 2 matmuls in the forward pass, each matmul contributes 2 `mm` ops in the backward pass,
            # so we have at least 4 `mm` ops in backward pass. It's "at least" because whether second matmul in
            # the forward pass is recomputed in the backward pass is up to the partitioner to decide.
            freq_ge=4,
            op=torch.ops.aten.mm.default,
        )
        backend = aot_autograd(
            fw_compiler=fw_compiler,
            bw_compiler=bw_compiler,
            partition_fn=min_cut_rematerialization_partition,
        )
        self._validate(fn, backend, x, y)
        self._compare_orig_and_checkpointed_fns(gn, fn, x, y)

    @requires_cuda_and_triton
    @unittest.skipIf(IS_WINDOWS, "torch.compile doesn't work with windows")
    def test_compile_selective_checkpoint_partial_ctx_fn(self, device):
        def selective_checkpointing_context_fn(no_recompute_list):
            return create_selective_checkpoint_contexts(
                _get_custom_policy(no_recompute_list=no_recompute_list)
            )

        def gn(x, y):
            return torch.sigmoid(torch.matmul(torch.matmul(x, y), y)) * y

        def fn(x, y):
            return torch.utils.checkpoint.checkpoint(
                gn,
                x,
                y,
                use_reentrant=False,
                context_fn=functools.partial(
                    selective_checkpointing_context_fn, [torch.ops.aten.mm.default]
                ),
            )

        x = torch.randn(4, 4, requires_grad=True, device=device)
        y = torch.randn(4, 4, requires_grad=True, device=device)

        fw_compiler = functools.partial(
            count_ops,
            freq=2,
            op=torch.ops.aten.mm.default,
        )
        bw_compiler = functools.partial(
            count_ops,
            # We would've expected 6 here
            # (2 matmul recompute and 2 mm ops per fwd matmul, so 2 + 2 * 2 = 6)
            # if we didn't enable selective checkpointing.
            freq=4,
            op=torch.ops.aten.mm.default,
        )
        backend = aot_autograd(
            fw_compiler=fw_compiler,
            bw_compiler=bw_compiler,
            partition_fn=min_cut_rematerialization_partition,
        )
        self._validate(fn, backend, x, y)
        self._compare_orig_and_checkpointed_fns(gn, fn, x, y)

    @requires_cuda_and_triton
    @unittest.skipIf(IS_WINDOWS, "torch.compile doesn't work with windows")
    def test_compile_selective_checkpoint_outplace_op(self, device):
        def selective_checkpointing_context_fn():
            no_recompute_list = [
                torch.ops.aten.mm.default,
                torch.ops.aten.sigmoid.default,
            ]
            return create_selective_checkpoint_contexts(
                _get_custom_policy(no_recompute_list=no_recompute_list),
            )

        def gn(x, y):
            return torch.sigmoid(torch.selu(torch.matmul(torch.matmul(x, y), y))).relu()

        def fn(x, y):
            return torch.utils.checkpoint.checkpoint(
                gn,
                x,
                y,
                use_reentrant=False,
                context_fn=selective_checkpointing_context_fn,
            )

        x = torch.randn(4, 4, requires_grad=True, device=device)
        y = torch.randn(4, 4, requires_grad=True, device=device)

        fw_compiler = functools.partial(
            count_ops,
            freqs=[2, 1],
            ops=[torch.ops.aten.mm.default, torch.ops.aten.sigmoid.default],
        )
        bw_compiler = functools.partial(
            count_ops,
            freqs=[4, 0],
            ops=[torch.ops.aten.mm.default, torch.ops.aten.sigmoid.default],
        )
        backend = aot_autograd(
            fw_compiler=fw_compiler,
            bw_compiler=bw_compiler,
            partition_fn=min_cut_rematerialization_partition,
        )
        self._validate(fn, backend, x, y)
        self._compare_orig_and_checkpointed_fns(gn, fn, x, y)

    @requires_cuda_and_triton
    @unittest.skipIf(IS_WINDOWS, "torch.compile doesn't work with windows")
    def test_compile_selective_checkpoint_list_ops(self, device):
        def selective_checkpointing_context_fn():
            # recompute everything
            no_recompute_list = []
            return create_selective_checkpoint_contexts(
                _get_custom_policy(no_recompute_list=no_recompute_list)
            )

        def gn(x, y):
            return torch.cat([x, y]).sin()

        def fn(x, y):
            return torch.utils.checkpoint.checkpoint(
                gn,
                x,
                y,
                use_reentrant=False,
                context_fn=selective_checkpointing_context_fn,
            )

        x = torch.randn(4, 4, requires_grad=True, device=device)
        y = torch.randn(4, 4, requires_grad=True, device=device)

        fw_compiler = functools.partial(
            count_ops,
            freqs=[1],
            ops=[torch.ops.aten.cat.default],
        )
        bw_compiler = functools.partial(
            count_ops,
            freqs=[1],
            ops=[torch.ops.aten.cat.default],
        )
        backend = aot_autograd(
            fw_compiler=fw_compiler,
            bw_compiler=bw_compiler,
            partition_fn=min_cut_rematerialization_partition,
        )
        self._validate(fn, backend, x, y)
        self._compare_orig_and_checkpointed_fns(gn, fn, x, y)

    @unittest.skipIf(IS_WINDOWS, "torch.compile doesn't work with windows")
    @unittest.skip(
        "In-place op support in selective checkpointing + torch.compile "
        "requires TorchDispatchMode + torch.compile work to complete"
    )
    @requires_cuda_and_triton
    def test_compile_selective_checkpoint_inplace_op(self, device):
        def selective_checkpointing_context_fn():
            no_recompute_list = [
                torch.ops.aten.mm.default,
                torch.ops.aten.sigmoid.default,
            ]
            return create_selective_checkpoint_contexts(
                _get_custom_policy(no_recompute_list=no_recompute_list)
            )

        def gn(x, y):
            return torch.sigmoid(
                torch.selu_(torch.matmul(torch.matmul(x, y), y))
            ).relu_()

        def fn(x, y):
            return torch.utils.checkpoint.checkpoint(
                gn,
                x,
                y,
                use_reentrant=False,
                context_fn=selective_checkpointing_context_fn,
            )

        x = torch.randn(4, 4, requires_grad=True, device=device)
        y = torch.randn(4, 4, requires_grad=True, device=device)

        fw_compiler = functools.partial(
            count_ops,
            freqs=[2, 1],
            ops=[torch.ops.aten.mm.default, torch.ops.aten.sigmoid.default],
        )
        bw_compiler = functools.partial(
            count_ops,
            freqs=[4, 0],
            ops=[torch.ops.aten.mm.default, torch.ops.aten.sigmoid.default],
        )
        backend = aot_autograd(
            fw_compiler=fw_compiler,
            bw_compiler=bw_compiler,
            partition_fn=min_cut_rematerialization_partition,
        )
        self._validate(fn, backend, x, y)
        self._compare_orig_and_checkpointed_fns(gn, fn, x, y)

    @requires_cuda_and_triton
    @unittest.skipIf(IS_WINDOWS, "torch.compile doesn't work with windows")
    @torch._inductor.config.patch(fallback_random=True)
    def test_compile_selective_checkpoint_random_op(self, device):
        for preserve_rng_state in [True, False]:

            def selective_checkpointing_context_fn():
                no_recompute_list = [
                    torch.ops.aten.sigmoid.default,
                ]
                return create_selective_checkpoint_contexts(
                    _get_custom_policy(no_recompute_list=no_recompute_list)
                )

            def gn(x):
                return torch.sigmoid(torch.dropout(torch.sigmoid(x), p=0.5, train=True))

            def fn(x):
                return torch.utils.checkpoint.checkpoint(
                    gn,
                    x,
                    use_reentrant=False,
                    # Regardless of whether `preserve_rng_state` is True or False,
                    # we will always preserve RNG state when using `torch.compile`.
                    preserve_rng_state=preserve_rng_state,
                    context_fn=selective_checkpointing_context_fn,
                )

            x = torch.randn(4, 4, requires_grad=True, device=device)

            fw_compiler = functools.partial(
                count_ops,
                freqs=[2, 1],
                ops=[
                    torch.ops.aten.sigmoid.default,
                    torch.ops.aten.native_dropout.default,
                ],
            )
            bw_compiler = functools.partial(
                count_ops,
                # NOTE: This unit test expects `dropout` to be recomputed (notice the count for `native_dropout` is 1).
                freqs=[0, 1],
                ops=[
                    torch.ops.aten.sigmoid.default,
                    torch.ops.aten.native_dropout.default,
                ],
            )
            backend = aot_autograd(
                fw_compiler=fw_compiler,
                bw_compiler=bw_compiler,
                partition_fn=min_cut_rematerialization_partition,
            )

            # NOTE: when `preserve_rng_state` is False, gradient will mismatch between torch.compile and eager,
            # because eager version doesn't preserve RNG state while torch.compile still does.
            # Hence when `preserve_rng_state` is False, we skip the output and gradient comparison
            # between torch.compile and eager.
            self._validate(fn, backend, x, skip_check=not preserve_rng_state)
            self._compare_orig_and_checkpointed_fns(gn, fn, x)

    @requires_cuda_and_triton
    @unittest.skipIf(IS_WINDOWS, "torch.compile doesn't work with windows")
    def test_compile_selective_checkpoint_invalid_context(self):
        def gn(x, y):
            return torch.sigmoid(torch.matmul(x, y)) * y

        def fn(x, y):
            return torch.utils.checkpoint.checkpoint(
                gn,
                x,
                y,
                use_reentrant=False,
                context_fn=_invalid_context_gen,
            )

        x = torch.randn(4, 4, requires_grad=True)
        y = torch.randn(4, 4, requires_grad=True)

        fw_compiler = functools.partial(
            count_ops,
            freq=1,
            op=torch.ops.aten.mm.default,
        )
        bw_compiler = functools.partial(
            count_ops,
            freq_ge=2,
            op=torch.ops.aten.mm.default,
        )
        backend = aot_autograd(
            fw_compiler=fw_compiler,
            bw_compiler=bw_compiler,
            partition_fn=min_cut_rematerialization_partition,
        )
        with self.assertRaisesRegex(
            Exception, "must generate a tuple of two `TorchDispatchMode`s"
        ):
            self._validate(fn, backend, x, y)

    @requires_cuda_and_triton
    @torch._dynamo.config.patch(inline_inbuilt_nn_modules=True)
    def test_compile_selective_checkpoint_parametrization(self):
        def sac_policy():
            def _recomp_policy():
                def _custom_policy(ctx, func, *args, **kwargs):
                    to_recompute = func in {
                        torch.ops.aten.mul.Tensor,
                        torch.ops.aten.sigmoid.default,
                    }
                    return (
                        CheckpointPolicy.MUST_RECOMPUTE
                        if to_recompute
                        else CheckpointPolicy.MUST_SAVE
                    )

                return _custom_policy

            return create_selective_checkpoint_contexts(_recomp_policy())

        class Parametrization(torch.nn.Module):
            def __init__(self) -> None:
                super().__init__()

            def parametrization(self, x):
                return torch.sigmoid(torch.mul(x, x))

            def forward(self, x):
                return checkpoint(
                    self.parametrization, x, use_reentrant=False, context_fn=sac_policy
                )

        def apply_parametrization(model):
            modules = list(model.modules())

            for mod in modules:
                params_dict = dict(mod.named_parameters(recurse=False))
                for p_name, p in params_dict.items():
                    mod.register_parameter(p_name, nn.Parameter(p))
                    nn.utils.parametrize.register_parametrization(
                        mod, p_name, Parametrization(), unsafe=True
                    )

            return model

        class MLPModule(nn.Module):
            def __init__(self) -> None:
                super().__init__()
                torch.manual_seed(5)
                self.net1 = nn.Linear(16, 16, bias=False)

            def forward(self, x):
                return self.net1(x)

            def reset_parameters(self):
                self.net1.reset_parameters()

        fw_compiler = functools.partial(
            count_ops,
            freqs=[1, 1],
            ops=[torch.ops.aten.mul.Tensor, torch.ops.aten.sigmoid.default],
        )
        bw_compiler = functools.partial(
            count_ops,
            freqs=[
                2,  # 1 from mul recompute, 1 from mul backward
                1,
            ],
            ops=[torch.ops.aten.mul.Tensor, torch.ops.aten.sigmoid.default],
        )

        backend = aot_autograd(
            fw_compiler=fw_compiler,
            bw_compiler=bw_compiler,
            partition_fn=min_cut_rematerialization_partition,
        )

        model = MLPModule()
        model = apply_parametrization(model)
        model_compiled = torch.compile(
            copy.deepcopy(model), backend=backend, fullgraph=True
        )
        input = torch.randn(8, 16, requires_grad=True)
        input_compiled = copy.deepcopy(input)

        out = model(input)
        out.sum().backward()
        out_compiled = model_compiled(input_compiled)
        out_compiled.sum().backward()

        self.assertEqual(out, out_compiled)
        self.assertEqual(input.grad, input_compiled.grad)

    @skipIfRocm
    @requires_cuda_and_triton
    def test_autocast_flash_attention(self, device):
        def fn(primals_1, primals_2, primals_3):
            return torch.ops.aten._scaled_dot_product_efficient_attention.default(
                primals_1, primals_2, primals_3, None, True, scale=0.17677669529663687
            )[0]

        def gn(*args):
            return torch.utils.checkpoint.checkpoint(fn, *args, use_reentrant=True)

        with torch.autocast(device_type=device):
            x = torch.randn(4, 2, 16, 32, device=device, requires_grad=True)
            y = torch.randn(4, 2, 16, 32, device=device, requires_grad=True)
            z = torch.randn(4, 2, 16, 32, device=device, requires_grad=True)
            args = (x, y, z)

            torch.manual_seed(0)
            ref = gn(*args)

            opt_gn = torch.compile(gn)
            torch.manual_seed(0)
            res = opt_gn(*args)
            self.assertEqual(ref, res)

    @requires_cuda_and_triton
    def test_error_msg(self, device):
        class MockModule(torch.nn.Module):
            def __init__(self) -> None:
                super().__init__()

            def forward(self, x):
                x = torch.sin(x)
                torch._dynamo.graph_break()
                x = torch.cos(x)
                return x

        mod = MockModule().to(device)

        def fn(x):
            return torch.utils.checkpoint.checkpoint(mod, x, use_reentrant=True)

        x = torch.randn(4, 4).to(device)
        opt_fn = torch.compile(fn, fullgraph=True)
        with self.assertRaisesRegex(
            torch._dynamo.exc.Unsupported, "User-inserted graph break"
        ):
            opt_fn(x)

    @requires_cuda_and_triton
    def test_list_inputs(self, device):
        class MockModule(torch.nn.Module):
            def __init__(self) -> None:
                super().__init__()

            def forward(self, x, ys):
                a = torch.sin(x)  # noqa: F841
                b = torch.cos(ys[0])
                c = torch.cos(ys[1])
                return (x, [b, c])

        mod = MockModule().to(device)

        def fn(x, ys):
            return torch.utils.checkpoint.checkpoint(mod, x, ys, use_reentrant=True)

        x = torch.randn(4, 4).to(device)
        y = torch.randn(4, 4).to(device)
        z = torch.randn(4, 4).to(device)
        ref = fn(x, [y, z])
        opt_fn = torch.compile(fn, backend="eager", fullgraph=True)
        res = opt_fn(x, [y, z])
        self.assertEqual(ref, res)

    @requires_cuda_and_triton
    def test_pattern_matcher(self, device):
        # Check that the sdpa op is recomputed in the backward graph
        # tests percolate_tags

        @checkpoint_wrapper
        def dot_prod_attention(
            query: torch.Tensor, key: torch.Tensor, value: torch.Tensor
        ) -> torch.Tensor:
            return (
                torch.matmul(query, key.transpose(-2, -1))
                .mul(1.0 / math.sqrt(key.shape[-1]))
                .softmax(dim=-1)
                .matmul(value)
            )

        def fn(query, key, value):
            # Checks that sin is not recomputed in the backward graph
            return dot_prod_attention(query.sin(), key, value)

        tensor_shape = (4, 2, 16, 32)
        dtype = torch.float16
        args1 = [
            torch.randn(tensor_shape, device=device, dtype=dtype, requires_grad=True),
            torch.randn(tensor_shape, device=device, dtype=dtype, requires_grad=True),
            torch.randn(tensor_shape, device=device, dtype=dtype, requires_grad=True),
        ]

        # Save the AOT graphs
        aot_graphs = []
        from torch._inductor import compile_fx

        def debug_compile_fx_inner(graph, example_inputs, *args, **kwargs):
            aot_graphs.append(graph)
            return compile_fx.compile_fx_inner(graph, example_inputs, *args, **kwargs)

        backend = functools.partial(
            compile_fx.compile_fx, inner_compile=debug_compile_fx_inner
        )

        opt_fn = torch.compile(fn, backend=backend, fullgraph=True)
        opt_fn(*args1).sum().backward()

        fwd_graph = aot_graphs[0]
        op1 = torch.ops.aten._scaled_dot_product_flash_attention.default
        op2 = torch.ops.aten._scaled_dot_product_cudnn_attention.default
        self.assertTrue(
            count_ops(
                fwd_graph,
                [],
                freq=1,
                op=op1,
            )
            or count_ops(
                fwd_graph,
                [],
                freq=1,
                op=op2,
            )
        )
        bwd_graph = aot_graphs[1]
        # Check that sin is not recomputed in the backward graph - checks percolate tags
        self.assertTrue(count_ops(bwd_graph, [], freq=0, op=torch.ops.aten.sin.default))
        # Check that the sdpa op is recomputed in the backward graph
        self.assertTrue(
            count_ops(
                bwd_graph,
                [],
                freq=1,
                op=op1,
            )
            or count_ops(
                bwd_graph,
                [],
                freq=1,
                op=op2,
            )
        )

    @requires_distributed()
    @requires_cuda_and_triton
    def test_distributed_utils_checkpoint_wrapper(self):
        from torch.distributed.algorithms._checkpoint.checkpoint_wrapper import (
            checkpoint_wrapper as dist_checkpoint_wrapper,
        )

        class MockModule(torch.nn.Module):
            def __init__(self) -> None:
                super().__init__()
                self.linear = torch.nn.Linear(4, 4)
                self.c = 2

            def forward(self, x):
                x = torch.sin(x)
                x = self.linear(x)
                x = torch.cos(x)
                return x * self.c

        mod = dist_checkpoint_wrapper(MockModule())
        x = torch.randn(4, 4)
        ref = mod(x)
        opt_mod = torch.compile(mod, backend="eager", fullgraph=True)
        res = opt_mod(x)
        self.assertEqual(ref, res)

    @requires_distributed()
    @requires_cuda_and_triton
    @torch._dynamo.config.patch(inline_inbuilt_nn_modules=True)
    def test_dynamo_does_not_trace_getattr_as_top_frame(self):
        # inline_inbuilt_nn_modules is a proxy to emulate what FSDP tests do.
        from torch.distributed.algorithms._checkpoint.checkpoint_wrapper import (
            CheckpointWrapper,
        )

        cnt = CompileCounterWithBackend("eager")

        lin = torch.nn.Linear(1, 1)
        mod = torch.nn.Sequential(lin, lin)
        mod = CheckpointWrapper(mod)
        mod._checkpoint_wrapped_module.a = torch.ones(1, 1)

        def fn(x):
            return mod(x) * mod.a

        opt_fn = torch.compile(fn, backend=cnt, fullgraph=True)
        x = torch.randn(1, 1)

        self.assertEqual(opt_fn(x), fn(x))


devices = ["cuda", "hpu"]
instantiate_device_type_tests(
    ActivationCheckpointingViaTagsTests, globals(), only_for=devices
)

if __name__ == "__main__":
    from torch._dynamo.test_case import run_tests

    run_tests()<|MERGE_RESOLUTION|>--- conflicted
+++ resolved
@@ -267,11 +267,7 @@
                         _log_export_usage=False,
                     )
                     # NOTE: this is necessary for rng to be added to the exported graph
-<<<<<<< HEAD
-                    return torch.compile(gm, fullgraph=fullgraph)(*runtime_args)
-=======
                     return torch.compile(gm, fullgraph=False)(*runtime_args)
->>>>>>> 6737e2c9
 
                 return runtime_wrapper
 
