--- conflicted
+++ resolved
@@ -170,11 +170,7 @@
 
     def test_init_calls(self):
         calls = []
-<<<<<<< HEAD
-        with torch._dynamo.set_fullgraph(fullgraph=False):
-=======
-        with torch._dynamo.error_on_graph_break(False):
->>>>>>> f37eaebe
+        with torch._dynamo.error_on_graph_break(False):
             class Spam:
                 def keys(self):
                     calls.append('keys')
@@ -191,11 +187,7 @@
         # a consistent internal state is created in __new__
         # rather than __init__.
         OrderedDict = self.OrderedDict
-<<<<<<< HEAD
-        with torch._dynamo.set_fullgraph(fullgraph=False):
-=======
-        with torch._dynamo.error_on_graph_break(False):
->>>>>>> f37eaebe
+        with torch._dynamo.error_on_graph_break(False):
             class ODNI(OrderedDict):
                 def __init__(*args, **kwargs):
                     pass
@@ -334,11 +326,7 @@
         self.assertEqual(od.pop(k, 12345), 12345)
 
         # make sure pop still works when __missing__ is defined
-<<<<<<< HEAD
-        with torch._dynamo.set_fullgraph(fullgraph=False):
-=======
-        with torch._dynamo.error_on_graph_break(False):
->>>>>>> f37eaebe
+        with torch._dynamo.error_on_graph_break(False):
             class Missing(OrderedDict):
                 def __missing__(self, key):
                     return 0
@@ -488,11 +476,7 @@
         self.assertEqual(od.setdefault('g', default=9), 9)
 
         # make sure setdefault still works when __missing__ is defined
-<<<<<<< HEAD
-        with torch._dynamo.set_fullgraph(fullgraph=False):
-=======
-        with torch._dynamo.error_on_graph_break(False):
->>>>>>> f37eaebe
+        with torch._dynamo.error_on_graph_break(False):
             class Missing(OrderedDict):
                 def __missing__(self, key):
                     return 0
@@ -561,11 +545,7 @@
     def test_override_update(self):
         OrderedDict = self.OrderedDict
         # Verify that subclasses can override update() without breaking __init__()
-<<<<<<< HEAD
-        with torch._dynamo.set_fullgraph(fullgraph=False):
-=======
-        with torch._dynamo.error_on_graph_break(False):
->>>>>>> f37eaebe
+        with torch._dynamo.error_on_graph_break(False):
             class MyOD(OrderedDict):
                 def update(self, *args, **kwds):
                     raise Exception()
@@ -589,11 +569,7 @@
         # should not crash Python.
         OrderedDict = self.OrderedDict
         deleted = []
-<<<<<<< HEAD
-        with torch._dynamo.set_fullgraph(fullgraph=False):
-=======
-        with torch._dynamo.error_on_graph_break(False):
->>>>>>> f37eaebe
+        with torch._dynamo.error_on_graph_break(False):
             class MyOD(OrderedDict):
                 def __del__(self):
                     deleted.append(self.i)
@@ -608,11 +584,7 @@
     def test_delitem_hash_collision(self):
         OrderedDict = self.OrderedDict
 
-<<<<<<< HEAD
-        with torch._dynamo.set_fullgraph(fullgraph=False):
-=======
-        with torch._dynamo.error_on_graph_break(False):
->>>>>>> f37eaebe
+        with torch._dynamo.error_on_graph_break(False):
             class Key:
                 def __init__(self, hash):
                     self._hash = hash
@@ -652,11 +624,7 @@
     def test_issue24347(self):
         OrderedDict = self.OrderedDict
 
-<<<<<<< HEAD
-        with torch._dynamo.set_fullgraph(fullgraph=False):
-=======
-        with torch._dynamo.error_on_graph_break(False):
->>>>>>> f37eaebe
+        with torch._dynamo.error_on_graph_break(False):
             class Key:
                 def __hash__(self):
                     return randrange(100000)
@@ -679,11 +647,7 @@
     def test_issue24348(self):
         OrderedDict = self.OrderedDict
 
-<<<<<<< HEAD
-        with torch._dynamo.set_fullgraph(fullgraph=False):
-=======
-        with torch._dynamo.error_on_graph_break(False):
->>>>>>> f37eaebe
+        with torch._dynamo.error_on_graph_break(False):
             class Key:
                 def __hash__(self):
                     return 1
@@ -868,11 +832,7 @@
     OrderedDict = py_coll.OrderedDict
 
     def test_issue119004_attribute_error(self):
-<<<<<<< HEAD
-        with torch._dynamo.set_fullgraph(fullgraph=False):
-=======
-        with torch._dynamo.error_on_graph_break(False):
->>>>>>> f37eaebe
+        with torch._dynamo.error_on_graph_break(False):
             class Key(_TriggerSideEffectOnEqual):
                 def side_effect(self):
                     del dict1[TODEL]
@@ -915,11 +875,7 @@
         self.assertRaisesRegex(RuntimeError, msg, operator.eq, dict1, dict2)
 
     def test_issue119004_change_size_by_clear(self):
-<<<<<<< HEAD
-        with torch._dynamo.set_fullgraph(fullgraph=False):
-=======
-        with torch._dynamo.error_on_graph_break(False):
->>>>>>> f37eaebe
+        with torch._dynamo.error_on_graph_break(False):
             class Key(_TriggerSideEffectOnEqual):
                 def side_effect(self):
                     dict1.clear()
@@ -932,11 +888,7 @@
         self.assertDictEqual(dict2, dict.fromkeys((0, Key(), 4.2)))
 
     def test_issue119004_change_size_by_delete_key(self):
-<<<<<<< HEAD
-        with torch._dynamo.set_fullgraph(fullgraph=False):
-=======
-        with torch._dynamo.error_on_graph_break(False):
->>>>>>> f37eaebe
+        with torch._dynamo.error_on_graph_break(False):
             class Key(_TriggerSideEffectOnEqual):
                 def side_effect(self):
                     del dict1[TODEL]
@@ -950,11 +902,7 @@
         self.assertDictEqual(dict2, dict.fromkeys((0, Key(), 4.2)))
 
     def test_issue119004_change_linked_list_by_clear(self):
-<<<<<<< HEAD
-        with torch._dynamo.set_fullgraph(fullgraph=False):
-=======
-        with torch._dynamo.error_on_graph_break(False):
->>>>>>> f37eaebe
+        with torch._dynamo.error_on_graph_break(False):
             class Key(_TriggerSideEffectOnEqual):
                 def side_effect(self):
                     dict1.clear()
@@ -968,11 +916,7 @@
         self.assertDictEqual(dict2, dict.fromkeys((0, Key(), 4.2)))
 
     def test_issue119004_change_linked_list_by_delete_key(self):
-<<<<<<< HEAD
-        with torch._dynamo.set_fullgraph(fullgraph=False):
-=======
-        with torch._dynamo.error_on_graph_break(False):
->>>>>>> f37eaebe
+        with torch._dynamo.error_on_graph_break(False):
             class Key(_TriggerSideEffectOnEqual):
                 def side_effect(self):
                     del dict1[TODEL]
@@ -987,11 +931,7 @@
         self.assertDictEqual(dict2, dict.fromkeys((0, Key(), 4.2)))
 
     def test_issue119004_change_size_by_delete_key_in_dict_eq(self):
-<<<<<<< HEAD
-        with torch._dynamo.set_fullgraph(fullgraph=False):
-=======
-        with torch._dynamo.error_on_graph_break(False):
->>>>>>> f37eaebe
+        with torch._dynamo.error_on_graph_break(False):
             class Key(_TriggerSideEffectOnEqual):
                 trigger = 0
                 def side_effect(self):
