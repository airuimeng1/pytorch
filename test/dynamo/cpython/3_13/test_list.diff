diff --git a/test/dynamo/cpython/3_13/test_list.py b/test/dynamo/cpython/3_13/test_list.py
<<<<<<< HEAD
index 23ef902aa0b..30e69ff75bd 100644
=======
index 23ef902aa0b..b9afb1ef26e 100644
>>>>>>> eaa5d9d3
--- a/test/dynamo/cpython/3_13/test_list.py
+++ b/test/dynamo/cpython/3_13/test_list.py
@@ -1,6 +1,57 @@
+# ======= BEGIN Dynamo patch =======
+# Owner(s): ["module: dynamo"]
+
+# ruff: noqa
+# flake8: noqa
+
+import sys
+import torch
+import torch._dynamo.test_case
+import unittest
+from torch._dynamo.test_case import CPythonTestCase
+from torch.testing._internal.common_utils import run_tests
+
+__TestCase = CPythonTestCase
+
+
+# redirect import statements
+import sys
+import importlib.abc
+
+redirect_imports = (
+    "test.mapping_tests",
+    "test.typinganndata",
+    "test.test_grammar",
+    "test.test_math",
+    "test.test_iter",
+    "test.typinganndata.ann_module",
+)
+
+class RedirectImportFinder(importlib.abc.MetaPathFinder):
+    def find_spec(self, fullname, path, target=None):
+        # Check if the import is the problematic one
+        if fullname in redirect_imports:
+            try:
+                # Attempt to import the standalone module
+                name = fullname.removeprefix("test.")
+                r = importlib.import_module(name)
+                # Redirect the module in sys.modules
+                sys.modules[fullname] = r
+                # Return a module spec from the found module
+                return importlib.util.find_spec(name)
+            except ImportError:
+                return None
+        return None
+
+# Add the custom finder to sys.meta_path
+sys.meta_path.insert(0, RedirectImportFinder())
+
+
+# ======= END DYNAMO PATCH =======
+
 import sys
 import textwrap
-from test import list_tests
+import list_tests
 from test.support import cpython_only
 from test.support.script_helper import assert_python_ok
 import pickle
<<<<<<< HEAD
@@ -324,6 +375,7 @@ class ListTest(list_tests.CommonTest):
=======
@@ -36,7 +90,7 @@ class ListTest(list_tests.CommonTest):
             # earlier due to a newlib bug.  See the following mailing list
             # thread for the details:
 
             self.assertRaises(MemoryError, list, range(sys.maxsize // 2))
 
         # This code used to segfault in Py2.4a3
@@ -49,28 +103,31 @@ class ListTest(list_tests.CommonTest):
             list(sequence=[])
 
     def test_keywords_in_subclass(self):
-        class subclass(list):
-            pass
+        with torch._dynamo.set_fullgraph(fullgraph=False):
+            class subclass(list):
+                pass
         u = subclass([1, 2])
         self.assertIs(type(u), subclass)
         self.assertEqual(list(u), [1, 2])
         with self.assertRaises(TypeError):
             subclass(sequence=())
 
-        class subclass_with_init(list):
-            def __init__(self, seq, newarg=None):
-                super().__init__(seq)
-                self.newarg = newarg
+        with torch._dynamo.set_fullgraph(fullgraph=False):
+            class subclass_with_init(list):
+                def __init__(self, seq, newarg=None):
+                    super().__init__(seq)
+                    self.newarg = newarg
         u = subclass_with_init([1, 2], newarg=3)
         self.assertIs(type(u), subclass_with_init)
         self.assertEqual(list(u), [1, 2])
         self.assertEqual(u.newarg, 3)
 
-        class subclass_with_new(list):
-            def __new__(cls, seq, newarg=None):
-                self = super().__new__(cls, seq)
-                self.newarg = newarg
-                return self
+        with torch._dynamo.set_fullgraph(fullgraph=False):
+            class subclass_with_new(list):
+                def __new__(cls, seq, newarg=None):
+                    self = super().__new__(cls, seq)
+                    self.newarg = newarg
+                    return self
         u = subclass_with_new([1, 2], newarg=3)
         self.assertIs(type(u), subclass_with_new)
         self.assertEqual(list(u), [1, 2])
@@ -117,14 +174,15 @@ class ListTest(list_tests.CommonTest):
             lst *= size
 
     def test_repr_mutate(self):
-        class Obj:
-            @staticmethod
-            def __repr__():
-                try:
-                    mylist.pop()
-                except IndexError:
-                    pass
-                return 'obj'
+        with torch._dynamo.set_fullgraph(fullgraph=False):
+            class Obj:
+                @staticmethod
+                def __repr__():
+                    try:
+                        mylist.pop()
+                    except IndexError:
+                        pass
+                    return 'obj'
 
         mylist = [Obj() for _ in range(5)]
         self.assertEqual(repr(mylist), '[obj, obj, obj]')
@@ -220,26 +278,28 @@ class ListTest(list_tests.CommonTest):
         # Issue 8847: In the PGO build, the MSVC linker's COMDAT folding
         # optimization causes failures in code that relies on distinct
         # function addresses.
-        class L(list): pass
+        with torch._dynamo.set_fullgraph(fullgraph=False):
+            class L(list): pass
         with self.assertRaises(TypeError):
             (3,) + L([1,2])
 
     def test_equal_operator_modifying_operand(self):
         # test fix for seg fault reported in bpo-38588 part 2.
-        class X:
-            def __eq__(self,other) :
-                list2.clear()
-                return NotImplemented
-
-        class Y:
-            def __eq__(self, other):
-                list1.clear()
-                return NotImplemented
-
-        class Z:
-            def __eq__(self, other):
-                list3.clear()
-                return NotImplemented
+        with torch._dynamo.set_fullgraph(fullgraph=False):
+            class X:
+                def __eq__(self,other) :
+                    list2.clear()
+                    return NotImplemented
+
+            class Y:
+                def __eq__(self, other):
+                    list1.clear()
+                    return NotImplemented
+
+            class Z:
+                def __eq__(self, other):
+                    list3.clear()
+                    return NotImplemented
 
         list1 = [X()]
         list2 = [Y()]
@@ -250,24 +310,26 @@ class ListTest(list_tests.CommonTest):
         self.assertFalse(list3 == list4)
 
     def test_lt_operator_modifying_operand(self):
-        # See gh-120298
-        class evil:
-            def __lt__(self, other):
-                other.clear()
-                return NotImplemented
+        with torch._dynamo.set_fullgraph(fullgraph=False):
+            # See gh-120298
+            class evil:
+                def __lt__(self, other):
+                    other.clear()
+                    return NotImplemented
 
         a = [[evil()]]
         with self.assertRaises(TypeError):
             a[0] < a
 
     def test_list_index_modifing_operand(self):
-        # See gh-120384
-        class evil:
-            def __init__(self, lst):
-                self.lst = lst
-            def __iter__(self):
-                yield from self.lst
-                self.lst.clear()
+        with torch._dynamo.set_fullgraph(fullgraph=False):
+            # See gh-120384
+            class evil:
+                def __init__(self, lst):
+                    self.lst = lst
+                def __iter__(self):
+                    yield from self.lst
+                    self.lst.clear()
 
         lst = list(range(5))
         operand = evil(lst)
@@ -286,19 +348,21 @@ class ListTest(list_tests.CommonTest):
         # bpo-38610: The count(), index(), and remove() methods were not
         # holding strong references to list elements while calling
         # PyObject_RichCompareBool().
-        class X:
-            def __eq__(self, other):
-                lst.clear()
-                return NotImplemented
+        with torch._dynamo.set_fullgraph(fullgraph=False):
+            class X:
+                def __eq__(self, other):
+                    lst.clear()
+                    return NotImplemented
 
         lst = [X()]
         with self.assertRaises(ValueError):
             lst.index(lst)
 
-        class L(list):
-            def __eq__(self, other):
-                str(other)
-                return NotImplemented
+        with torch._dynamo.set_fullgraph(fullgraph=False):
+            class L(list):
+                def __eq__(self, other):
+                    str(other)
+                    return NotImplemented
 
         lst = L([X()])
         lst.count(lst)
@@ -324,6 +388,7 @@ class ListTest(list_tests.CommonTest):
>>>>>>> eaa5d9d3
             a.append(4)
             self.assertEqual(list(it), [])
 
+    @unittest.skip("Fails on python <=3.13.2 and passes on >=3.13.3")
     def test_deopt_from_append_list(self):
         # gh-132011: it used to crash, because
         # of `CALL_LIST_APPEND` specialization failure.
<<<<<<< HEAD
@@ -345,4 +397,4 @@ class ListTest(list_tests.CommonTest):
=======
@@ -345,4 +410,4 @@ class ListTest(list_tests.CommonTest):
>>>>>>> eaa5d9d3
         self.assertEqual(rc, 0)
 
 if __name__ == "__main__":
-    unittest.main()
+    run_tests()<|MERGE_RESOLUTION|>--- conflicted
+++ resolved
@@ -1,17 +1,16 @@
 diff --git a/test/dynamo/cpython/3_13/test_list.py b/test/dynamo/cpython/3_13/test_list.py
-<<<<<<< HEAD
-index 23ef902aa0b..30e69ff75bd 100644
-=======
 index 23ef902aa0b..b9afb1ef26e 100644
->>>>>>> eaa5d9d3
 --- a/test/dynamo/cpython/3_13/test_list.py
 +++ b/test/dynamo/cpython/3_13/test_list.py
-@@ -1,6 +1,57 @@
+@@ -1,6 +1,60 @@
 +# ======= BEGIN Dynamo patch =======
 +# Owner(s): ["module: dynamo"]
 +
 +# ruff: noqa
 +# flake8: noqa
++
++# Test copied from
++# https://raw.githubusercontent.com/python/cpython/refs/tags/v3.13.5/Lib/test/test_list.py
 +
 +import sys
 +import torch
@@ -65,9 +64,6 @@
  from test.support import cpython_only
  from test.support.script_helper import assert_python_ok
  import pickle
-<<<<<<< HEAD
-@@ -324,6 +375,7 @@ class ListTest(list_tests.CommonTest):
-=======
 @@ -36,7 +90,7 @@ class ListTest(list_tests.CommonTest):
              # earlier due to a newlib bug.  See the following mailing list
              # thread for the details:
@@ -256,7 +252,6 @@
          lst = L([X()])
          lst.count(lst)
 @@ -324,6 +388,7 @@ class ListTest(list_tests.CommonTest):
->>>>>>> eaa5d9d3
              a.append(4)
              self.assertEqual(list(it), [])
  
@@ -264,11 +259,7 @@
      def test_deopt_from_append_list(self):
          # gh-132011: it used to crash, because
          # of `CALL_LIST_APPEND` specialization failure.
-<<<<<<< HEAD
-@@ -345,4 +397,4 @@ class ListTest(list_tests.CommonTest):
-=======
 @@ -345,4 +410,4 @@ class ListTest(list_tests.CommonTest):
->>>>>>> eaa5d9d3
          self.assertEqual(rc, 0)
  
  if __name__ == "__main__":
