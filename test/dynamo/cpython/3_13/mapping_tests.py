--- conflicted
+++ resolved
@@ -250,11 +250,7 @@
         self.assertRaises((TypeError, AttributeError), d.update, 42)
 
         outerself = self
-<<<<<<< HEAD
-        with torch._dynamo.set_fullgraph(fullgraph=False):
-=======
-        with torch._dynamo.error_on_graph_break(False):
->>>>>>> f37eaebe
+        with torch._dynamo.error_on_graph_break(False):
             class SimpleUserDict:
                 def __init__(self):
                     self.d = outerself.reference
@@ -268,19 +264,11 @@
         i2 = sorted(self.reference.items())
         self.assertEqual(i1, i2)
 
-<<<<<<< HEAD
-        with torch._dynamo.set_fullgraph(fullgraph=False):
+        with torch._dynamo.error_on_graph_break(False):
             class Exc(Exception): pass
 
         d = self._empty_mapping()
-        with torch._dynamo.set_fullgraph(fullgraph=False):
-=======
-        with torch._dynamo.error_on_graph_break(False):
-            class Exc(Exception): pass
-
-        d = self._empty_mapping()
-        with torch._dynamo.error_on_graph_break(False):
->>>>>>> f37eaebe
+        with torch._dynamo.error_on_graph_break(False):
             class FailingUserDict:
                 def keys(self):
                     raise Exc
@@ -288,11 +276,7 @@
 
         d.clear()
 
-<<<<<<< HEAD
-        with torch._dynamo.set_fullgraph(fullgraph=False):
-=======
-        with torch._dynamo.error_on_graph_break(False):
->>>>>>> f37eaebe
+        with torch._dynamo.error_on_graph_break(False):
             class FailingUserDict:
                 def keys(self):
                     class BogonIter:
@@ -310,11 +294,7 @@
                     return key
         self.assertRaises(Exc, d.update, FailingUserDict())
 
-<<<<<<< HEAD
-        with torch._dynamo.set_fullgraph(fullgraph=False):
-=======
-        with torch._dynamo.error_on_graph_break(False):
->>>>>>> f37eaebe
+        with torch._dynamo.error_on_graph_break(False):
             class FailingUserDict:
                 def keys(self):
                     class BogonIter:
@@ -334,11 +314,7 @@
         self.assertRaises(Exc, d.update, FailingUserDict())
 
         d = self._empty_mapping()
-<<<<<<< HEAD
-        with torch._dynamo.set_fullgraph(fullgraph=False):
-=======
-        with torch._dynamo.error_on_graph_break(False):
->>>>>>> f37eaebe
+        with torch._dynamo.error_on_graph_break(False):
             class badseq(object):
                 def __iter__(self):
                     return self
@@ -493,11 +469,7 @@
         d.update(self._full_mapping({1:2, 3:4, 5:6}).items())
         self.assertEqual(d, {1:2, 2:4, 3:4, 5:6})
 
-<<<<<<< HEAD
-        with torch._dynamo.set_fullgraph(fullgraph=False):
-=======
-        with torch._dynamo.error_on_graph_break(False):
->>>>>>> f37eaebe
+        with torch._dynamo.error_on_graph_break(False):
             class SimpleUserDict:
                 def __init__(self):
                     self.d = {1:1, 2:2, 3:3}
@@ -520,22 +492,14 @@
             yield 1
         self.assertEqual(d.fromkeys(g()), {1:None})
         self.assertRaises(TypeError, {}.fromkeys, 3)
-<<<<<<< HEAD
-        with torch._dynamo.set_fullgraph(fullgraph=False):
-=======
-        with torch._dynamo.error_on_graph_break(False):
->>>>>>> f37eaebe
+        with torch._dynamo.error_on_graph_break(False):
             class dictlike(self.type2test): pass
         self.assertEqual(dictlike.fromkeys('a'), {'a':None})
         self.assertEqual(dictlike().fromkeys('a'), {'a':None})
         self.assertTrue(dictlike.fromkeys('a').__class__ is dictlike)
         self.assertTrue(dictlike().fromkeys('a').__class__ is dictlike)
         self.assertTrue(type(dictlike.fromkeys('a')) is dictlike)
-<<<<<<< HEAD
-        with torch._dynamo.set_fullgraph(fullgraph=False):
-=======
-        with torch._dynamo.error_on_graph_break(False):
->>>>>>> f37eaebe
+        with torch._dynamo.error_on_graph_break(False):
             class mydict(self.type2test):
                 def __new__(cls):
                     return collections.UserDict()
@@ -544,11 +508,7 @@
         self.assertIsInstance(ud, collections.UserDict)
         self.assertRaises(TypeError, dict.fromkeys)
 
-<<<<<<< HEAD
-        with torch._dynamo.set_fullgraph(fullgraph=False):
-=======
-        with torch._dynamo.error_on_graph_break(False):
->>>>>>> f37eaebe
+        with torch._dynamo.error_on_graph_break(False):
             class Exc(Exception): pass
 
             class baddict1(self.type2test):
@@ -557,11 +517,7 @@
 
         self.assertRaises(Exc, baddict1.fromkeys, [1])
 
-<<<<<<< HEAD
-        with torch._dynamo.set_fullgraph(fullgraph=False):
-=======
-        with torch._dynamo.error_on_graph_break(False):
->>>>>>> f37eaebe
+        with torch._dynamo.error_on_graph_break(False):
             class BadSeq(object):
                 def __iter__(self):
                     return self
@@ -570,11 +526,7 @@
 
         self.assertRaises(Exc, self.type2test.fromkeys, BadSeq())
 
-<<<<<<< HEAD
-        with torch._dynamo.set_fullgraph(fullgraph=False):
-=======
-        with torch._dynamo.error_on_graph_break(False):
->>>>>>> f37eaebe
+        with torch._dynamo.error_on_graph_break(False):
             class baddict2(self.type2test):
                 def __setitem__(self, key, value):
                     raise Exc()
@@ -651,11 +603,7 @@
 
     def test_getitem(self):
         TestMappingProtocol.test_getitem(self)
-<<<<<<< HEAD
-        with torch._dynamo.set_fullgraph(fullgraph=False):
-=======
-        with torch._dynamo.error_on_graph_break(False):
->>>>>>> f37eaebe
+        with torch._dynamo.error_on_graph_break(False):
             class Exc(Exception): pass
 
             class BadEq(object):
@@ -668,11 +616,7 @@
         d[BadEq()] = 42
         self.assertRaises(KeyError, d.__getitem__, 23)
 
-<<<<<<< HEAD
-        with torch._dynamo.set_fullgraph(fullgraph=False):
-=======
-        with torch._dynamo.error_on_graph_break(False):
->>>>>>> f37eaebe
+        with torch._dynamo.error_on_graph_break(False):
             class BadHash(object):
                 fail = False
                 def __hash__(self):
@@ -689,11 +633,7 @@
 
     def test_fromkeys(self):
         TestMappingProtocol.test_fromkeys(self)
-<<<<<<< HEAD
-        with torch._dynamo.set_fullgraph(fullgraph=False):
-=======
-        with torch._dynamo.error_on_graph_break(False):
->>>>>>> f37eaebe
+        with torch._dynamo.error_on_graph_break(False):
             class mydict(self.type2test):
                 def __new__(cls):
                     return collections.UserDict()
@@ -704,11 +644,7 @@
     def test_pop(self):
         TestMappingProtocol.test_pop(self)
 
-<<<<<<< HEAD
-        with torch._dynamo.set_fullgraph(fullgraph=False):
-=======
-        with torch._dynamo.error_on_graph_break(False):
->>>>>>> f37eaebe
+        with torch._dynamo.error_on_graph_break(False):
             class Exc(Exception): pass
 
             class BadHash(object):
@@ -747,11 +683,7 @@
         d[1] = d
         self.assertEqual(repr(d), '{1: {...}}')
 
-<<<<<<< HEAD
-        with torch._dynamo.set_fullgraph(fullgraph=False):
-=======
-        with torch._dynamo.error_on_graph_break(False):
->>>>>>> f37eaebe
+        with torch._dynamo.error_on_graph_break(False):
             class Exc(Exception): pass
 
             class BadRepr(object):
@@ -774,11 +706,7 @@
         self.assertEqual(self._full_mapping({1: 2}),
                          self._full_mapping({1: 2}))
 
-<<<<<<< HEAD
-        with torch._dynamo.set_fullgraph(fullgraph=False):
-=======
-        with torch._dynamo.error_on_graph_break(False):
->>>>>>> f37eaebe
+        with torch._dynamo.error_on_graph_break(False):
             class Exc(Exception): pass
 
             class BadCmp(object):
@@ -795,11 +723,7 @@
     def test_setdefault(self):
         TestMappingProtocol.test_setdefault(self)
 
-<<<<<<< HEAD
-        with torch._dynamo.set_fullgraph(fullgraph=False):
-=======
-        with torch._dynamo.error_on_graph_break(False):
->>>>>>> f37eaebe
+        with torch._dynamo.error_on_graph_break(False):
             class Exc(Exception): pass
 
             class BadHash(object):
