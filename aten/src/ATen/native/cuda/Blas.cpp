--- conflicted
+++ resolved
@@ -16,6 +16,7 @@
 #include <ATen/cuda/tunable/TunableGemm.h>
 #include <ATen/native/Resize.h>
 #include <c10/util/MaybeOwned.h>
+#include <ATen/native/GroupedMMUtils.h>
 #include <ATen/native/cuda/RowwiseScaledMM.h>
 #include <ATen/native/cuda/ScaledGroupMM.h>
 #include <ATen/native/cuda/GroupMM.h>
@@ -1076,6 +1077,16 @@
     } else {
       return dprops->major >= 9 || (dprops->major == 8 && dprops->minor == 9);
     }
+#endif
+}
+
+static bool _grouped_mm_allowed_device() {
+#ifdef USE_ROCM
+    return false;
+#else
+    auto dprops = at::cuda::getCurrentDeviceProperties();
+    // CUDA capability 8.0 and greater
+    return dprops->major >= 8;
 #endif
 }
 
@@ -1540,76 +1551,8 @@
 }
 
 namespace {
-<<<<<<< HEAD
-  at::Tensor create_grouped_gemm_output_tensor(const Tensor& mat_a,
-  const Tensor& mat_b,
-  const std::optional<at::Tensor>& offs,
-  std::optional<c10::ScalarType> out_dtype
-  ) {
-    c10::SmallVector<int64_t, 3> out_size;
-    const bool a_is_2d = mat_a.dim() == 2;
-    const bool b_is_2d = mat_b.dim() == 2;
-    if (a_is_2d) {
-      if (b_is_2d) {
-        out_size = {offs->size(0), mat_a.size(0), mat_b.size(1)};
-      } else {
-        TORCH_CHECK(offs->size(0) == mat_b.size(0), "matrix batch sizes have to match");
-        out_size = {mat_a.size(0), mat_b.size(-1)};
-      }
-    } else {
-      if (b_is_2d) {
-        // this case is not actually encountered for MoE gemms
-        TORCH_CHECK(offs->size(0) == mat_a.size(0), "matrix batch sizes have to match");
-        out_size = {mat_a.size(1), mat_b.size(1)};
-      } else { // regular bmm
-        TORCH_CHECK(mat_a.size(0) == mat_b.size(0), "batched dimension has to match");
-        out_size = {mat_a.size(0), mat_a.size(1), mat_b.size(-1)};
-      }
-    }
-
-    const auto out_dtype_ = out_dtype.value_or(kBFloat16);
-    TORCH_CHECK(out_dtype_ == kBFloat16, "Only bf16 high precision output types are supported for grouped gemm");
-
-    #ifndef USE_ROCM
-    // For TMA transfers, strides of output tensor have to be either
-    // 1, or aligned to 16 bytes.
-    const auto last_dim = out_size.size() - 1;
-    const auto alignment = 16 / c10::elementSize(out_dtype_);
-    const int64_t size_padded = (out_size[last_dim] + alignment - 1) / alignment * alignment;
-    std::vector<int64_t> out_stride;
-    if (a_is_2d != b_is_2d) {
-      out_stride = {size_padded, 1};
-    } else {
-      out_stride = {out_size[1] * size_padded, size_padded, 1};
-    }
-    return at::empty_strided(out_size, out_stride, mat_a.options().dtype(out_dtype_));
-    #else
-    return at::empty(out_size, mat_a.options().dtype(out_dtype_));
-    #endif
-  }
-
-  bool check_valid_strides_and_return_transposed(const Tensor& mat) {
-    IntArrayRef tensor_strides = mat.strides();
-    IntArrayRef tensor_sizes = mat.sizes();
-    int end_dim = mat.dim() - 1;
-    int alignment = 16 / mat.element_size();
-    TORCH_CHECK(uint64_t(mat.data_ptr()) % 16 ==0, "expected data_ptr to be aligned to 16 bytes\n");
-    if ((tensor_strides[end_dim - 1] == 1) && (tensor_strides[end_dim] >= std::max<int64_t>(1, tensor_sizes[end_dim - 1]))) {
-      TORCH_CHECK(tensor_strides[end_dim] % alignment == 0, "strides should be multiple of 16 bytes");
-      return true;
-    } else if ((tensor_strides[end_dim] == 1) && (tensor_strides[end_dim - 1] >= std::max<int64_t>(1, tensor_sizes[end_dim]))) {
-      TORCH_CHECK(tensor_strides[end_dim - 1] % alignment == 0, "strides should be multiple of 16 bytes");
-      return false;
-    } else {
-      TORCH_CHECK(false, "Invalid strides/sizes, got ", mat.strides(), " for strides and ", mat.sizes(), " for sizes");
-    }
-  }
-
-  void check_scale(const Tensor& mat, const Tensor& scale, const int dim, const int arg_idx, const int scale_multiplier=1) {
-=======
   void _check_scales_fp8_rowwise(const Tensor& mat, const Tensor& scale, const int dim, const int arg_idx, const int scale_multiplier=1) {
     // Checks scales for 2d or 3d target tensors (`mat`).
->>>>>>> 4dd73e65
     if (mat.dim() == 2) {
       TORCH_CHECK(
           scale.dim() == 1,
@@ -1772,7 +1715,10 @@
   check_scale(mat_a, scale_a, 0 ,0, scale_multiplier);
   check_scale(mat_b, scale_b, 1, 1, scale_multiplier);
 
-  Tensor out = create_grouped_gemm_output_tensor(mat_a, mat_b, offs, out_dtype);
+  const auto out_dtype_ = out_dtype.value_or(kBFloat16);
+  TORCH_CHECK(out_dtype_ == kBFloat16, "Only bf16 high precision output types are supported for grouped gemm");
+
+  Tensor out = create_grouped_gemm_output_tensor(mat_a, mat_b, offs, out_dtype_);
 
 #if defined(USE_FBGEMM_GENAI) && defined(USE_CUDA) && !defined(USE_ROCM)
   // MXFP8 grouped GEMM dispatching
@@ -1841,33 +1787,21 @@
 const std::optional<at::Tensor>& bias,
 std::optional<c10::ScalarType> out_dtype) {
 #ifndef USE_ROCM
-  bool allowed_device = _scaled_mm_allowed_device(/*sm90_only*/true, /*sm100_only*/true);
-  TORCH_CHECK(allowed_device, "torch._grouped_mm is only supported on CUDA devices with compute capability = 9.0, 10.0");
-
-  TORCH_CHECK(mat_a.dtype() == at::kBFloat16, "Expected mat_a to be BFloat16 matrix got ", mat_a.scalar_type());
-  TORCH_CHECK(mat_b.dtype() == at::kBFloat16, "Expected mat_a to be BFloat16 matrix got ", mat_b.scalar_type());
-  TORCH_CHECK(mat_a.dim() == 2 || mat_a.dim() == 3, "mat_a has to be 2 or 3d");
-  TORCH_CHECK(mat_b.dim() == 2 || mat_b.dim() == 3, "mat_b has to be 2 or 3d");
-  const bool a_is_2d = mat_a.dim() == 2;
-  const bool b_is_2d = mat_b.dim() == 2;
-  if (!a_is_2d || !b_is_2d) {
-    TORCH_CHECK(mat_a.size(-1) == mat_b.size(-2), "contraction dimension of mat_a and mat_b must match");
-  }
-
-  // check that the strides are valid, the fn will throw an error if not
-  check_valid_strides_and_return_transposed(mat_a);
-  check_valid_strides_and_return_transposed(mat_b);
-  TORCH_CHECK(offs.has_value() ==  (a_is_2d || b_is_2d), "Have to provide offsets if there is a 2d matrix, or no offset if both matrices are 3d");
-
-  if (offs.has_value()) {
-    TORCH_CHECK(offs->dim() == 1, "offs has to be 1D");
-    TORCH_CHECK(offs->dtype() == at::kInt, "Offsets have to be int32");
-  }
-  TORCH_CHECK(!bias.has_value(), "Bias not supported yet");
-
-  Tensor out = create_grouped_gemm_output_tensor(mat_a, mat_b, offs, out_dtype);
-
-  at::cuda::detail::bf16bf16_grouped_mm(mat_a, mat_b, offs, bias, out);
+  _grouped_mm_validate_inputs(mat_a, mat_b, offs, bias, out_dtype);
+  bool a_b_and_out_are_bf16 = (
+    mat_a.dtype() == at::kBFloat16 &&
+    mat_b.dtype() == at::kBFloat16 &&
+    out_dtype.value_or(at::kBFloat16) == at::kBFloat16
+  );
+  bool use_fast_path = _scaled_mm_allowed_device(/*sm90_only*/true, /*sm100_only*/true) && a_b_and_out_are_bf16;
+  const auto out_dtype_ = _resolve_grouped_mm_out_dtype(mat_a, mat_b, out_dtype);
+  Tensor out = create_grouped_gemm_output_tensor(mat_a, mat_b, offs, out_dtype_);
+  if (use_fast_path) {
+    // fast path, no d2h sync needed
+    at::cuda::detail::bf16bf16_grouped_mm(mat_a, mat_b, offs, bias, out);
+  } else {
+    _grouped_mm_fallback(mat_a, mat_b, offs, bias, out_dtype, out);
+  }
   return out;
 #else
   TORCH_CHECK(false, "grouped gemm is not supported on ROCM")
