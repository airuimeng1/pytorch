--- conflicted
+++ resolved
@@ -5,31 +5,24 @@
 #include <ATen/Functions.h>
 #include <ATen/NativeFunctions.h>
 #else
-<<<<<<< HEAD
-#include <ATen/ops/zendnn_linear_native.h>
-=======
-#include <ATen/ops/empty.h>
 #include <ATen/ops/zendnn_linear_unary_native.h>
->>>>>>> 10aa01cd
 #endif
+
 #if !AT_ZENDNN_ENABLED()
 namespace at::native {
 at::Tensor zendnn_linear_unary(
     const at::Tensor& input,
     const at::Tensor& weight,
-<<<<<<< HEAD
-    const std::optional<at::Tensor>& bias) {
-  TORCH_CHECK(false, "zendnn_linear: ATen is not compiled with ZenDNN support");
-=======
     const std::optional<at::Tensor>& bias,
     bool is_weight_prepacked,
     std::string_view post_op) {
   TORCH_CHECK(
       false, "zendnn_linear_unary: ATen is not compiled with ZenDNN support");
->>>>>>> 10aa01cd
 }
 } // namespace at::native
+
 #else // !AT_ZENDNN_ENABLED()
+
 namespace at::native {
 using namespace zendnnl::interface;
 
@@ -78,8 +71,9 @@
 at::Tensor zendnn_linear_unary(
     const at::Tensor& input,
     const at::Tensor& weight,
-<<<<<<< HEAD
-    const std::optional<at::Tensor>& bias) {
+    const std::optional<at::Tensor>& bias,
+    bool is_weight_prepacked,
+    std::string_view post_op) {
   c10::MaybeOwned<at::Tensor> bias_maybe_owned =
       at::borrow_from_optional_tensor(bias);
   const at::Tensor& bias_t = *bias_maybe_owned;
@@ -87,13 +81,8 @@
   at::Tensor result = create_linear_output_tensor(input, weight);
   // Perform ZENDNN linear operation
   zendnn_linear_impl(input, weight, bias_t, result);
-=======
-    const std::optional<at::Tensor>& bias,
-    bool is_weight_prepacked,
-    std::string_view post_op) {
-  at::Tensor result;
->>>>>>> 10aa01cd
   return result;
 }
 } // namespace at::native
+
 #endif // !AT_ZENDNN_ENABLED()