#define TORCH_ASSERT_ONLY_METHOD_OPERATORS
#include <ATen/core/Tensor.h>
#include <ATen/cpp_custom_type_hack.h>
#include <ATen/Context.h>
#include <ATen/native/quantized/cpu/fbgemm_utils.h>
#include <ATen/native/quantized/cpu/init_qnnpack.h>
#include <ATen/native/quantized/PackedParams.h>
#include <ATen/native/quantized/cpu/QnnpackUtils.h>
#include <ATen/native/quantized/cpu/OnednnUtils.h>
#include <ATen/native/quantized/cpu/QuantUtils.h>
#include <ATen/native/onednn/ONEDNNCommon.h>
#include <ATen/quantized/Quantizer.h>
#include <torch/custom_class.h>
#include <torch/library.h>

#ifndef AT_PER_OPERATOR_HEADERS
#include <ATen/Functions.h>
#include <ATen/NativeFunctions.h>
#else
#include <ATen/ops/_saturate_weight_to_fp16.h>
#include <ATen/ops/_saturate_weight_to_fp16_native.h>
#include <ATen/ops/dequantize.h>
#include <ATen/ops/empty.h>
#include <ATen/ops/quantize_per_tensor.h>
#include <ATen/ops/zeros.h>
#endif

#include <c10/util/irange.h>

#include <algorithm>
#include <utility>
#include <vector>

int register_linear_params();

#ifdef USE_FBGEMM
namespace {
// Calculate the column offsets.
// Note this includes the sum of the columns as well as the scalar term
// B_zero_point * K, whereas the row_offsets created by
// PackAWithQuantRowOffset is only the sum of the A rows.
void calc_col_offsets_transpose(
    int K,
    int N,
    const int8_t* Bint8,
    int32_t* B_zero_point,
    int32_t* col_offsets,
    c10::QScheme qtype) {
  for (const auto i : c10::irange(N)) {
    int32_t sum = 0;
    for (const auto j : c10::irange(K)) {
      sum += Bint8[i * K + j];
    }
    if (qtype == c10::kPerTensorAffine) {
      col_offsets[i] = sum - B_zero_point[0] * K;
    } else {
      col_offsets[i] = sum - B_zero_point[i] * K;
    }
  }
}
} // namespace

c10::intrusive_ptr<LinearPackedParamsBase> PackedLinearWeight::prepack(
    // NOLINTNEXTLINE(performance-unnecessary-value-param)
    at::Tensor weight,
    std::optional<at::Tensor> bias) {
  TORCH_CHECK(
      weight.dim() == 2,
      "The weight tensor for quantized::linear_prepack (fbgemm) should"
      " be 2-dimensional.");

  auto N = weight.size(0);
  auto K = weight.size(1);

  // TODO: contiguous is called for further JIT optimizations.
  auto weight_contig = weight.contiguous();
  const auto qtype = weight.qscheme();
  std::vector<int32_t> weight_zero_points_int32(1, 0);
  if (qtype == c10::kPerTensorAffine) {
    weight_zero_points_int32[0] = {static_cast<int32_t>(weight.q_zero_point())};
  } else if (qtype == c10::kPerChannelAffine) {
    weight_zero_points_int32.resize(N, 0);
    for (const auto i : c10::irange(N)) {
      weight_zero_points_int32[i] =
          weight.q_per_channel_zero_points()[i].item<int32_t>();
    }
  }
  std::vector<float> weight_scales_float(1, 0.0);
  if (qtype == c10::kPerTensorAffine) {
    weight_scales_float[0] = {static_cast<float>(weight.q_scale())};
  } else if (qtype == c10::kPerChannelAffine) {
    weight_scales_float.resize(N, 0.0);
    for (const auto i : c10::irange(N)) {
      weight_scales_float[i] = weight.q_per_channel_scales()[i].item<float>();
    }
  }

  int8_t* weight_ptr_int8 =
      reinterpret_cast<int8_t*>(weight_contig.data_ptr<c10::qint8>());

  std::vector<int32_t> col_offsets(N);
  calc_col_offsets_transpose(
      /*K=*/static_cast<int>(K),
      /*N=*/static_cast<int>(N),
      /*Bint8=*/weight_ptr_int8,
      /*B_zero_point=*/weight_zero_points_int32.data(),
      /*col_offsets=*/col_offsets.data(),
      /*qtype=*/qtype);

  std::optional<at::Tensor> bias_contig;
  if (bias.has_value()) {
    at::Tensor bias_vec = bias.value();
    TORCH_CHECK(bias_vec.dim() == 1, "bias should be a vector (1D Tensor)");
    TORCH_CHECK(
        bias_vec.size(0) == N,
        "bias should have N elements: " + std::to_string(N));
    bias_contig = bias->contiguous();
  }
  auto ret_ptr = c10::make_intrusive<PackedLinearWeight>(
      std::make_unique<fbgemm::PackBMatrix<int8_t>>(
          /*trans=*/fbgemm::matrix_op_t::Transpose,
          /*nRow=*/K,
          /*nCol=*/N,
          /*smat=*/weight_ptr_int8,
          /*ld=*/K,
          /*pmat=*/nullptr, // PackBMatrix manages ownership of pmat
          /*groups=*/1),
      bias_contig,
      col_offsets,
      weight_scales_float,
      weight_zero_points_int32,
      qtype);
  return ret_ptr;
}
#endif // USE_FBGEMM

#ifdef USE_PYTORCH_QNNPACK
c10::intrusive_ptr<LinearPackedParamsBase> PackedLinearWeightsQnnp::prepack(
    // NOLINTNEXTLINE(performance-unnecessary-value-param)
    at::Tensor weight,
    std::optional<at::Tensor> bias_in) {
  TORCH_CHECK(
      weight.dim() == 2,
      "quantized::linear_prepack (qnnpack): Weight tensor rank should be == 2");

  int64_t rows_w = weight.size(0);
  at::Tensor bias_fp32;
  if (bias_in.has_value()) {
    bias_fp32 = bias_in.value();
  } else {
    bias_fp32 = at::zeros(rows_w, weight.options().dtype(at::kFloat));
  }
  TORCH_CHECK(
      !bias_fp32.defined() ||
          (bias_fp32.ndimension() == 1 && bias_fp32.size(0) == rows_w),
      "quantized::linear_prepack (qnnpack): Given weight of size ",
      weight.sizes(),
      ", expected bias to be 1-dimensional with ",
      rows_w,
      " elements",
      ", but got bias of size ",
      bias_fp32.sizes(),
      " instead");

  at::Tensor weight_contig = weight.contiguous();
  auto [w_zero_points, w_scales] =
      make_zero_points_and_scales_tensor(weight_contig);

  at::native::initQNNPACK();

  // We set the pre-packed linear weights to nullptr below as we call pre-pack
  // during the first invocation of operator run. Refer to Linear.cpp for more
  // details. TODO Update to actually call pre-pack here once bias is removed
  // from pre-packing step.
  auto wt_ptr = c10::make_intrusive<PackedLinearWeightsQnnp>(
      nullptr,
      weight_contig, /* int8_t weight */
      bias_fp32.contiguous(), /* fp32 bias */
      std::nullopt, /* input_scale */
      w_scales,
      std::move(w_zero_points));
  return wt_ptr;
}
#endif // USE_PYTORCH_QNNPACK

#ifdef USE_FBGEMM

c10::intrusive_ptr<LinearPackedParamsBase> PackedLinearWeightFp16::prepack(
    // NOLINTNEXTLINE(performance-unnecessary-value-param)
    at::Tensor weight,
    // NOLINTNEXTLINE(performance-unnecessary-value-param)
    std::optional<at::Tensor> bias) {

  weight = at::_saturate_weight_to_fp16(weight);

  const int64_t K = weight.size(1);
  const int64_t N = weight.size(0);
  at::Tensor weight_contig = weight.contiguous();
  float* weight_contig_ptr = weight_contig.data_ptr<float>();

  // TODO(mingzhe09088):
  // Consider using a functor here in PackedGemmMatrixFP16
  // Comments from (XQ): Not entirely sure this make_unique is safe.
  // make_unique is created with regular "new", and freed through
  // TypeMetaData::deleteFn in this function. This is perfectly fine if the
  // tensors are created and freed within this translation unit. It might be
  // very problematic if that tensor flows across dll boundaries.
  auto ptr = c10::make_intrusive<PackedLinearWeightFp16>(
      std::make_unique<fbgemm::PackedGemmMatrixFP16>(
          fbgemm::matrix_op_t::Transpose, K, N, 1, weight_contig_ptr),
      bias);
  return ptr;
}
#endif // USE_FBGEMM

#if AT_ONEDNN_ENABLED()
c10::intrusive_ptr<LinearPackedParamsBase> PackedLinearWeightsOnednn::prepack(
    at::Tensor weight,
    std::optional<at::Tensor> bias) {
  TORCH_CHECK(
      weight.dim() == 2,
      "The weight tensor for quantized::linear_prepack (onednn) should"
      " be 2-dimensional.");
  // Weight
  std::vector<int64_t> dims = weight.sizes().vec();
  auto N = weight.size(0);
  std::vector<int32_t> wgt_zero_points;
  ideep::scale_t wgt_scales;
  const auto qtype = weight.qscheme();
  if (qtype == c10::kPerTensorAffine) {
    TORCH_CHECK(
        weight.q_zero_point() == 0,
        "quantized::linear_prepack: ONEDNN only supports symmetric quantization of weight,"
        " whose zero point must be 0, but got ", weight.q_zero_point());
    wgt_zero_points = std::vector<int32_t>(1, weight.q_zero_point());
    wgt_scales = ideep::scale_t(1, 1.0/weight.q_scale()); // Scales of ONEDNN and PyTorch are reciprocal
  } else if (qtype == c10::kPerChannelAffine) {
    wgt_zero_points.resize(N);
    wgt_scales.resize(N);
    for (int i = 0; i < N; ++i) {
      wgt_zero_points[i] = weight.q_per_channel_zero_points()[i].item<int32_t>();
      TORCH_CHECK(
          wgt_zero_points[i] == 0,
          "quantized::linear_prepack: ONEDNN only supports symmetric quantization of weight,"
          " whose zero point must be 0, but got ",  wgt_zero_points[i], ", at index ", i);
      wgt_scales[i] = 1.0f / weight.q_per_channel_scales()[i].item<float>(); // Scales of ONEDNN and PyTorch are reciprocal
    }
  } else {
    TORCH_CHECK(false, "Unsupported qscheme: ", toString(qtype));
  }

  // Prepack weight
  auto weight_copy = weight.clone();
  ideep::tensor wgt = ideep::tensor({dims, dnnl::memory::data_type::s8}, weight_copy.data_ptr());
  wgt.transpose_(0, 1); // ONEDNN requires transposed weight
  auto src_dims = ideep::dims(); // Unknown when prepacking
  ideep::attr_t op_attr;
  op_attr.set_zero_points_mask(DNNL_ARG_SRC, 0);
  auto w_desc = ideep::matmul_forward::expected_weights_desc(wgt.get_dims(), src_dims, dnnl::memory::data_type::s8,
                                                             dnnl::memory::data_type::u8, op_attr);
  ideep::tensor exp_wgt(w_desc);
  exp_wgt.feed_from(wgt);
  ideep::tensor * packed_weight_p = new ideep::tensor(std::move(exp_wgt));
  packed_weight_p->set_scale(wgt_scales);
  packed_weight_p->set_zero_point(wgt_zero_points);
  std::unique_ptr<ideep::tensor> weight_ptr(packed_weight_p);
  // Bias
  std::optional<ideep::tensor> onednn_bias{std::nullopt};
  if (bias.has_value()) {
    auto& b = bias.value();
    auto bias_size = b.sizes().vec();
    bias_size.insert(bias_size.begin(), 1);
    TORCH_CHECK(
        bias_size[1] == weight_ptr->get_dim(1),
        "bias should have N elements: ",
        std::to_string(weight_ptr->get_dim(1)),
        ", but got ", bias_size[1]);
    auto bias_desc = ideep::tensor::desc(bias_size, dnnl::memory::data_type::f32);
    ideep::tensor packed_bias;
    packed_bias.init(bias_desc, b.data_ptr());
    onednn_bias = std::optional<ideep::tensor>(packed_bias);
  }
  auto ret_ptr = c10::make_intrusive<PackedLinearWeightsOnednn>(
      PackedLinearWeightsOnednn{
        std::move(weight_ptr),
        onednn_bias,
        weight,
        bias});
  return ret_ptr;
}

inline at::Tensor pack_weight_to_onednn_tensor(
    const at::Tensor& weight,
    std::optional<torch::List<int64_t>>& input_shape) {
  std::vector<int64_t> w_dims = weight.sizes().vec();
  ideep::tensor wei = ideep::tensor({w_dims, dnnl::memory::data_type::s8}, weight.data_ptr());
  wei.transpose_(0, 1); // oneDNN requires transposed weight
  ideep::dims input_dims = input_shape.has_value() ? input_shape.value().vec() : ideep::dims();
  ideep::attr_t op_attr;
  op_attr.set_zero_points_mask(DNNL_ARG_SRC, 0);
  auto w_desc = ideep::matmul_forward::expected_weights_desc(
      wei.get_dims(), input_dims, dnnl::memory::data_type::s8, dnnl::memory::data_type::u8, op_attr);
  ideep::tensor expected_weight(w_desc);
  expected_weight.feed_from(wei);
  auto packed_weight = at::native::new_with_itensor_mkldnn(
      std::move(expected_weight),
      c10::optTypeMetaToScalarType(weight.options().dtype_opt()),
      weight.options().device_opt());
  return packed_weight;
}

<<<<<<< HEAD
#endif // #if AT_ONEDNN_ENABLED()
=======
inline at::Tensor pack_weight_to_fp16_onednn_tensor(
    at::Tensor& weight,
    std::optional<torch::List<int64_t>>& input_shape) {
  TORCH_CHECK(weight.scalar_type() == at::kHalf || weight.scalar_type() == at::kFloat, "Weight should be of type float or float16");
  weight = weight.scalar_type() == at::kHalf ? weight : at::_saturate_weight_to_fp16(weight);
  std::vector<int64_t> w_dims = weight.sizes().vec();
  auto weight_fp16 = weight.to(at::kHalf);
  ideep::tensor wei = ideep::tensor({w_dims, dnnl::memory::data_type::f16}, weight_fp16.data_ptr());
  auto expected_weight = wei.transpose(0, 1); // oneDNN requires transposed weight
  // Onednn does not support f32f16f32 matmul, so we need to convert weight to f32 before compute
  // Therefore, we just return weight in plain format
  auto packed_weight = at::native::new_with_itensor_mkldnn(
      std::move(expected_weight),
      c10::kHalf,
      weight.options().device_opt());
  return packed_weight;
}

#endif // #if AT_MKLDNN_ENABLED()
>>>>>>> ed388394

namespace at::native {

at::Tensor _saturate_weight_to_fp16(const Tensor& weight) {
  Tensor weight_contig = weight.contiguous();
  float* weight_contig_ptr = weight_contig.data_ptr<float>();
  quant_utils::HandleWeightsSaturation(weight.size(0) * weight.size(1), weight_contig_ptr);
  return weight;
}

template <class... Inputs>
inline std::vector<c10::IValue> makeStack(Inputs&&... inputs) {
  return {std::forward<Inputs>(inputs)...};
}

template <class... Args>
inline std::vector<c10::IValue> callOpByHandle(
    const c10::OperatorHandle& op,
    Args... args) {
  auto stack = makeStack(std::forward<Args>(args)...);
  c10::Dispatcher::singleton().callBoxed(op, &stack);
  return stack;
}

template <class... Args>
inline std::vector<c10::IValue> callOpByName(
    const char* func_name,
    const char* overload_name,
    Args... args) {
  const std::optional<c10::OperatorHandle> op_handle =
      c10::Dispatcher::singleton().findSchema({func_name, overload_name});
  assert(op_handle.has_value());
  return callOpByHandle(op_handle.value(), std::forward<Args>(args)...);
}

at::Tensor wrapped_quantized_linear(
    at::Tensor input,
    const at::Tensor& input_scale,
    const at::Tensor& input_zero_point,
    const at::Tensor& weight,
    const at::Tensor& weight_scale,
    const at::Tensor& weight_zero_point,
    const at::Tensor& bias,
    const at::Tensor& output_scale,
    const at::Tensor& output_zero_point,
    [[maybe_unused]] const int64_t out_channel);

at::Tensor wrapped_quantized_linear(
    // NOLINTNEXTLINE(performance-unnecessary-value-param)
    at::Tensor input,
    const at::Tensor& input_scale,
    const at::Tensor& input_zero_point,
    const at::Tensor& weight,
    const at::Tensor& weight_scale,
    const at::Tensor& weight_zero_point,
    const at::Tensor& bias,
    const at::Tensor& output_scale,
    const at::Tensor& output_zero_point,
    [[maybe_unused]] const int64_t out_channel) {
  //This op does four things:
  // 1. Use quantize_per_tensor to quantize the input
  // 2. Use quantized::linear_prepack to prepack the weight and bias
  // 3. Use quantized::linear to do the int8 linear quantized computation
  // 4. Use dequantize to dequantize the result of quantized::linear
  // The reason we do this is because we want to have such wrapper op to
  // bypass the issue from torch.export
#ifdef USE_FBGEMM
  auto qw = at::quantize_per_tensor(
      weight, weight_scale, weight_zero_point, c10::ScalarType::QInt8);
  auto op = Dispatcher::singleton()
                .findSchemaOrThrow("quantized::linear_prepack", "")
                .typed<c10::intrusive_ptr<LinearPackedParamsBase>(
                    at::Tensor, std::optional<at::Tensor>)>();
  auto packed_params = op.call(qw, bias);

  auto qx = at::quantize_per_tensor(
      input, input_scale, input_zero_point, c10::ScalarType::QUInt8);

  const auto scale_val = output_scale.item().toFloat();
  const auto zero_point_val = output_zero_point.item().toLong();

  auto result = callOpByName(
      "quantized::linear", "", qx, packed_params, scale_val, zero_point_val);

  return at::dequantize(result[0].toTensor());
#else // USE_FBGEMM
  TORCH_CHECK(
      false, "This PyTorch installation was not built with FBGEMM operators");
#endif // USE_FBGEMM
}

at::Tensor wrapped_quantized_linear_meta(
    at::Tensor input,
    [[maybe_unused]] const at::Tensor& input_scale,
    [[maybe_unused]] const at::Tensor& input_zero_point,
    const at::Tensor& weight,
    [[maybe_unused]] const at::Tensor& weight_scale,
    [[maybe_unused]] const at::Tensor& weight_zero_point,
    [[maybe_unused]] const at::Tensor& bias,
    [[maybe_unused]] const at::Tensor& output_scale,
    [[maybe_unused]] const at::Tensor& output_zero_point,
    [[maybe_unused]] const int64_t out_channel);

at::Tensor wrapped_quantized_linear_meta(
    // NOLINTNEXTLINE(performance-unnecessary-value-param)
    at::Tensor input,
    [[maybe_unused]] const at::Tensor& input_scale,
    [[maybe_unused]] const at::Tensor& input_zero_point,
    const at::Tensor& weight,
    [[maybe_unused]] const at::Tensor& weight_scale,
    [[maybe_unused]] const at::Tensor& weight_zero_point,
    [[maybe_unused]] const at::Tensor& bias,
    [[maybe_unused]] const at::Tensor& output_scale,
    [[maybe_unused]] const at::Tensor& output_zero_point,
    [[maybe_unused]] const int64_t out_channel) {
#ifdef USE_FBGEMM
  const at::SymInt M = input.sym_size(0);
  const at::SymInt N = weight.sym_size(0);
  auto Y = at::empty_symint({M, N}, input.options().dtype(at::kFloat));
  return Y;
#else // USE_FBGEMM
  TORCH_CHECK(
      false, "This PyTorch installation was not built with FBGEMM operators");
#endif // USE_FBGEMM
}

at::Tensor _wrapped_linear_prepack(const at::Tensor& weight,
    const at::Tensor& weight_scale,
    const at::Tensor& weight_zero_point,
    const at::Tensor& bias);

at::Tensor _wrapped_linear_prepack(const at::Tensor& weight,
    const at::Tensor& weight_scale,
    const at::Tensor& weight_zero_point,
    const at::Tensor& bias) {
  // This op does two things
  // 1. Use quantize_per_tensor to quantize the weight
  // 2. Use quantized::linear_prepack to prepack the weight and bias
  // The reason we do this is because we want to have such wrapper op to
  // save the quantized weight as constants for AOTI
#ifdef USE_FBGEMM
  TORCH_CHECK(
      weight.dim() == 2,
      "fbgemm weight packing only packs matrices not vectors.");
  auto qw = at::quantize_per_tensor(
      weight, weight_scale, weight_zero_point, c10::ScalarType::QInt8);

  auto op = Dispatcher::singleton()
                .findSchemaOrThrow("quantized::linear_prepack", "")
                .typed<c10::intrusive_ptr<LinearPackedParamsBase>(
                    at::Tensor, std::optional<at::Tensor>)>();
  auto packed_params = op.call(qw, bias);

  auto unique_ptr_wrapper =
      std::make_unique<decltype(packed_params)>(std::move(packed_params));
  auto ret = cpp_custom_type_hack::create(
      std::move(unique_ptr_wrapper), weight.options());
  return ret;
#else // USE_FBGEMM
  TORCH_CHECK(
      false, "This PyTorch installation was not built with FBGEMM operators");
#endif // USE_FBGEMM
}

at::Tensor _wrapped_quantized_linear_prepacked(const at::Tensor& input, const at::Tensor& input_scale,
    const at::Tensor& input_zero_point,
    const at::Tensor& packed_weight,
    const at::Tensor& output_scale,
    const at::Tensor& output_zero_point,
    [[maybe_unused]] const int64_t out_channel);

at::Tensor _wrapped_quantized_linear_prepacked(const at::Tensor& input, const at::Tensor& input_scale,
    const at::Tensor& input_zero_point,
    const at::Tensor& packed_weight,
    const at::Tensor& output_scale,
    const at::Tensor& output_zero_point,
    [[maybe_unused]] const int64_t out_channel) {
  // This op is similar to wrapped_quantized_linear, but it takes the prepacked weight
#ifdef USE_FBGEMM
  auto qx = at::quantize_per_tensor(
      input, input_scale, input_zero_point, c10::ScalarType::QUInt8);
  const auto scale_val = output_scale.item().toFloat();
  const auto zero_point_val = output_zero_point.item().toLong();
  auto packed_weight_ptr =
      // @lint-ignore CLANGTIDY facebook-hte-Deprecated
      cpp_custom_type_hack::cast<c10::intrusive_ptr<LinearPackedParamsBase>>(
          packed_weight);
  auto result = callOpByName(
      "quantized::linear", "", qx, packed_weight_ptr, scale_val, zero_point_val);

  return at::dequantize(result[0].toTensor());
#else // USE_FBGEMM
  TORCH_CHECK(
      false, "This PyTorch installation was not built with FBGEMM operators");
#endif // USE_FBGEMM
}

at::Tensor _wrapped_linear_prepack_meta(const at::Tensor& weight,
    [[maybe_unused]] const at::Tensor& weight_scale,
    [[maybe_unused]] const at::Tensor& weight_zero_point,
    [[maybe_unused]] const at::Tensor& bias);

at::Tensor _wrapped_linear_prepack_meta(const at::Tensor& weight,
    [[maybe_unused]] const at::Tensor& weight_scale,
    [[maybe_unused]] const at::Tensor& weight_zero_point,
    [[maybe_unused]] const at::Tensor& bias) {
#ifdef USE_FBGEMM
  TORCH_CHECK(
      weight.dim() == 2,
      "fbgemm weight packing only packs matrices not vectors.");
  const at::SymInt M = weight.sym_size(0);
  const at::SymInt N = weight.sym_size(1);
  auto Y = at::empty_symint({M, N}, weight.options().dtype(at::kFloat));
  return Y;
#else // USE_FBGEMM
  TORCH_CHECK(
      false, "This PyTorch installation was not built with FBGEMM operators");
#endif // USE_FBGEMM
}

at::Tensor _wrapped_quantized_linear_prepacked_meta(const at::Tensor& input,
    [[maybe_unused]] const at::Tensor& input_scale,
    [[maybe_unused]] const at::Tensor& input_zero_point,
    [[maybe_unused]] const at::Tensor& packed_weight,
    [[maybe_unused]] const at::Tensor& output_scale,
    [[maybe_unused]] const at::Tensor& output_zero_point,
    const int64_t out_channel);

at::Tensor _wrapped_quantized_linear_prepacked_meta(const at::Tensor& input,
    [[maybe_unused]] const at::Tensor& input_scale,
    [[maybe_unused]] const at::Tensor& input_zero_point,
    [[maybe_unused]] const at::Tensor& packed_weight,
    [[maybe_unused]] const at::Tensor& output_scale,
    [[maybe_unused]] const at::Tensor& output_zero_point,
    const int64_t out_channel) {
#ifdef USE_FBGEMM
  auto out_sizes = input.sym_sizes().vec();
  TORCH_CHECK(
        out_sizes.size() == 2,
        "The dimension of weight tensor should be equal to 2");
  out_sizes[out_sizes.size() - 1] = out_channel;

  return at::empty_symint(out_sizes, input.options());
#else // USE_FBGEMM
  TORCH_CHECK(
      false, "This PyTorch installation was not built with FBGEMM operators");
#endif // USE_FBGEMM
}

namespace {

class QLinearPackWeightInt8 final {
 public:
  static c10::intrusive_ptr<LinearPackedParamsBase> run(
      at::Tensor weight,
      std::optional<Tensor> bias) {
    auto& ctx = at::globalContext();

#ifdef USE_FBGEMM
    if (ctx.qEngine() == at::QEngine::FBGEMM ||
        ctx.qEngine() == at::QEngine::X86) {
      return PackedLinearWeight::prepack(std::move(weight), std::move(bias));
    }
#endif
#ifdef USE_PYTORCH_QNNPACK
    if (ctx.qEngine() == at::QEngine::QNNPACK) {
      return PackedLinearWeightsQnnp::prepack(
          std::move(weight), std::move(bias));
    }
#endif
#if AT_ONEDNN_ENABLED()
    if (ctx.qEngine() == at::QEngine::ONEDNN) {
      return PackedLinearWeightsOnednn::prepack(std::move(weight), std::move(bias));
    }
#endif // #if AT_ONEDNN_ENABLED()
    TORCH_CHECK(
        false,
        "Didn't find engine for operation quantized::linear_prepack ",
        toString(ctx.qEngine()));
  }
};

class QLinearPackWeightFp16 final {
 public:
  static c10::intrusive_ptr<LinearPackedParamsBase> run(
      at::Tensor weight,
      std::optional<Tensor> bias) {
    auto& ctx = at::globalContext();
#ifdef USE_FBGEMM
    // temporarily convert weight back to fp32, needs to be fixed
    // after fbgemm fixes the interface for their prepacking op (take fp16 input0
    weight = weight.to(ScalarType::Float);
    if (ctx.qEngine() == at::QEngine::FBGEMM ||
        ctx.qEngine() == at::QEngine::X86) {
      return PackedLinearWeightFp16::prepack(
          std::move(weight), std::move(bias));
    }
#endif // USE_FBGEMM
#ifdef USE_PYTORCH_QNNPACK
    if (ctx.qEngine() == at::QEngine::QNNPACK) {
      TORCH_CHECK(
          false,
          "quantized::linear_prepack_fp16 is currently "
          "not supported by QNNPACK");
    }
#endif // USE_PYTORCH_QNNPACK
#if AT_ONEDNN_ENABLED()
    if (ctx.qEngine() == at::QEngine::ONEDNN) {
      TORCH_CHECK(
          false,
          "quantized::linear_prepack_fp16 is currently "
          "not supported by ONEDNN");
    }
#endif // #if AT_ONEDNN_ENABLED()
    TORCH_CHECK(
        false,
        "Didn't find engine for operation quantized::linear_prepack_fp16 ",
        toString(ctx.qEngine()));
  }
};

class QLinearPackWeightInt8Legacy final {
 public:
  static Tensor run(
    // NOLINTNEXTLINE(performance-unnecessary-value-param)
    [[maybe_unused]] at::Tensor weight,
    // NOLINTNEXTLINE(performance-unnecessary-value-param)
    [[maybe_unused]] std::optional<Tensor> bias) {
    TORCH_CHECK(false,
        "This model uses an outdated version of quantized.linear_prepack. "
        "Please re-export your model using the newer definitions in torch.jit.quantized");
  }
};

class QLinearPackWeightFp16Legacy final {
 public:
  static Tensor run(
    // NOLINTNEXTLINE(performance-unnecessary-value-param)
    [[maybe_unused]] at::Tensor weight,
    // NOLINTNEXTLINE(performance-unnecessary-value-param)
    [[maybe_unused]] std::optional<Tensor> bias) {
    TORCH_CHECK(false,
        "This model uses an outdated version of quantized.linear_prepack_fp16. "
        "Please re-export your model using the newer definitions in torch.jit.quantized");
  }
};

class QLinearPackWeightInt8Onednn final {
 public:
  static at::Tensor run(
    // NOLINTNEXTLINE(performance-unnecessary-value-param)
    [[maybe_unused]] at::Tensor weight, // Not QTensor
    // NOLINTNEXTLINE(performance-unnecessary-value-param)
    [[maybe_unused]] std::optional<torch::List<int64_t>> input_shape) {
#if AT_ONEDNN_ENABLED()
    return pack_weight_to_onednn_tensor(weight, input_shape);
#else
    TORCH_CHECK(false, "Unimplemented as onednn is not available.");
#endif
  }
};

class QLinearPackWeightFp16Onednn final {
 public:
  static at::Tensor run(
    // NOLINTNEXTLINE(performance-unnecessary-value-param)
    [[maybe_unused]] at::Tensor weight, // Not QTensor
    // NOLINTNEXTLINE(performance-unnecessary-value-param)
    [[maybe_unused]] std::optional<torch::List<int64_t>> input_shape) {
#if AT_MKLDNN_ENABLED()
    return pack_weight_to_fp16_onednn_tensor(weight, input_shape);
#else
    TORCH_CHECK(false, "Unimplemented as onednn is not available.");
#endif
  }
};

TORCH_LIBRARY_IMPL(quantized, QuantizedCPU, m) {
  register_linear_params();
  m.impl(TORCH_SELECTIVE_NAME("quantized::linear_prepack"), TORCH_FN(QLinearPackWeightInt8::run));
  m.impl(TORCH_SELECTIVE_NAME("quantized::linear_prepack_legacy"), TORCH_FN(QLinearPackWeightInt8Legacy::run));
}

TORCH_LIBRARY_IMPL(quantized, CPU, m) {
  register_linear_params();
  m.impl(TORCH_SELECTIVE_NAME("quantized::linear_prepack_fp16"), TORCH_FN(QLinearPackWeightFp16::run));
  m.impl(TORCH_SELECTIVE_NAME("quantized::linear_prepack_fp16_legacy"), TORCH_FN(QLinearPackWeightFp16Legacy::run));
}

TORCH_LIBRARY_IMPL(_quantized, QuantizedCPU, m) {
  register_linear_params();
  m.impl(TORCH_SELECTIVE_NAME("_quantized::linear_prepack"), TORCH_FN(QLinearPackWeightInt8::run));
}

TORCH_LIBRARY_IMPL(_quantized, CPU, m) {
  register_linear_params();
  m.impl(TORCH_SELECTIVE_NAME("_quantized::linear_prepack_fp16"), TORCH_FN(QLinearPackWeightFp16::run));
  m.impl(TORCH_SELECTIVE_NAME("_quantized::linear_prepack_fp16_legacy"), TORCH_FN(QLinearPackWeightFp16Legacy::run));
  m.impl(TORCH_SELECTIVE_NAME("_quantized::wrapped_quantized_linear"), TORCH_FN(wrapped_quantized_linear));
  m.impl(
      TORCH_SELECTIVE_NAME("_quantized::_wrapped_linear_prepack"),
      _wrapped_linear_prepack);
  m.impl(
      TORCH_SELECTIVE_NAME("_quantized::_wrapped_quantized_linear_prepacked"),
      _wrapped_quantized_linear_prepacked);
}

TORCH_LIBRARY_IMPL(_quantized, Meta, m) {
  m.impl(TORCH_SELECTIVE_NAME("_quantized::wrapped_quantized_linear"), TORCH_FN(wrapped_quantized_linear_meta));
  m.impl(
      TORCH_SELECTIVE_NAME("_quantized::_wrapped_linear_prepack"),
      _wrapped_linear_prepack_meta);
  m.impl(
      TORCH_SELECTIVE_NAME("_quantized::_wrapped_quantized_linear_prepacked"),
      _wrapped_quantized_linear_prepacked_meta);
}

TORCH_LIBRARY_IMPL(onednn, CPU, m) {
  m.impl(TORCH_SELECTIVE_NAME("onednn::qlinear_prepack"), TORCH_FN(QLinearPackWeightInt8Onednn::run));
}

TORCH_LIBRARY_IMPL(onednn, CPU, m) {
  m.impl(TORCH_SELECTIVE_NAME("onednn::linear_prepack_fp16"), TORCH_FN(QLinearPackWeightFp16Onednn::run));
}

} // namespace
} // namespace at::native<|MERGE_RESOLUTION|>--- conflicted
+++ resolved
@@ -309,9 +309,6 @@
   return packed_weight;
 }
 
-<<<<<<< HEAD
-#endif // #if AT_ONEDNN_ENABLED()
-=======
 inline at::Tensor pack_weight_to_fp16_onednn_tensor(
     at::Tensor& weight,
     std::optional<torch::List<int64_t>>& input_shape) {
@@ -330,8 +327,7 @@
   return packed_weight;
 }
 
-#endif // #if AT_MKLDNN_ENABLED()
->>>>>>> ed388394
+#endif // #if AT_ONEDNN_ENABLED()
 
 namespace at::native {
 
@@ -701,7 +697,7 @@
     [[maybe_unused]] at::Tensor weight, // Not QTensor
     // NOLINTNEXTLINE(performance-unnecessary-value-param)
     [[maybe_unused]] std::optional<torch::List<int64_t>> input_shape) {
-#if AT_MKLDNN_ENABLED()
+#if AT_ONEDNN_ENABLED()
     return pack_weight_to_fp16_onednn_tensor(weight, input_shape);
 #else
     TORCH_CHECK(false, "Unimplemented as onednn is not available.");
