#pragma once

#include <ATen/Tensor.h>
#include <ATen/core/ivalue.h>
#include <ATen/native/onednn/Common.h>

#if AT_ONEDNN_ENABLED()

<<<<<<< HEAD
namespace at {
namespace native {
namespace onednn {
=======
namespace at::native::mkldnn {
>>>>>>> cdf447cf

const static std::map<std::string, ideep::attr_t> fusion_attr_map = {
    {"none", ideep::attr_t()},
    {"relu", ideep::attr_t::fuse_relu()},
};

using SerializationTypeConvPrePack = std::tuple<
    Tensor,
    std::optional<Tensor>,
    std::vector<int64_t>,
    std::vector<int64_t>,
    std::vector<int64_t>,
    int64_t,
    std::vector<int64_t>,
    std::string>;

class ConvOpContext : public torch::jit::CustomClassHolder {
 protected:
  Tensor orig_weight_;
  std::optional<Tensor> orig_bias_;
  std::vector<int64_t> stride_;
  std::vector<int64_t> padding_;
  std::vector<int64_t> dilation_;
  int64_t groups_;
  std::vector<int64_t> input_size_;
  std::string attr_;

 public:
  SerializationTypeConvPrePack unpack() {
    return std::make_tuple(
        orig_weight_,
        orig_bias_,
        stride_,
        padding_,
        dilation_,
        groups_,
        input_size_,
        attr_);
  }

  virtual Tensor run(const Tensor& input) = 0;
  virtual void run(const Tensor& input, void* output) = 0;
};

class OnednnConvOpContext final : public ConvOpContext {
 private:
  ContextConv op_context_;

 public:
  OnednnConvOpContext(
      Tensor&& weight,
      std::optional<Tensor>&& bias,
      std::vector<int64_t>&& padding,
      std::vector<int64_t>&& stride,
      std::vector<int64_t>&& dilation,
      uint64_t groups,
      std::vector<int64_t>&& input_size,
      ContextConv&& op_context)
      : op_context_(std::move(op_context)) {
    orig_weight_ = std::move(weight);
    orig_bias_ = std::move(bias);
    padding_ = std::move(padding);
    stride_ = std::move(stride);
    dilation_ = std::move(dilation);
    groups_ = groups;
    input_size_ = std::move(input_size);
  }

  Tensor run(const Tensor& input) override;

  void run(const Tensor& input, void* output) override;

  static c10::intrusive_ptr<ConvOpContext> create_context(
      Tensor&& weight,
      std::optional<Tensor>&& bias,
      std::vector<int64_t>&& padding,
      std::vector<int64_t>&& stride,
      std::vector<int64_t>&& dilation,
      int64_t groups,
      std::vector<int64_t>&& input_size,
      const ideep::attr_t& attr);
};

<<<<<<< HEAD
} // namespace onednn
} // namespace native
=======
>>>>>>> cdf447cf
} // namespace at

#endif // AT_ONEDNN_ENABLED()<|MERGE_RESOLUTION|>--- conflicted
+++ resolved
@@ -6,13 +6,7 @@
 
 #if AT_ONEDNN_ENABLED()
 
-<<<<<<< HEAD
-namespace at {
-namespace native {
-namespace onednn {
-=======
-namespace at::native::mkldnn {
->>>>>>> cdf447cf
+namespace at::native::onednn {
 
 const static std::map<std::string, ideep::attr_t> fusion_attr_map = {
     {"none", ideep::attr_t()},
@@ -96,11 +90,6 @@
       const ideep::attr_t& attr);
 };
 
-<<<<<<< HEAD
-} // namespace onednn
-} // namespace native
-=======
->>>>>>> cdf447cf
 } // namespace at
 
 #endif // AT_ONEDNN_ENABLED()