#include <ATen/cuda/CachingHostAllocator.h>

#include <ATen/DeviceGuard.h>
#include <ATen/cuda/CUDAEvent.h>
#include <ATen/cuda/detail/CUDAHooks.h>
#include <ATen/detail/CUDAHooksInterface.h>
#include <c10/core/thread_pool.h>
#include <c10/cuda/CUDAAllocatorConfig.h>

#include <cuda_runtime_api.h>
#include <future>
#include <unordered_map>

namespace at::cuda {
namespace {

using Block = HostBlock<CUDAStream>;

struct CUDACachingHostAllocatorImpl
    : public CachingHostAllocatorImpl<CUDAStream, CUDAEventPool::Event> {
 private:
  std::unordered_map<void*, bool> use_host_register;

  void allocate_host_memory(size_t size, void** ptr) override {
    // Pinned memory pointers allocated by any device can be directly used by
    // any other device, regardless of the current device at the time of
    // allocation, since we assume unified addressing. So we grab any existing
    // primary context, if available. See pytorch/pytorch#21081.
    // This can be a large performance hit if we cross NUMA nodes by allocating
    // and pinning memory on one side of the NUMA node and then using it on the
    // other side. Thankfully, we use one process per GPU, so we don't run into
    // this issue.
    at::OptionalDeviceGuard device_guard;
    auto primary_ctx_device_index =
        c10::cuda::getDeviceIndexWithPrimaryContext();
    if (primary_ctx_device_index.has_value()) {
      device_guard.reset_device(
          at::Device(at::DeviceType::CUDA, *primary_ctx_device_index));
    }

    auto start = std::chrono::steady_clock::now();
    bool use_register = c10::cuda::CUDACachingAllocator::CUDAAllocatorConfig::pinned_use_cuda_host_register();
    if (use_register) {
      allocWithCudaHostRegister(ptr, size);
    } else {
      // Use cudaHostAlloc for allocating pinned memory (global lock in driver)
      C10_CUDA_CHECK(cudaHostAlloc(ptr, size, cudaHostAllocDefault));
    }

    auto end = std::chrono::steady_clock::now();
    auto duration = std::chrono::duration_cast<std::chrono::microseconds>(end - start);

    // Update the statistics on the time spent on cudaHostAlloc/hostRegister
    {
      std::lock_guard<std::mutex> g(stats_.timing_mutex_);
      TORCH_INTERNAL_ASSERT_DEBUG_ONLY(use_host_register.count(*ptr) == 0);
      use_host_register[*ptr] = use_register;
      stats_.host_alloc_time.increase(duration.count());
    }
  }

  void free_block(Block* block) override {
    auto start = std::chrono::steady_clock::now();
    // Users may change the allocator config at will. torch unit tests do this.
    // However, allocations using cudaHostRegister should use corresonding
    // cudaHostUnregister and similarly for cudaHostAlloc / cudaFreeHost.
    void* ptr = block->ptr_;
    bool use_register = false;
    {
      std::lock_guard<std::mutex> g(stats_.timing_mutex_);
      TORCH_INTERNAL_ASSERT_DEBUG_ONLY(use_host_register.count(ptr) == 1);
      use_register = use_host_register[ptr];
    }
    if (use_register) {
      AT_CUDA_CHECK(cudaHostUnregister(ptr));
      // NOLINTNEXTLINE(cppcoreguidelines-no-malloc)
      std::free(ptr);
    } else {
      AT_CUDA_CHECK(cudaFreeHost(ptr));
    }
    auto end = std::chrono::steady_clock::now();
    auto duration = std::chrono::duration_cast<std::chrono::microseconds>(end - start);

    // Update the statistics on the time spent on cudaFreeHost/hostUnregister
    {
      std::lock_guard<std::mutex> g(stats_.timing_mutex_);
      use_host_register.erase(ptr);
      stats_.host_free_time.increase(duration.count());
    }
  }

  void record_stream(
      std::optional<std::vector<CUDAEventPool::Event>>& events,
      CUDAStream stream) override {
    auto event = create_event_internal(stream.device_index());
    event->record(stream);
    events->push_back(std::move(event));
  }

<<<<<<< HEAD
  bool query_event(CUDAEventPool::Event& event) override {
    cudaError_t err = cudaEventQuery(*event);
    if (err == cudaErrorNotReady) {
      (void)cudaGetLastError(); // clear CUDA error
      return false;
    } else if (err != cudaSuccess) {
      C10_CUDA_CHECK(err);
    }
    return true;
=======
  bool query_event(EventPool::Event& event) override {
    return event->query();
>>>>>>> 05af53b3
  }

  bool pinned_use_background_threads() override {
    return c10::cuda::CUDACachingAllocator::CUDAAllocatorConfig::
        pinned_use_background_threads();
  }

  CUDAEventPool::Event create_event_internal(DeviceIndex idx) {
    // Leak the event pool to avoid shutdown issue.
    static auto* event_pool = new CUDAEventPool();
    return event_pool->get(idx);
  }

  TaskThreadPool* getThreadPool() {
    static TaskThreadPool* pool = new TaskThreadPool(
        static_cast<int>(c10::cuda::CUDACachingAllocator::CUDAAllocatorConfig::
            pinned_max_register_threads()));
    return pool;
  }

  void mapPagesForRegister(
      const void* ptr,
      size_t size,
      size_t i,
      size_t numThreads,
      size_t pageSize) {
    uintptr_t start = (uintptr_t)ptr + (size * i / numThreads);
    uintptr_t end = (uintptr_t)start + (size / numThreads);
    if (i == (numThreads - 1)) {
      end = (uintptr_t)ptr + size;
    }

    // pre-fault/map the pages by setting the first byte of the page
    uintptr_t alignedStart =
        (((uintptr_t)start + pageSize - 1) & ~(pageSize - 1));
    for (uintptr_t p = alignedStart; p < ((uintptr_t)end); p += pageSize) {
      // NOLINTNEXTLINE(performance-no-int-to-ptr)
      memset((void*)p, 0, 1);
    }
  }

  void allocWithCudaHostRegister(void** ptr, size_t roundSize) {
    // Here we do regular allocation, pre-fault/map the pages, and then do
    // cudaHostRegister with GPU mapping flags to lock the pages, so we
    // can minimize the cost for the cuda global lock.
    // NOLINTNEXTLINE(cppcoreguidelines-no-malloc)
    *ptr = std::malloc(roundSize);

    // Parallelize the mapping/registering of pages to reduce wall time
    size_t pageSize = (1 << 12); // 4kB pages
    size_t numMapThreads = c10::cuda::CUDACachingAllocator::
        CUDAAllocatorConfig::pinned_num_register_threads();
    if ((numMapThreads > 1) && (roundSize >= (pageSize * numMapThreads))) {
      // parallelize the mapping of pages with a threadpool
      auto* pool = getThreadPool();
      std::vector<std::promise<void>> promises;
      std::vector<std::future<void>> futures;
      promises.reserve(numMapThreads);
      futures.reserve(numMapThreads);

      for (size_t i = 0; i < numMapThreads; i++) {
        promises.emplace_back();
        futures.push_back(promises[i].get_future());
        auto task = [this,
                     i,
                     ptr,
                     roundSize,
                     numMapThreads,
                     pageSize,
                     &promises]() mutable {
          mapPagesForRegister(
              *ptr,
              roundSize,
              i, // thread task-id
              numMapThreads,
              pageSize);
          // set the promise when mapping pages are done
          promises[i].set_value();
        };
        pool->run(task);
      }
      for (auto& future : futures) {
        future.wait();
      }
    } else {
      // Map pages in the same thread
      mapPagesForRegister(*ptr, roundSize, 0, 1, pageSize);
    }

    // Register the mapped pages using cudaHostRegister
    AT_CUDA_CHECK(
        cudaHostRegister(*ptr, roundSize, cudaHostRegisterDefault));
  }
};

DECLARE_HOST_ALLOCATOR(
    CUDACachingHostAllocator,
    CUDACachingHostAllocatorImpl,
    raw_local_deleter,
    caching_host_allocator);

REGISTER_HOST_ALLOCATOR(at::kCUDA, &caching_host_allocator)

} // anonymous namespace
} // namespace at::cuda<|MERGE_RESOLUTION|>--- conflicted
+++ resolved
@@ -97,20 +97,8 @@
     events->push_back(std::move(event));
   }
 
-<<<<<<< HEAD
   bool query_event(CUDAEventPool::Event& event) override {
-    cudaError_t err = cudaEventQuery(*event);
-    if (err == cudaErrorNotReady) {
-      (void)cudaGetLastError(); // clear CUDA error
-      return false;
-    } else if (err != cudaSuccess) {
-      C10_CUDA_CHECK(err);
-    }
-    return true;
-=======
-  bool query_event(EventPool::Event& event) override {
     return event->query();
->>>>>>> 05af53b3
   }
 
   bool pinned_use_background_threads() override {
