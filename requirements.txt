--- conflicted
+++ resolved
@@ -1,12 +1,7 @@
 # Python dependencies required for development
 
 # Build System requirements
-<<<<<<< HEAD
 setuptools>=70.1.0
-wheel
-=======
-setuptools>=70.1.0,<80.0  # setuptools develop deprecated on 80.0
->>>>>>> 9534e716
 cmake>=3.27
 ninja
 numpy
